--- conflicted
+++ resolved
@@ -51,14 +51,11 @@
     ("aten::rowwise_prune", datetime.date(9999, 1, 1)),
     ("aten::adaptive_avg_pool3d_backward", datetime.date(9999, 1, 1)),
     ("aten::_embedding_bag_dense_backward", datetime.date(9999, 1, 1)),
-    ("aten::randperm", datetime.date(9999, 1, 1)),
-<<<<<<< HEAD
     ("aten::matrix_rank", datetime.date(9999, 1, 1)),
     ("aten::matrix_rank.tol", datetime.date(9999, 1, 1)),
-=======
+    ("aten::randperm", datetime.date(9999, 1, 1)),
     ("aten::_conv_depthwise2d_backward", datetime.date(2022, 1, 31)),
     ("aten::conv_depthwise3d_backward", datetime.date(2022, 1, 31)),
->>>>>>> c4400fc4
     ("aten::cudnn_convolution_backward", datetime.date(2022, 1, 31)),
     ("aten::cudnn_convolution_backward_input", datetime.date(2022, 1, 31)),
     ("aten::cudnn_convolution_backward_weight", datetime.date(2022, 1, 31)),
