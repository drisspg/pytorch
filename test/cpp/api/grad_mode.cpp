--- conflicted
+++ resolved
@@ -64,20 +64,14 @@
     }
 
     if (requires_grad) {
-<<<<<<< HEAD
-      ASSERT_THROWS_WITH(view_out.mul_(2),  // go through kernels: VariableType, InplaceOrView, CPU
-        "a leaf Variable that requires grad is being used in an in-place operation")
-=======
       ASSERT_THROWS_WITH(view_out.mul_(2),  // go through kernels: VariableType, ADInplaceOrView, CPU
         "A view was created in no_grad mode and is being modified inplace");
->>>>>>> 7b9764cb
     } else {
         view_out.mul_(2);
     }
 
     tmp = view_out.view({2, 3});
     ASSERT_EQ(tmp.requires_grad(), requires_grad);
-    // TODO: update when above error is fixed
-    // assert_tensor_creation_meta(tmp, torch::autograd::CreationMeta::NO_GRAD_MODE);
+    assert_tensor_creation_meta(tmp, torch::autograd::CreationMeta::NO_GRAD_MODE);
   }
 }