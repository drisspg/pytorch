--- conflicted
+++ resolved
@@ -342,17 +342,10 @@
         self.assertEqual(fn(1), 1)
         self.assertEqual(fn(2), None)
 
-<<<<<<< HEAD
-        save_buffer = io.BytesIO()
-        torch.jit.save(fn, save_buffer)
-        load_buffer = io.BytesIO(save_buffer.getvalue())
-        l = torch.jit.load(load_buffer)
-=======
         buffer = io.BytesIO()
         torch.jit.save(fn, buffer)
         buffer = io.BytesIO(buffer.getvalue())
         l = torch.jit.load(buffer)
->>>>>>> 01c95c79
 
         s = l.code
 
