--- conflicted
+++ resolved
@@ -11,13 +11,9 @@
 }
 namespace c10 {
 struct IValue;
-<<<<<<< HEAD
 struct OperatorName;
-}
-=======
-struct Type;
 } // namespace c10
->>>>>>> 073b80e4
+
 namespace torch {
 namespace jit {
 
