#pragma once

#ifdef USE_C10D_NCCL

#include <chrono>
#include <iostream>
#include <list>
#include <mutex>
#include <thread>
#include <unordered_map>

#include <c10d/NCCLUtils.hpp>
#include <c10d/ProcessGroup.hpp>
#include <c10d/Store.hpp>
#include <c10d/UCCForNCCL.hpp>

#include <ATen/DynamicLibrary.h>
#include <ATen/cuda/CUDAContext.h>
#include <ATen/cuda/CUDAEvent.h>
#include <c10/core/Stream.h>
#include <c10/core/StreamGuard.h>
#include <c10/cuda/CUDACachingAllocator.h>
#include <c10/cuda/CUDAGuard.h>
#include <c10/cuda/CUDAStream.h>

#include <torch/custom_class.h>

namespace c10d {
// Environment variable which controls whether we perform a NCCL healt check
// which ensures communicators are healthy at the beginning of init.
constexpr const char* ENABLE_NCCL_HEALTH_CHECK = "ENABLE_NCCL_HEALTH_CHECK";

// Environment variable which controls whether or not wait() is blocking or
// non-blocking.
constexpr const char* NCCL_BLOCKING_WAIT = "NCCL_BLOCKING_WAIT";

// Environment variable which controls whether or not we perform Async Error
// Handling with NCCL.
constexpr const char* NCCL_ASYNC_ERROR_HANDLING = "NCCL_ASYNC_ERROR_HANDLING";

// Environment Variable to control whether Desync Debug is enabled.
// This variable must be set together with NCCL_ASYNC_ERROR_HANDLING.
constexpr const char* NCCL_DESYNC_DEBUG = "NCCL_DESYNC_DEBUG";

constexpr const char* NCCL_BACKEND_NAME = "nccl";

// ProcessGroupNCCL implements NCCL bindings for c10d.
//
// All functions of the class are expected to be called in the same order
// across all processes in the process group.  This is the only way that we
// can guarantee to match up the same calls among all processes.
//
// All NCCL functions provided by this class are asynchronous functions. More
// specifically, each NCCL call is scheduled on a separate CUDA stream that is
// different from the current CUDA stream. This is for the purpose of
// achieving potentially concurrency and better performance. As a result,
// it is the callers' responsibility to make sure that the CUDA stream their
// code works on needs to wait for the NCCL operation from
// this class.
//
// This can be done by calling:
//
// either WorkNCCL::wait() or WorkNCCL::synchronize(), both achieves the same
// functionality and are synonyms.
//
// Also note that WorkNCCL::finishedGPUExecution() is a helper function only
// provided by ProcessGroupNCCL to check if the NCCL operation of WorkNCCL has
// finished execution on the GPU (not just scheduled).
//
// Example on using the NCCL process group
//
//   ProcessGroupNCCL pg(store, rank, size);
//   std::shared_ptr<WorkNCCL> work = pg.allreduce(tensors);
//
//   // At this point, NCCL kernel has already by queued successfully
//   // Now, let current stream wait for the NCCL to finish, this function is
//   // async operation as well
//
//   work->wait()
//
//   // Now continue on other work in the current stream.
class TORCH_API ProcessGroupNCCL : public ProcessGroup {
 public:
  class WorkNCCL : public ProcessGroup::Work,
    public std::enable_shared_from_this<WorkNCCL> {
   public:
    // Constructor takes a list of CUDA devices
    WorkNCCL(
        const std::vector<at::Device>& devices,
        int rank,
        OpType opType,
        uint64_t seq,
        const char* profilingTitle = nullptr,
        const c10::optional<std::vector<at::Tensor>>& inputs = c10::nullopt,
        bool desyncDebug = false);
    // Copy constructor doing partial copy without outputs_. Cleanup thread
    // monitors and removes finished works. However it will deadlock when
    // destructs outputs_ tensors who are view tensors in autograd graph.
    WorkNCCL(const WorkNCCL& w);

    virtual ~WorkNCCL();

    // Checks if the NCCL kernel has started to execute.
    bool isStarted();

    // Checks if request has completed. In this specific case of NCCL, it checks
    // if the NCCL operation has completed on the GPU in its own NCCL stream.
    // Non-blocking operation.
    bool isCompleted() override;

    bool isSuccess() const override;

    // Same as calling synchronize() for NCCL work.
    bool wait(std::chrono::milliseconds timeout = kNoTimeout) override;

    void abort() override;

    // Let current stream wait on the completing of the NCCL work
    // Throws on exceptions. Blocking operation, which will wait for work
    // completion.
    void synchronize() override;

    // Synchronize streams by blocking each on the NCCL stream
    void synchronizeStreams();

    // Helper function used in CUDA Stream callbacks to complete WorkNCCL
    // objects and throw exceptions when neeeded.
    void handleNCCLGuard();

    // Helper function that checks if the NCCL kernels have finished
    // execution on the GPUs
    bool finishedGPUExecution();

    // Get a Future object that will be marked as completed internally.
    c10::intrusive_ptr<c10::ivalue::Future> getFuture() override;

    // Helper function that sets an exception_ptr on the WorkNCCL object.
    void setException(std::exception_ptr exception_ptr);

    // Helper function that returns True if the WorkNCCL object has timed out
    // and False otherwise.
    bool timedOut();

    std::vector<at::Tensor> result() override;

   protected:
    // The cached list of CUDA devices to operate on
    std::vector<at::Device> devices_;

    // The start CUDA events of NCCL operator tracking this work item on
    // multiple CUDA devices. These start CUDA events are needed by desync
    // debugging if enabled.
    std::shared_ptr<std::vector<at::cuda::CUDAEvent>> ncclStartEvents_;

    // The end CUDA events of NCCL operator tracking this work item on
    // multiple CUDA devices.
    std::shared_ptr<std::vector<at::cuda::CUDAEvent>> ncclEndEvents_;

    // The NCCL communicators used for this work item.
    std::vector<std::shared_ptr<NCCLComm>> ncclComms_;

    // Tensors used for barrier op
    std::vector<at::Tensor> barrierTensors_;

    // Clone of blockingWait_ from ProcessGroupNCCL.
    bool blockingWait_ = false;

    // Clone of opTimeout_ from ProcessGroupNCCL.
    std::chrono::milliseconds opTimeout_;

    // Time point representing when the work started.
    std::chrono::time_point<std::chrono::steady_clock> workStartTime_;

    // Record the collective sequential number.
    uint64_t seq_;

    // Indicates if the nccl start event has been updated to the store trace.
    // This will be used by desync debug.
    bool startTraceUpdated_{false};

    // Wrapper method for the static checkForNCCLErrors which can be overridden
    // for tests.
    virtual std::exception_ptr checkForNCCLErrors(
        const std::vector<std::shared_ptr<NCCLComm>>& ncclComms) const;

    friend std::ostream& operator<<(
        std::ostream& output,
        const WorkNCCL& workNCCL);

   private:
    // Helper function for synchronize
    void synchronizeInternal(std::chrono::milliseconds timeout);
    // Checks for NCCL errors and sets an appropriate exception_ptr.
    void checkAndSetException();

    // Checks for NCCL errors and throws an appropriate exception.
    void checkAndThrowException();

    // Just checks whether GPU execution has started, without modifying
    // exception_ptr.
    bool startedGPUExecutionInternal() const;

    // Just checks whether GPU execution has completed, without modifying
    // exception_ptr.
    bool finishedGPUExecutionInternal() const;

    // Reference to the store so that we can write aborted communicators
    // to the store.
    c10::intrusive_ptr<Store> store_;

    // Store a reference to NCCL collective's outputs, used by result and to
    // give a more descriptive message when representing the Work as a string.
    std::shared_ptr<std::vector<at::Tensor>> outputs_;

    // The future returned by getFuture.
    c10::intrusive_ptr<at::ivalue::Future> future_;

    friend class ProcessGroupNCCL;
  };

  struct Options : ProcessGroup::Options {
    // NOTE: timeout in ProcessGroupNCCL::Options denote the timeout for
    // operations. This is only used when blockingWait_ is enabled.
    explicit Options(
        bool is_high_priority_stream = false);

    // return intrusive_ptr of the object
    static c10::intrusive_ptr<Options> create(
        bool is_high_priority_stream = false) {
      return c10::make_intrusive<Options>(is_high_priority_stream);
    }

    // Schedule NCCL operations on high priority CUDA streams
    bool is_high_priority_stream;
  };

  // If you wish to create multiple process groups, each with a potentially
  // different rank and size, you can do so by passing a new store instance
  // to each one. If you have only a single store object, you can
  // use the `c10d::PrefixStore` to derive scoped instances.
  // This is also what the Python API in torch.distributed does.
  //
  // The process group instance keeps a reference to the store because
  // it may be used long after the constructor runs. In fact, the constructor
  // doesn't create any NCCL communicators. A single NCCL communicator can
  // only be used on a specific set of devices, and are therefore created
  // on-demand when a collective runs. If another collective is executed later,
  // against a different set of devices, the process group creates another NCCL
  // communicator. These NCCL communicators are cached and reused if possible.
  //
  ProcessGroupNCCL(
      const c10::intrusive_ptr<Store>& store,
      int rank,
      int size,
      c10::intrusive_ptr<Options> options = Options::create());

  // This constructor includes the deprecated `groupName` argument.
  // If you have existing code that uses the `groupName`, you can replace
  // it by specifying a `c10d::PrefixStore(groupName, store)` for store.
  C10_DEPRECATED ProcessGroupNCCL(
      const c10::intrusive_ptr<Store>& store,
      int rank,
      int size,
      const std::string& groupName,
      c10::intrusive_ptr<Options> options = Options::create())
      : ProcessGroupNCCL(store, rank, size, options) {}

  virtual ~ProcessGroupNCCL();

  c10::intrusive_ptr<Options> getOptions() {
    return options_;
  }

  const std::string getBackendName() const override {
      return std::string(NCCL_BACKEND_NAME);
  }

  c10::intrusive_ptr<ProcessGroup::Work> broadcast(
      std::vector<at::Tensor>& tensors,
      const BroadcastOptions& opts = BroadcastOptions()) override;

  c10::intrusive_ptr<ProcessGroup::Work> allreduce(
      std::vector<at::Tensor>& tensors,
      const AllreduceOptions& opts = AllreduceOptions()) override;

  c10::intrusive_ptr<ProcessGroup::Work> allreduce_coalesced(
      std::vector<at::Tensor>& tensors,
      const AllreduceCoalescedOptions& opts =
          AllreduceCoalescedOptions()) override;

  c10::intrusive_ptr<ProcessGroup::Work> reduce(
      std::vector<at::Tensor>& tensors,
      const ReduceOptions& opts = ReduceOptions()) override;

  c10::intrusive_ptr<ProcessGroup::Work> allgather(
      std::vector<std::vector<at::Tensor>>& outputTensors,
      std::vector<at::Tensor>& inputTensors,
      const AllgatherOptions& opts = AllgatherOptions()) override;

  c10::intrusive_ptr<ProcessGroup::Work> _allgather_base(
      at::Tensor& outputbuffer,
      at::Tensor& inputbuffer,
      const AllgatherOptions& opts = AllgatherOptions()) override;

  c10::intrusive_ptr<ProcessGroup::Work> allgather_coalesced(
      std::vector<std::vector<at::Tensor>>& outputTensorLists,
      std::vector<at::Tensor>& inputTensors,
      const AllgatherOptions& opts = AllgatherOptions()) override;

  c10::intrusive_ptr<ProcessGroup::Work> reduce_scatter(
      std::vector<at::Tensor>& outputTensors,
      std::vector<std::vector<at::Tensor>>& inputTensors,
      const ReduceScatterOptions& opts = ReduceScatterOptions()) override;

  c10::intrusive_ptr<ProcessGroup::Work> _reduce_scatter_base(
      at::Tensor& outputTensor,
      at::Tensor& inputTensor,
      const ReduceScatterOptions& opts = ReduceScatterOptions()) override;

  c10::intrusive_ptr<ProcessGroup::Work> barrier(
      const BarrierOptions& opts = BarrierOptions()) override;

  c10::intrusive_ptr<ProcessGroup::Work> alltoall_base(
      at::Tensor& outputTensor,
      at::Tensor& inputTensor,
      std::vector<int64_t>& outputSplitSizes,
      std::vector<int64_t>& inputSplitSizes,
      const AllToAllOptions& opts = AllToAllOptions()) override;

  c10::intrusive_ptr<ProcessGroup::Work> alltoall(
      std::vector<at::Tensor>& outputTensors,
      std::vector<at::Tensor>& inputTensors,
      const AllToAllOptions& opts = AllToAllOptions()) override;

  c10::intrusive_ptr<ProcessGroup::Work> send(
      std::vector<at::Tensor>& tensors,
      int dstRank,
      int tag) override;

  c10::intrusive_ptr<ProcessGroup::Work> recv(
      std::vector<at::Tensor>& tensors,
      int srcRank,
      int tag) override;

  static void groupStart();

  static void groupEnd();

  // Unsupported Ops
  c10::intrusive_ptr<ProcessGroup::Work> gather(
      std::vector<std::vector<at::Tensor>>& outputTensors,
      std::vector<at::Tensor>& inputTensors,
      const GatherOptions& opts = GatherOptions()) override;

  c10::intrusive_ptr<ProcessGroup::Work> scatter(
      std::vector<at::Tensor>& outputTensors,
      std::vector<std::vector<at::Tensor>>& inputTensors,
      const ScatterOptions& opts = ScatterOptions()) override;

  c10::intrusive_ptr<ProcessGroup::Work> recvAnysource(
      std::vector<at::Tensor>& tensors,
      int tag) override;

   // Agrees on an initial sequence number for the whole group by having rank 0
  // create it and broadcast it to other ranks using the store.
  void setSequenceNumberForGroup() override;

  // Retrieves the current sequence number for the whole group, which should be
  // in sync. If the returned number is not consistent across the group, it
  // may indicate that there is some sort of collective desynchronization.
  uint64_t getSequenceNumberForGroup() override;

  // Tests if the UCC fallback path is available
  bool isUCCAvailable() const;

 protected:
  // Helper that broadcasts nccl unique ID to all ranks through the store
  void broadcastUniqueNCCLID(
      ncclUniqueId* ncclID,
      OpType opType,
      const std::string& devicesKey,
      int p2pRank);

  // Helper that either looks up the cached NCCL communicators or creates
  // a new set of NCCL communicators as a cache entry
  std::vector<std::shared_ptr<NCCLComm>>& getNCCLComm(
      const std::string& devicesKey,
      const std::vector<at::Device>& devices,
      OpType opType,
      int p2pRank = 0,
      bool isSendRecvSelf = false);

  // Wrapper method which can be overridden for tests.
  virtual std::exception_ptr checkForNCCLErrors(
      const std::vector<std::shared_ptr<NCCLComm>>& ncclComms);

  virtual c10::intrusive_ptr<ProcessGroupNCCL::WorkNCCL> initWork(
      std::vector<at::Device> devices,
      int rank,
      OpType opType,
      const char* profilingTitle=nullptr,
      const c10::optional<std::vector<at::Tensor>>& inputs = c10::nullopt);

 private:
  // Helper that encapsulates work shared across all collective communication
  // primitives.  The callbacks have the following signatures:
  //
  //    ncclResult_t fn(at::Tensor& input, at::Tensor& output,
  //                    ncclComm_t, at::cuda::CUDAStream&);
  //    void {pre,post}(std::vector<at::cuda::CUDAStream&>);
  template <typename Fn>
  c10::intrusive_ptr<ProcessGroup::Work> collective(
      std::vector<at::Tensor>& input,
      std::vector<at::Tensor>& output,
      Fn fn,
      OpType opType,
      const char* profilingTitle = nullptr);
  template <typename Fn, typename PreProcess, typename PostProcess>
  c10::intrusive_ptr<ProcessGroup::Work> collective(
      std::vector<at::Tensor>& input,
      std::vector<at::Tensor>& output,
      Fn fn,
      PreProcess pre,
      PostProcess post,
      OpType opType,
      const char* profilingTitle = nullptr);

  // Helper that encapsulates work shared across point-to-point communication
  // primitives. It is the same structure as the helper used for collective
  // communicaiton primitives.
  template <typename Fn>
  c10::intrusive_ptr<ProcessGroup::Work> pointToPoint(
      std::vector<at::Tensor>& tensor,
      Fn fn,
      int peer,
      OpType opType,
      const char* profilingTitle = nullptr);
  template <typename Fn, typename PreProcess, typename PostProcess>
  c10::intrusive_ptr<ProcessGroup::Work> pointToPoint(
      std::vector<at::Tensor>& tensor,
      Fn fn,
      int peer,
      OpType opType,
      PreProcess pre,
      PostProcess post,
      const char* profilingTitle);

  // Checks for NCCL errors on each of the communicators and returns an
  // appropriate exception_ptr (nullptr if no errors).
  static std::exception_ptr checkForNCCLErrorsInternal(
      const std::vector<std::shared_ptr<NCCLComm>>& ncclComms);

  // Function that runs as part of a separate thread and checks for errors on
  // NCCL communicators. We need a separate thread to check for NCCL errors
  // since we can't rely on the user calling certain methods like wait(),
  // isCompleted() etc. to detect and remediate errors. In addition to this, we
  // need a mechanism to safely abort and remove NCCL communicators from our
  // cache. This can be done cleanly by having a thread for the ProcessGroupNCCL
  // class. Attempting to modify the communicator cache from the WorkNCCL class
  // might run into issues with object lifetime since the ProcessGroupNCCL
  // object might get destroyed before the WorkNCCL object.
  void ncclCommWatchdog();

  void ncclCommWatchdogInternal();

  // This function iterates through the list of WorkNCCL objects in the
  // workList_ corresponding to incomplete collectives and then aborts NCCL
  // communicators associated with timed out collectives.
  void abortTimedOutCollectives(
      std::unordered_set<std::string>& abortedCommIds);

  // Performs a health check by initializing dummy NCCL communicators and then
  // destroying them. This will help indicate and signal any NCCL-related issues
  // prior to the first collective. The actual initialization and subsequent
  // destruction is ran on a separate thread and the main thread is signalled
  // about timeouts/errors to report to the application.
  void runHealthCheck();

  // Destroys initialized NCCL communicators in devNCCLComMap_ given by input
  // key. Throws if there are no communicators to destroy. Also removes
  // communicators from the cache and clears used device indices.
  void destroyNCCLComms(const std::string& devNCCLCommMapKey);

  void workCleanupLoop();

 protected:
  static const int64_t kWatchdogThreadSleepMillis;
  static const int64_t kWorkCleanupThreadSleepMillis;

  // The store is used to broadcast the NCCL unique ID of rank 0.
  c10::intrusive_ptr<Store> store_;

  bool storeError_{false};

  const c10::intrusive_ptr<Options> options_;

  // The number of NCCL communicators that have been created during
  // the lifetime of this process group. This sequence number is
  // used to scope keys used in the store.
  uint64_t ncclCommCounter_{0};

  // The store keys to trace the last NCCL collective kernel CUDA events - start
  // event and end event respectively. These are used to do desync root cause
  // analysis.
  const std::string traceKeyStart_;
  const std::string traceKeyEnd_;

  // The NCCL communicator that the process group has cached.
  //
  // For collective operations:
  // The key is a list of GPU devices that an operation is operating on
  // The GPU devices are stored in a device sequence and the cache NCCL
  // communicator is associated with this GPU device sequence
  //
  // e.g. If the process group op only uses device 0, then the value of
  // the used device string stored (value of the hashmap) would be "0".
  //
  //      If the process group op uses device 0 - 7 and the each tensor of the
  //      input tensor list is on device, 0, 1, 2, 3, 4, 5, 6, 7 separately,
  //      then the value of the used device string (key) stored would be
  //      "0,1,2,3,4,5,6,7"
  //
  //      If the process group op uses device 0 - 7 and the each tensor of the
  //      input tensor list is on device, 0, 4, 5, 6, 7, 1, 2, 3 separately,
  //      then the value of the used device string stored would be
  //      "0,4,5,6,7,1,2,3"
  //
  //      Note that the order of the device for the tensor list matters.
  //
  // For point-to-point operations:
  // The key is a string of my current rank and the peer process rank.
  // e.g. If process 1 and process 2 are involved in a point-to-point
  // communication, the key will be "1:2" on both processes. Note: this is for
  // the scenario where there is only 1 GPU per process. When it comes to
  // multiple GPUs per process, this part may need to redesigned.
  std::unordered_map<std::string, std::vector<std::shared_ptr<NCCLComm>>>
      devNCCLCommMap_;

  // Map from ncclUniqueId to appropriate communicator.
  std::unordered_map<std::string, std::vector<std::shared_ptr<NCCLComm>>>
      ncclIdToCommMap_;

  // Mutex to guard maps like devNCCLCommMap_ and ncclIdToCommMap_.
  std::mutex mutex_;

  // Watchdog thread which looks for errors on the cached NCCL communicators.
  std::thread ncclCommWatchdogThread_;

  // Whether or not we should terminate the watchdog and workCleanup threads.
  std::atomic<bool> terminateProcessGroup_;

  // Condition variable to control how long the watchdog thread waits.
  std::condition_variable watchdogCV_;

  // Mutex for watchdog.
  std::mutex watchdogCVMutex_;

  // Thread that removes NCCL Work upon timeout
  std::thread workCleanupThread_;

  // Mutex to Guard workMetaList_
  std::mutex workMetaListMutex_;

  // Condition Variable for timeout thread sleep
  std::condition_variable workMetaListCV_;

  // Vector to Store WorkNCCL pointers
  std::list<ProcessGroupNCCL::WorkNCCL> workMetaList_;

  // Add Work Pointer to workVector
  void workEnqueue(c10::intrusive_ptr<ProcessGroupNCCL::WorkNCCL>);

  // The CUDA steams used by NCCL kernels
  std::unordered_map<std::string, std::vector<at::cuda::CUDAStream>>
      ncclStreams_;

  // The CUDA events used to sync NCCL streams
  std::unordered_map<std::string, std::vector<at::cuda::CUDAEvent>> ncclEvents_;

  // Device Indexes used for all collectives in this group
  std::set<int> usedDeviceIdxs_;

  // map from the key: "group name + pg counter (ID)" to the
  // unique NCCL ID count. This needs to be group and pg specific
  //
  // For each process group, we need a uniform unique NCCL ID counter to ensure
  // that NCCL operation in this process group can be completed successfully.
  // Since each process group ID belongs to a group name, the key to this map
  // is a combination of group name and ProcessGroupNCCL ID.
  static std::unordered_map<std::string, ssize_t> pgUniqueNCCLIDCnt_;

  // map from group name to the pg counter (ID) within that group
  //
  // For each group with the "group name" (which is the key), we need to
  // keep track of a unique process group ID when creating a new
  // ProcessGroupNCCL for this "group name". Therefore, the value of this
  // map keeps the unique ProcessGroupNCCL's ID for a specific group with
  // the "group name". The reason we need a per-group process group ID counter
  // is that different group can have different ranks and we need ensure that
  // each group has its own uniform process group ID for all its ranks.
  static std::unordered_map<std::string, ssize_t> processGroupCounterMap_;

  // Whether or not wait() and synchronize() are blocking operations that wait
  // for the operation to complete.
  bool blockingWait_ = false;

  // Whether or not the workCleanupThread is used to perform async error
  // handling.
  bool asyncErrorHandling_ = false;

  // Whether or not to enable timeout root cause analysis.
  bool desyncDebug_;

  // Set of communicators that this process group has aborted and their
  // ncclUniqueId has been written to the store. We don't need a lock
  // for this map since only the watchdog thread accesses this set. The
  // set contains the string representation of ncclUniqueId.
  std::unordered_set<std::string> abortedComms_;

  // The number of active ncclGroupStart() calls. This counter will be increased
  // by 1 when ncclGroupStart() is called and decreased by 1 when ncclGroupEnd()
  // is called.
  static thread_local uint64_t ncclActiveGroupCounter_;

  // Counting for the sequential number of NCCL collective call.
  uint64_t seq_{0};

<<<<<<< HEAD
  // ProcessGroupUCC shared library handle and ProcessGroup pointer
  static std::shared_ptr<at::DynamicLibrary> ucc_lib_;
  c10::intrusive_ptr<ProcessGroup> ucc_pg_;
=======
#ifdef USE_NCCL_WITH_UCC
  // ProcessGroupUCC shared library handle
  static std::shared_ptr<at::DynamicLibrary> uccLib_;
#endif
>>>>>>> ef97f882
};

} // namespace c10d

#endif // USE_C10D_NCCL<|MERGE_RESOLUTION|>--- conflicted
+++ resolved
@@ -625,16 +625,11 @@
   // Counting for the sequential number of NCCL collective call.
   uint64_t seq_{0};
 
-<<<<<<< HEAD
+#ifdef USE_NCCL_WITH_UCC
   // ProcessGroupUCC shared library handle and ProcessGroup pointer
-  static std::shared_ptr<at::DynamicLibrary> ucc_lib_;
+  static std::shared_ptr<at::DynamicLibrary> uccLib_;
   c10::intrusive_ptr<ProcessGroup> ucc_pg_;
-=======
-#ifdef USE_NCCL_WITH_UCC
-  // ProcessGroupUCC shared library handle
-  static std::shared_ptr<at::DynamicLibrary> uccLib_;
 #endif
->>>>>>> ef97f882
 };
 
 } // namespace c10d
