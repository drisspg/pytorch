--- conflicted
+++ resolved
@@ -129,11 +129,7 @@
   // so no need for extra logic here
   at::Tensor variable;
   {
-<<<<<<< HEAD
-    at::AutoDispatchBelowAutograd non_var_type_mode(true);
-=======
     at::AutoDispatchBelowAutograd mode;
->>>>>>> 8be5b1ca
     // This is special logic for torch::cuda::gather!
     const auto destination_index =
         destination_device_.is_cpu() ? -1 : destination_device_.index();
