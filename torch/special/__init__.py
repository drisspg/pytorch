import sys

import torch
from torch._C import _add_docstr, _special  # type: ignore[attr-defined]
from torch._torch_docs import common_args

Tensor = torch.Tensor

entr = _add_docstr(_special.special_entr,
                   r"""
entr(input, *, out=None) -> Tensor
Computes the entropy on :attr:`input` (as defined below), elementwise.

.. math::
    \begin{align}
    \text{entr(x)} = \begin{cases}
        -x * \ln(x)  & x > 0 \\
        0 &  x = 0.0 \\
        -\infty & x < 0
    \end{cases}
    \end{align}
""" + """

Args:
   input (Tensor): the input tensor.

Keyword args:
    out (Tensor, optional): the output tensor.

Example::
    >>> a = torch.arange(-0.5, 1, 0.5)
    >>> a
    tensor([-0.5000,  0.0000,  0.5000])
    >>> torch.special.entr(a)
    tensor([  -inf, 0.0000, 0.3466])
""")

gammaln = _add_docstr(_special.special_gammaln,
                      r"""
gammaln(input, *, out=None) -> Tensor

Computes the natural logarithm of the absolute value of the gamma function on :attr:`input`.

.. math::
    \text{out}_{i} = \ln \Gamma(|\text{input}_{i}|)
""" + """
Args:
    {input}

Keyword args:
    {out}

Example::

    >>> a = torch.arange(0.5, 2, 0.5)
    >>> torch.special.gammaln(a)
    tensor([ 0.5724,  0.0000, -0.1208])

""".format(**common_args))

erf = _add_docstr(_special.special_erf,
                  r"""
erf(input, *, out=None) -> Tensor

Computes the error function of :attr:`input`. The error function is defined as follows:

.. math::
    \mathrm{erf}(x) = \frac{2}{\sqrt{\pi}} \int_{0}^{x} e^{-t^2} dt
""" + r"""
Args:
    {input}

Keyword args:
    {out}

Example::

    >>> torch.special.erf(torch.tensor([0, -1., 10.]))
    tensor([ 0.0000, -0.8427,  1.0000])
""".format(**common_args))

erfc = _add_docstr(_special.special_erfc,
                   r"""
erfc(input, *, out=None) -> Tensor

Computes the complementary error function of :attr:`input`.
The complementary error function is defined as follows:

.. math::
    \mathrm{erfc}(x) = 1 - \frac{2}{\sqrt{\pi}} \int_{0}^{x} e^{-t^2} dt
""" + r"""
Args:
    {input}

Keyword args:
    {out}

Example::

    >>> torch.special.erfc(torch.tensor([0, -1., 10.]))
    tensor([ 1.0000, 1.8427,  0.0000])
""".format(**common_args))

erfinv = _add_docstr(_special.special_erfinv,
                     r"""
erfinv(input, *, out=None) -> Tensor

Computes the inverse error function of :attr:`input`.
The inverse error function is defined in the range :math:`(-1, 1)` as:

.. math::
    \mathrm{erfinv}(\mathrm{erf}(x)) = x
""" + r"""

Args:
    {input}

Keyword args:
    {out}

Example::

    >>> torch.special.erfinv(torch.tensor([0, 0.5, -1.]))
    tensor([ 0.0000,  0.4769,    -inf])
""".format(**common_args))

logit = _add_docstr(_special.special_logit,
                    r"""
logit(input, eps=None, *, out=None) -> Tensor

Returns a new tensor with the logit of the elements of :attr:`input`.
:attr:`input` is clamped to [eps, 1 - eps] when eps is not None.
When eps is None and :attr:`input` < 0 or :attr:`input` > 1, the function will yields NaN.

.. math::
    \begin{align}
    y_{i} &= \ln(\frac{z_{i}}{1 - z_{i}}) \\
    z_{i} &= \begin{cases}
        x_{i} & \text{if eps is None} \\
        \text{eps} & \text{if } x_{i} < \text{eps} \\
        x_{i} & \text{if } \text{eps} \leq x_{i} \leq 1 - \text{eps} \\
        1 - \text{eps} & \text{if } x_{i} > 1 - \text{eps}
    \end{cases}
    \end{align}
""" + r"""
Args:
    {input}
    eps (float, optional): the epsilon for input clamp bound. Default: ``None``

Keyword args:
    {out}

Example::

    >>> a = torch.rand(5)
    >>> a
    tensor([0.2796, 0.9331, 0.6486, 0.1523, 0.6516])
    >>> torch.special.logit(a, eps=1e-6)
    tensor([-0.9466,  2.6352,  0.6131, -1.7169,  0.6261])
""".format(**common_args))

expit = _add_docstr(_special.special_expit,
                    r"""
expit(input, *, out=None) -> Tensor

Computes the expit (also known as the logistic sigmoid function) of the elements of :attr:`input`.

.. math::
    \text{out}_{i} = \frac{1}{1 + e^{-\text{input}_{i}}}
""" + r"""
Args:
    {input}

Keyword args:
    {out}

Example::

    >>> t = torch.randn(4)
    >>> t
    tensor([ 0.9213,  1.0887, -0.8858, -1.7683])
    >>> torch.special.expit(t)
    tensor([ 0.7153,  0.7481,  0.2920,  0.1458])
""".format(**common_args))

exp2 = _add_docstr(_special.special_exp2,
                   r"""
exp2(input, *, out=None) -> Tensor

Computes the base two exponential function of :attr:`input`.

.. math::
    y_{i} = 2^{x_{i}}

""" + r"""
Args:
    {input}

Keyword args:
    {out}

Example::

    >>> torch.special.exp2(torch.tensor([0, math.log2(2.), 3, 4]))
    tensor([ 1.,  2.,  8., 16.])
""".format(**common_args))

expm1 = _add_docstr(_special.special_expm1,
                    r"""
expm1(input, *, out=None) -> Tensor

Computes the exponential of the elements minus 1
of :attr:`input`.

.. math::
    y_{i} = e^{x_{i}} - 1

.. note:: This function provides greater precision than exp(x) - 1 for small values of x.

""" + r"""
Args:
    {input}

Keyword args:
    {out}

Example::

    >>> torch.special.expm1(torch.tensor([0, math.log(2.)]))
    tensor([ 0.,  1.])
""".format(**common_args))

<<<<<<< HEAD
=======
xlog1py = _add_docstr(_special.special_xlog1py,
                      r"""
xlog1py(input, other, *, out=None) -> Tensor

Computes ``input * log1p(other)`` with the following cases.

.. math::
    \text{out}_{i} = \begin{cases}
        \text{NaN} & \text{if } \text{other}_{i} = \text{NaN} \\
        0 & \text{if } \text{input}_{i} = 0.0 \text{ and } \text{other}_{i} != \text{NaN} \\
        \text{input}_{i} * \text{log1p}(\text{other}_{i})& \text{otherwise}
    \end{cases}

Similar to SciPy's `scipy.special.xlog1py`.

""" + r"""

Args:
    input (Number or Tensor) : Multiplier
    other (Number or Tensor) : Argument

.. note:: At least one of :attr:`input` or :attr:`other` must be a tensor.

Keyword args:
    {out}

Example::

    >>> x = torch.zeros(5,)
    >>> y = torch.tensor([-1, 0, 1, float('inf'), float('nan')])
    >>> torch.special.xlog1py(x, y)
    tensor([0., 0., 0., 0., nan])
    >>> x = torch.tensor([1, 2, 3])
    >>> y = torch.tensor([3, 2, 1])
    >>> torch.special.xlog1py(x, y)
    tensor([1.3863, 2.1972, 2.0794])
    >>> torch.special.xlog1py(x, 4)
    tensor([1.6094, 3.2189, 4.8283])
    >>> torch.special.xlog1py(2, y)
    tensor([2.7726, 2.1972, 1.3863])
""".format(**common_args))

>>>>>>> 9f77456f
i0e = _add_docstr(_special.special_i0e,
                  r"""
i0e(input, *, out=None) -> Tensor
Computes the exponentially scaled zeroth order modified Bessel function of the first kind (as defined below)
for each element of :attr:`input`.

.. math::
    \text{out}_{i} = \exp(-|x|) * i0(x) = \exp(-|x|) * \sum_{k=0}^{\infty} \frac{(\text{input}_{i}^2/4)^k}{(k!)^2}

""" + r"""
Args:
    {input}
Keyword args:
    {out}
Example::
    >>> torch.special.i0e(torch.arange(5, dtype=torch.float32))
    tensor([1.0000, 0.4658, 0.3085, 0.2430, 0.2070])
""".format(**common_args))<|MERGE_RESOLUTION|>--- conflicted
+++ resolved
@@ -230,8 +230,6 @@
     tensor([ 0.,  1.])
 """.format(**common_args))
 
-<<<<<<< HEAD
-=======
 xlog1py = _add_docstr(_special.special_xlog1py,
                       r"""
 xlog1py(input, other, *, out=None) -> Tensor
@@ -274,7 +272,6 @@
     tensor([2.7726, 2.1972, 1.3863])
 """.format(**common_args))
 
->>>>>>> 9f77456f
 i0e = _add_docstr(_special.special_i0e,
                   r"""
 i0e(input, *, out=None) -> Tensor
