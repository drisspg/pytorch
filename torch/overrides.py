--- conflicted
+++ resolved
@@ -898,11 +898,7 @@
         torch.saddmm: lambda input, mat1, mat2, beta=1, alpha=1, out=None: -1,
         torch.scatter: lambda input, dim, index, src: -1,
         torch.scatter_add: lambda input, dim, index, src: -1,
-<<<<<<< HEAD
         torch.scatter_reduce: lambda input, dim, index, src, reduce, include_self=True: -1,
-=======
-        torch.scatter_reduce: lambda input, dim, index, src, reduce: -1,
->>>>>>> 9429dbb4
         torch.searchsorted: lambda sorted_sequence, input, out_int32=False, right=False, out=None: -1,
         torch.segment_reduce: lambda data, reduce="max", lengths=None, indices=None, axis=0, unsafe=False: -1,
         torch.select: lambda input, dim, index: -1,
