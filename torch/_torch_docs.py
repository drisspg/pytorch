# -*- coding: utf-8 -*-
"""Adds docstrings to functions defined in the torch._C"""

import re

import torch._C
from torch._C import _add_docstr as add_docstr


def parse_kwargs(desc):
    """Maps a description of args to a dictionary of {argname: description}.
    Input:
        ('    weight (Tensor): a weight tensor\n' +
         '        Some optional description')
    Output: {
        'weight': \
        'weight (Tensor): a weight tensor\n        Some optional description'
    }
    """
    # Split on exactly 4 spaces after a newline
    regx = re.compile(r"\n\s{4}(?!\s)")
    kwargs = [section.strip() for section in regx.split(desc)]
    kwargs = [section for section in kwargs if len(section) > 0]
    return {desc.split(' ')[0]: desc for desc in kwargs}


def merge_dicts(*dicts):
    return {x: d[x] for d in dicts for x in d}


common_args = parse_kwargs("""
    input (Tensor): the input tensor.
    generator (:class:`torch.Generator`, optional): a pseudorandom number generator for sampling
    out (Tensor, optional): the output tensor.
    memory_format (:class:`torch.memory_format`, optional): the desired memory format of
        returned tensor. Default: ``torch.preserve_format``.
""")

reduceops_common_args = merge_dicts(common_args, parse_kwargs("""
    dtype (:class:`torch.dtype`, optional): the desired data type of returned tensor.
        If specified, the input tensor is casted to :attr:`dtype` before the operation
        is performed. This is useful for preventing data type overflows. Default: None.
    keepdim (bool): whether the output tensor has :attr:`dim` retained or not.
"""))

multi_dim_common = merge_dicts(reduceops_common_args, parse_kwargs("""
    dim (int or tuple of ints): the dimension or dimensions to reduce.
"""), {'keepdim_details': """
If :attr:`keepdim` is ``True``, the output tensor is of the same size
as :attr:`input` except in the dimension(s) :attr:`dim` where it is of size 1.
Otherwise, :attr:`dim` is squeezed (see :func:`torch.squeeze`), resulting in the
output tensor having 1 (or ``len(dim)``) fewer dimension(s).
"""})

single_dim_common = merge_dicts(reduceops_common_args, parse_kwargs("""
    dim (int): the dimension to reduce.
"""), {'keepdim_details': """If :attr:`keepdim` is ``True``, the output tensor is of the same size
as :attr:`input` except in the dimension :attr:`dim` where it is of size 1.
Otherwise, :attr:`dim` is squeezed (see :func:`torch.squeeze`), resulting in
the output tensor having 1 fewer dimension than :attr:`input`."""})

factory_common_args = merge_dicts(common_args, parse_kwargs("""
    dtype (:class:`torch.dtype`, optional): the desired data type of returned tensor.
        Default: if ``None``, uses a global default (see :func:`torch.set_default_tensor_type`).
    layout (:class:`torch.layout`, optional): the desired layout of returned Tensor.
        Default: ``torch.strided``.
    device (:class:`torch.device`, optional): the desired device of returned tensor.
        Default: if ``None``, uses the current device for the default tensor type
        (see :func:`torch.set_default_tensor_type`). :attr:`device` will be the CPU
        for CPU tensor types and the current CUDA device for CUDA tensor types.
    requires_grad (bool, optional): If autograd should record operations on the
        returned tensor. Default: ``False``.
    pin_memory (bool, optional): If set, returned tensor would be allocated in
        the pinned memory. Works only for CPU tensors. Default: ``False``.
    memory_format (:class:`torch.memory_format`, optional): the desired memory format of
        returned Tensor. Default: ``torch.contiguous_format``.
"""))

factory_like_common_args = parse_kwargs("""
    input (Tensor): the size of :attr:`input` will determine size of the output tensor.
    layout (:class:`torch.layout`, optional): the desired layout of returned tensor.
        Default: if ``None``, defaults to the layout of :attr:`input`.
    dtype (:class:`torch.dtype`, optional): the desired data type of returned Tensor.
        Default: if ``None``, defaults to the dtype of :attr:`input`.
    device (:class:`torch.device`, optional): the desired device of returned tensor.
        Default: if ``None``, defaults to the device of :attr:`input`.
    requires_grad (bool, optional): If autograd should record operations on the
        returned tensor. Default: ``False``.
    pin_memory (bool, optional): If set, returned tensor would be allocated in
        the pinned memory. Works only for CPU tensors. Default: ``False``.
    memory_format (:class:`torch.memory_format`, optional): the desired memory format of
        returned Tensor. Default: ``torch.preserve_format``.
""")

factory_data_common_args = parse_kwargs("""
    data (array_like): Initial data for the tensor. Can be a list, tuple,
        NumPy ``ndarray``, scalar, and other types.
    dtype (:class:`torch.dtype`, optional): the desired data type of returned tensor.
        Default: if ``None``, infers data type from :attr:`data`.
    device (:class:`torch.device`, optional): the desired device of returned tensor.
        Default: if ``None``, uses the current device for the default tensor type
        (see :func:`torch.set_default_tensor_type`). :attr:`device` will be the CPU
        for CPU tensor types and the current CUDA device for CUDA tensor types.
    requires_grad (bool, optional): If autograd should record operations on the
        returned tensor. Default: ``False``.
    pin_memory (bool, optional): If set, returned tensor would be allocated in
        the pinned memory. Works only for CPU tensors. Default: ``False``.
""")

tf32_notes = {
    "tf32_note": """This operator supports :ref:`TensorFloat32<tf32_on_ampere>`."""
}


reproducibility_notes = {
    "forward_reproducibility_note": """This operation may behave nondeterministically when given tensors on \
a CUDA device. See :doc:`/notes/randomness` for more information.""",
    "backward_reproducibility_note": """This operation may produce nondeterministic gradients when given tensors on \
a CUDA device. See :doc:`/notes/randomness` for more information.""",
    "cudnn_reproducibility_note": """In some circumstances when given tensors on a CUDA device \
and using CuDNN, this operator may select a nondeterministic algorithm to increase performance. If this is \
undesirable, you can try to make the operation deterministic (potentially at \
a performance cost) by setting ``torch.backends.cudnn.deterministic = True``. \
See :doc:`/notes/randomness` for more information."""
}

add_docstr(torch.abs, r"""
abs(input, *, out=None) -> Tensor

Computes the absolute value of each element in :attr:`input`.

.. math::
    \text{out}_{i} = |\text{input}_{i}|
""" + r"""
Args:
    {input}

Keyword args:
    {out}

Example::

    >>> torch.abs(torch.tensor([-1, -2, 3]))
    tensor([ 1,  2,  3])
""".format(**common_args))

add_docstr(torch.absolute,
           r"""
absolute(input, *, out=None) -> Tensor

Alias for :func:`torch.abs`
""".format(**common_args))

add_docstr(torch.acos, r"""
acos(input, *, out=None) -> Tensor

Computes the inverse cosine of each element in :attr:`input`.

.. math::
    \text{out}_{i} = \cos^{-1}(\text{input}_{i})
""" + r"""
Args:
    {input}

Keyword args:
    {out}

Example::

    >>> a = torch.randn(4)
    >>> a
    tensor([ 0.3348, -0.5889,  0.2005, -0.1584])
    >>> torch.acos(a)
    tensor([ 1.2294,  2.2004,  1.3690,  1.7298])
""".format(**common_args))

add_docstr(torch.arccos, r"""
arccos(input, *, out=None) -> Tensor

Alias for :func:`torch.acos`.
""")

add_docstr(torch.acosh, r"""
acosh(input, *, out=None) -> Tensor

Returns a new tensor with the inverse hyperbolic cosine of the elements of :attr:`input`.

Note:
    The domain of the inverse hyperbolic cosine is `[1, inf)` and values outside this range
    will be mapped to ``NaN``, except for `+ INF` for which the output is mapped to `+ INF`.

.. math::
    \text{out}_{i} = \cosh^{-1}(\text{input}_{i})
""" + r"""
Args:
    {input}

Keyword arguments:
    {out}

Example::

    >>> a = torch.randn(4).uniform_(1, 2)
    >>> a
    tensor([ 1.3192, 1.9915, 1.9674, 1.7151 ])
    >>> torch.acosh(a)
    tensor([ 0.7791, 1.3120, 1.2979, 1.1341 ])
""".format(**common_args))

add_docstr(torch.arccosh, r"""
arccosh(input, *, out=None) -> Tensor

Alias for :func:`torch.acosh`.
""".format(**common_args))

add_docstr(torch.add, r"""
add(input, other, *, out=None) -> Tensor

Adds the scalar :attr:`other` to each element of the input :attr:`input`
and returns a new resulting tensor.

.. math::
    \text{{out}} = \text{{input}} + \text{{other}}

If :attr:`input` is of type FloatTensor or DoubleTensor, :attr:`other` must be
a real number, otherwise it should be an integer.

Args:
    {input}
    other (Number): the number to be added to each element of :attr:`input`

Keyword arguments:
    {out}

Example::

    >>> a = torch.randn(4)
    >>> a
    tensor([ 0.0202,  1.0985,  1.3506, -0.6056])
    >>> torch.add(a, 20)
    tensor([ 20.0202,  21.0985,  21.3506,  19.3944])

.. function:: add(input, other, *, alpha=1, out=None) -> Tensor
   :noindex:

Each element of the tensor :attr:`other` is multiplied by the scalar
:attr:`alpha` and added to each element of the tensor :attr:`input`.
The resulting tensor is returned.

The shapes of :attr:`input` and :attr:`other` must be
:ref:`broadcastable <broadcasting-semantics>`.

.. math::
    \text{{out}} = \text{{input}} + \text{{alpha}} \times \text{{other}}

If :attr:`other` is of type FloatTensor or DoubleTensor, :attr:`alpha` must be
a real number, otherwise it should be an integer.

Args:
    input (Tensor): the first input tensor
    other (Tensor): the second input tensor

Keyword args:
    alpha (Number): the scalar multiplier for :attr:`other`
    {out}

Example::

    >>> a = torch.randn(4)
    >>> a
    tensor([-0.9732, -0.3497,  0.6245,  0.4022])
    >>> b = torch.randn(4, 1)
    >>> b
    tensor([[ 0.3743],
            [-1.7724],
            [-0.5811],
            [-0.8017]])
    >>> torch.add(a, b, alpha=10)
    tensor([[  2.7695,   3.3930,   4.3672,   4.1450],
            [-18.6971, -18.0736, -17.0994, -17.3216],
            [ -6.7845,  -6.1610,  -5.1868,  -5.4090],
            [ -8.9902,  -8.3667,  -7.3925,  -7.6147]])
""".format(**common_args))

add_docstr(torch.addbmm,
           r"""
addbmm(input, batch1, batch2, *, beta=1, alpha=1, out=None) -> Tensor

Performs a batch matrix-matrix product of matrices stored
in :attr:`batch1` and :attr:`batch2`,
with a reduced add step (all matrix multiplications get accumulated
along the first dimension).
:attr:`input` is added to the final result.

:attr:`batch1` and :attr:`batch2` must be 3-D tensors each containing the
same number of matrices.

If :attr:`batch1` is a :math:`(b \times n \times m)` tensor, :attr:`batch2` is a
:math:`(b \times m \times p)` tensor, :attr:`input` must be
:ref:`broadcastable <broadcasting-semantics>` with a :math:`(n \times p)` tensor
and :attr:`out` will be a :math:`(n \times p)` tensor.

.. math::
    out = \beta\ \text{input} + \alpha\ (\sum_{i=0}^{b-1} \text{batch1}_i \mathbin{@} \text{batch2}_i)

If :attr:`beta` is 0, then :attr:`input` will be ignored, and `nan` and `inf` in
it will not be propagated.
""" + r"""
For inputs of type `FloatTensor` or `DoubleTensor`, arguments :attr:`beta` and :attr:`alpha`
must be real numbers, otherwise they should be integers.

{tf32_note}

Args:
    batch1 (Tensor): the first batch of matrices to be multiplied
    batch2 (Tensor): the second batch of matrices to be multiplied

Keyword args:
    beta (Number, optional): multiplier for :attr:`input` (:math:`\beta`)
    input (Tensor): matrix to be added
    alpha (Number, optional): multiplier for `batch1 @ batch2` (:math:`\alpha`)
    {out}

Example::

    >>> M = torch.randn(3, 5)
    >>> batch1 = torch.randn(10, 3, 4)
    >>> batch2 = torch.randn(10, 4, 5)
    >>> torch.addbmm(M, batch1, batch2)
    tensor([[  6.6311,   0.0503,   6.9768, -12.0362,  -2.1653],
            [ -4.8185,  -1.4255,  -6.6760,   8.9453,   2.5743],
            [ -3.8202,   4.3691,   1.0943,  -1.1109,   5.4730]])
""".format(**common_args, **tf32_notes))

add_docstr(torch.addcdiv, r"""
addcdiv(input, tensor1, tensor2, *, value=1, out=None) -> Tensor

Performs the element-wise division of :attr:`tensor1` by :attr:`tensor2`,
multiply the result by the scalar :attr:`value` and add it to :attr:`input`.

.. warning::
    Integer division with addcdiv is no longer supported, and in a future
    release addcdiv will perform a true division of tensor1 and tensor2.
    The historic addcdiv behavior can be implemented as
    (input + value * torch.trunc(tensor1 / tensor2)).to(input.dtype)
    for integer inputs and as (input + value * tensor1 / tensor2) for float inputs.
    The future addcdiv behavior is just the latter implementation:
    (input + value * tensor1 / tensor2), for all dtypes.

.. math::
    \text{out}_i = \text{input}_i + \text{value} \times \frac{\text{tensor1}_i}{\text{tensor2}_i}
""" + r"""

The shapes of :attr:`input`, :attr:`tensor1`, and :attr:`tensor2` must be
:ref:`broadcastable <broadcasting-semantics>`.

For inputs of type `FloatTensor` or `DoubleTensor`, :attr:`value` must be
a real number, otherwise an integer.

Args:
    input (Tensor): the tensor to be added
    tensor1 (Tensor): the numerator tensor
    tensor2 (Tensor): the denominator tensor

Keyword args:
    value (Number, optional): multiplier for :math:`\text{{tensor1}} / \text{{tensor2}}`
    {out}

Example::

    >>> t = torch.randn(1, 3)
    >>> t1 = torch.randn(3, 1)
    >>> t2 = torch.randn(1, 3)
    >>> torch.addcdiv(t, t1, t2, value=0.1)
    tensor([[-0.2312, -3.6496,  0.1312],
            [-1.0428,  3.4292, -0.1030],
            [-0.5369, -0.9829,  0.0430]])
""".format(**common_args))

add_docstr(torch.addcmul,
           r"""
addcmul(input, tensor1, tensor2, *, value=1, out=None) -> Tensor

Performs the element-wise multiplication of :attr:`tensor1`
by :attr:`tensor2`, multiply the result by the scalar :attr:`value`
and add it to :attr:`input`.

.. math::
    \text{out}_i = \text{input}_i + \text{value} \times \text{tensor1}_i \times \text{tensor2}_i
""" + r"""
The shapes of :attr:`tensor`, :attr:`tensor1`, and :attr:`tensor2` must be
:ref:`broadcastable <broadcasting-semantics>`.

For inputs of type `FloatTensor` or `DoubleTensor`, :attr:`value` must be
a real number, otherwise an integer.

Args:
    input (Tensor): the tensor to be added
    tensor1 (Tensor): the tensor to be multiplied
    tensor2 (Tensor): the tensor to be multiplied

Keyword args:
    value (Number, optional): multiplier for :math:`tensor1 .* tensor2`
    {out}

Example::

    >>> t = torch.randn(1, 3)
    >>> t1 = torch.randn(3, 1)
    >>> t2 = torch.randn(1, 3)
    >>> torch.addcmul(t, t1, t2, value=0.1)
    tensor([[-0.8635, -0.6391,  1.6174],
            [-0.7617, -0.5879,  1.7388],
            [-0.8353, -0.6249,  1.6511]])
""".format(**common_args))

add_docstr(torch.addmm,
           r"""
addmm(input, mat1, mat2, *, beta=1, alpha=1, out=None) -> Tensor

Performs a matrix multiplication of the matrices :attr:`mat1` and :attr:`mat2`.
The matrix :attr:`input` is added to the final result.

If :attr:`mat1` is a :math:`(n \times m)` tensor, :attr:`mat2` is a
:math:`(m \times p)` tensor, then :attr:`input` must be
:ref:`broadcastable <broadcasting-semantics>` with a :math:`(n \times p)` tensor
and :attr:`out` will be a :math:`(n \times p)` tensor.

:attr:`alpha` and :attr:`beta` are scaling factors on matrix-vector product between
:attr:`mat1` and :attr:`mat2` and the added matrix :attr:`input` respectively.

.. math::
    \text{out} = \beta\ \text{input} + \alpha\ (\text{mat1}_i \mathbin{@} \text{mat2}_i)

If :attr:`beta` is 0, then :attr:`input` will be ignored, and `nan` and `inf` in
it will not be propagated.
""" + r"""
For inputs of type `FloatTensor` or `DoubleTensor`, arguments :attr:`beta` and
:attr:`alpha` must be real numbers, otherwise they should be integers.

{tf32_note}

Args:
    input (Tensor): matrix to be added
    mat1 (Tensor): the first matrix to be matrix multiplied
    mat2 (Tensor): the second matrix to be matrix multiplied

Keyword args:
    beta (Number, optional): multiplier for :attr:`input` (:math:`\beta`)
    alpha (Number, optional): multiplier for :math:`mat1 @ mat2` (:math:`\alpha`)
    {out}

Example::

    >>> M = torch.randn(2, 3)
    >>> mat1 = torch.randn(2, 3)
    >>> mat2 = torch.randn(3, 3)
    >>> torch.addmm(M, mat1, mat2)
    tensor([[-4.8716,  1.4671, -1.3746],
            [ 0.7573, -3.9555, -2.8681]])
""".format(**common_args, **tf32_notes))

add_docstr(torch.sspaddmm,
           r"""
sspaddmm(input, mat1, mat2, *, beta=1, alpha=1, out=None) -> Tensor

Matrix multiplies a sparse tensor :attr:`mat1` with a dense tensor
:attr:`mat2`, then adds the sparse tensor :attr:`input` to the result.

Note: This function is equivalent to :func:`torch.addmm`, except
:attr:`input` and :attr:`mat1` are sparse.

Args:
    input (Tensor): a sparse matrix to be added
    mat1 (Tensor): a sparse matrix to be matrix multiplied
    mat2 (Tensor): a dense matrix to be matrix multiplied

Keyword args:
    beta (Number, optional): multiplier for :attr:`mat` (:math:`\beta`)
    alpha (Number, optional): multiplier for :math:`mat1 @ mat2` (:math:`\alpha`)
    {out}
""".format(**common_args))

add_docstr(torch.smm,
           r"""
smm(input, mat) -> Tensor

Performs a matrix multiplication of the sparse matrix :attr:`input`
with the dense matrix :attr:`mat`.

Args:
    input (Tensor): a sparse matrix to be matrix multiplied
    mat (Tensor): a dense matrix to be matrix multiplied
""")

add_docstr(torch.addmv,
           r"""
addmv(input, mat, vec, *, beta=1, alpha=1, out=None) -> Tensor

Performs a matrix-vector product of the matrix :attr:`mat` and
the vector :attr:`vec`.
The vector :attr:`input` is added to the final result.

If :attr:`mat` is a :math:`(n \times m)` tensor, :attr:`vec` is a 1-D tensor of
size `m`, then :attr:`input` must be
:ref:`broadcastable <broadcasting-semantics>` with a 1-D tensor of size `n` and
:attr:`out` will be 1-D tensor of size `n`.

:attr:`alpha` and :attr:`beta` are scaling factors on matrix-vector product between
:attr:`mat` and :attr:`vec` and the added tensor :attr:`input` respectively.

.. math::
    \text{out} = \beta\ \text{input} + \alpha\ (\text{mat} \mathbin{@} \text{vec})

If :attr:`beta` is 0, then :attr:`input` will be ignored, and `nan` and `inf` in
it will not be propagated.
""" + r"""
For inputs of type `FloatTensor` or `DoubleTensor`, arguments :attr:`beta` and
:attr:`alpha` must be real numbers, otherwise they should be integers

Args:
    input (Tensor): vector to be added
    mat (Tensor): matrix to be matrix multiplied
    vec (Tensor): vector to be matrix multiplied

Keyword args:
    beta (Number, optional): multiplier for :attr:`input` (:math:`\beta`)
    alpha (Number, optional): multiplier for :math:`mat @ vec` (:math:`\alpha`)
    {out}

Example::

    >>> M = torch.randn(2)
    >>> mat = torch.randn(2, 3)
    >>> vec = torch.randn(3)
    >>> torch.addmv(M, mat, vec)
    tensor([-0.3768, -5.5565])
""".format(**common_args))

add_docstr(torch.addr,
           r"""
addr(input, vec1, vec2, *, beta=1, alpha=1, out=None) -> Tensor

Performs the outer-product of vectors :attr:`vec1` and :attr:`vec2`
and adds it to the matrix :attr:`input`.

Optional values :attr:`beta` and :attr:`alpha` are scaling factors on the
outer product between :attr:`vec1` and :attr:`vec2` and the added matrix
:attr:`input` respectively.

.. math::
    \text{out} = \beta\ \text{input} + \alpha\ (\text{vec1} \otimes \text{vec2})

If :attr:`beta` is 0, then :attr:`input` will be ignored, and `nan` and `inf` in
it will not be propagated.
""" + r"""
If :attr:`vec1` is a vector of size `n` and :attr:`vec2` is a vector
of size `m`, then :attr:`input` must be
:ref:`broadcastable <broadcasting-semantics>` with a matrix of size
:math:`(n \times m)` and :attr:`out` will be a matrix of size
:math:`(n \times m)`.

Args:
    input (Tensor): matrix to be added
    vec1 (Tensor): the first vector of the outer product
    vec2 (Tensor): the second vector of the outer product

Keyword args:
    beta (Number, optional): multiplier for :attr:`input` (:math:`\beta`)
    alpha (Number, optional): multiplier for :math:`\text{{vec1}} \otimes \text{{vec2}}` (:math:`\alpha`)
    {out}

Example::

    >>> vec1 = torch.arange(1., 4.)
    >>> vec2 = torch.arange(1., 3.)
    >>> M = torch.zeros(3, 2)
    >>> torch.addr(M, vec1, vec2)
    tensor([[ 1.,  2.],
            [ 2.,  4.],
            [ 3.,  6.]])
""".format(**common_args))

add_docstr(torch.allclose,
           r"""
allclose(input, other, rtol=1e-05, atol=1e-08, equal_nan=False) -> bool

This function checks if all :attr:`input` and :attr:`other` satisfy the condition:

.. math::
    \lvert \text{input} - \text{other} \rvert \leq \texttt{atol} + \texttt{rtol} \times \lvert \text{other} \rvert
""" + r"""
elementwise, for all elements of :attr:`input` and :attr:`other`. The behaviour of this function is analogous to
`numpy.allclose <https://docs.scipy.org/doc/numpy/reference/generated/numpy.allclose.html>`_

Args:
    input (Tensor): first tensor to compare
    other (Tensor): second tensor to compare
    atol (float, optional): absolute tolerance. Default: 1e-08
    rtol (float, optional): relative tolerance. Default: 1e-05
    equal_nan (bool, optional): if ``True``, then two ``NaN`` s will be considered equal. Default: ``False``

Example::

    >>> torch.allclose(torch.tensor([10000., 1e-07]), torch.tensor([10000.1, 1e-08]))
    False
    >>> torch.allclose(torch.tensor([10000., 1e-08]), torch.tensor([10000.1, 1e-09]))
    True
    >>> torch.allclose(torch.tensor([1.0, float('nan')]), torch.tensor([1.0, float('nan')]))
    False
    >>> torch.allclose(torch.tensor([1.0, float('nan')]), torch.tensor([1.0, float('nan')]), equal_nan=True)
    True
""")

add_docstr(torch.all,
           r"""
all(input) -> Tensor

Tests if all elements in :attr:`input` evaluate to `True`.

.. note:: This function matches the behaviour of NumPy in returning
          output of dtype `bool` for all supported dtypes except `uint8`.
          For `uint8` the dtype of output is `uint8` itself.

Example::

    >>> a = torch.rand(1, 2).bool()
    >>> a
    tensor([[False, True]], dtype=torch.bool)
    >>> torch.all(a)
    tensor(False, dtype=torch.bool)
    >>> a = torch.arange(0, 3)
    >>> a
    tensor([0, 1, 2])
    >>> torch.all(a)
    tensor(False)

.. function:: all(input, dim, keepdim=False, *, out=None) -> Tensor
   :noindex:

For each row of :attr:`input` in the given dimension :attr:`dim`,
returns `True` if all elements in the row evaluate to `True` and `False` otherwise.

{keepdim_details}

Args:
    {input}
    {dim}
    {keepdim}

Keyword args:
    {out}

Example::

    >>> a = torch.rand(4, 2).bool()
    >>> a
    tensor([[True, True],
            [True, False],
            [True, True],
            [True, True]], dtype=torch.bool)
    >>> torch.all(a, dim=1)
    tensor([ True, False,  True,  True], dtype=torch.bool)
    >>> torch.all(a, dim=0)
    tensor([ True, False], dtype=torch.bool)
""".format(**single_dim_common))

add_docstr(torch.any,
           r"""
any(input) -> Tensor

Args:
    {input}

Tests if any element in :attr:`input` evaluates to `True`.

.. note:: This function matches the behaviour of NumPy in returning
          output of dtype `bool` for all supported dtypes except `uint8`.
          For `uint8` the dtype of output is `uint8` itself.

Example::

    >>> a = torch.rand(1, 2).bool()
    >>> a
    tensor([[False, True]], dtype=torch.bool)
    >>> torch.any(a)
    tensor(True, dtype=torch.bool)
    >>> a = torch.arange(0, 3)
    >>> a
    tensor([0, 1, 2])
    >>> torch.any(a)
    tensor(True)

.. function:: any(input, dim, keepdim=False, *, out=None) -> Tensor
   :noindex:

For each row of :attr:`input` in the given dimension :attr:`dim`,
returns `True` if any element in the row evaluate to `True` and `False` otherwise.

{keepdim_details}

Args:
    {input}
    {dim}
    {keepdim}

Keyword args:
    {out}

Example::

    >>> a = torch.randn(4, 2) < 0
    >>> a
    tensor([[ True,  True],
            [False,  True],
            [ True,  True],
            [False, False]])
    >>> torch.any(a, 1)
    tensor([ True,  True,  True, False])
    >>> torch.any(a, 0)
    tensor([True, True])
""".format(**single_dim_common))

add_docstr(torch.angle,
           r"""
angle(input, *, out=None) -> Tensor

Computes the element-wise angle (in radians) of the given :attr:`input` tensor.

.. math::
    \text{out}_{i} = angle(\text{input}_{i})
""" + r"""
Args:
    {input}

Keyword args:
    {out}

.. note:: Starting in PyTorch 1.8, angle returns pi for negative real numbers,
          zero for non-negative real numbers, and propagates NaNs. Previously
          the function would return zero for all real numbers and not propagate
          floating-point NaNs.

Example::

    >>> torch.angle(torch.tensor([-1 + 1j, -2 + 2j, 3 - 3j]))*180/3.14159
    tensor([ 135.,  135,  -45])
""".format(**common_args))

add_docstr(torch.as_strided,
           r"""
as_strided(input, size, stride, storage_offset=0) -> Tensor

Create a view of an existing `torch.Tensor` :attr:`input` with specified
:attr:`size`, :attr:`stride` and :attr:`storage_offset`.

.. warning::
    More than one element of a created tensor may refer to a single memory
    location. As a result, in-place operations (especially ones that are
    vectorized) may result in incorrect behavior. If you need to write to
    the tensors, please clone them first.

    Many PyTorch functions, which return a view of a tensor, are internally
    implemented with this function. Those functions, like
    :meth:`torch.Tensor.expand`, are easier to read and are therefore more
    advisable to use.


Args:
    {input}
    size (tuple or ints): the shape of the output tensor
    stride (tuple or ints): the stride of the output tensor
    storage_offset (int, optional): the offset in the underlying storage of the output tensor

Example::

    >>> x = torch.randn(3, 3)
    >>> x
    tensor([[ 0.9039,  0.6291,  1.0795],
            [ 0.1586,  2.1939, -0.4900],
            [-0.1909, -0.7503,  1.9355]])
    >>> t = torch.as_strided(x, (2, 2), (1, 2))
    >>> t
    tensor([[0.9039, 1.0795],
            [0.6291, 0.1586]])
    >>> t = torch.as_strided(x, (2, 2), (1, 2), 1)
    tensor([[0.6291, 0.1586],
            [1.0795, 2.1939]])
""".format(**common_args))

add_docstr(torch.as_tensor,
           r"""
as_tensor(data, dtype=None, device=None) -> Tensor

Convert the data into a `torch.Tensor`. If the data is already a `Tensor` with the same `dtype` and `device`,
no copy will be performed, otherwise a new `Tensor` will be returned with computational graph retained if data
`Tensor` has ``requires_grad=True``. Similarly, if the data is an ``ndarray`` of the corresponding `dtype` and
the `device` is the cpu, no copy will be performed.

Args:
    {data}
    {dtype}
    {device}

Example::

    >>> a = numpy.array([1, 2, 3])
    >>> t = torch.as_tensor(a)
    >>> t
    tensor([ 1,  2,  3])
    >>> t[0] = -1
    >>> a
    array([-1,  2,  3])

    >>> a = numpy.array([1, 2, 3])
    >>> t = torch.as_tensor(a, device=torch.device('cuda'))
    >>> t
    tensor([ 1,  2,  3])
    >>> t[0] = -1
    >>> a
    array([1,  2,  3])
""".format(**factory_data_common_args))

add_docstr(torch.asin, r"""
asin(input, *, out=None) -> Tensor

Returns a new tensor with the arcsine  of the elements of :attr:`input`.

.. math::
    \text{out}_{i} = \sin^{-1}(\text{input}_{i})
""" + r"""
Args:
    {input}

Keyword args:
    {out}

Example::

    >>> a = torch.randn(4)
    >>> a
    tensor([-0.5962,  1.4985, -0.4396,  1.4525])
    >>> torch.asin(a)
    tensor([-0.6387,     nan, -0.4552,     nan])
""".format(**common_args))

add_docstr(torch.arcsin, r"""
arcsin(input, *, out=None) -> Tensor

Alias for :func:`torch.asin`.
""")

add_docstr(torch.asinh,
           r"""
asinh(input, *, out=None) -> Tensor

Returns a new tensor with the inverse hyperbolic sine of the elements of :attr:`input`.

.. math::
    \text{out}_{i} = \sinh^{-1}(\text{input}_{i})
""" + r"""
Args:
    {input}

Keyword arguments:
    {out}

Example::

    >>> a = torch.randn(4)
    >>> a
    tensor([ 0.1606, -1.4267, -1.0899, -1.0250 ])
    >>> torch.asinh(a)
    tensor([ 0.1599, -1.1534, -0.9435, -0.8990 ])
""".format(**common_args))

add_docstr(torch.arcsinh, r"""
arcsinh(input, *, out=None) -> Tensor

Alias for :func:`torch.asinh`.
""")

add_docstr(torch.atan, r"""
atan(input, *, out=None) -> Tensor

Returns a new tensor with the arctangent  of the elements of :attr:`input`.

.. math::
    \text{out}_{i} = \tan^{-1}(\text{input}_{i})
""" + r"""
Args:
    {input}

Keyword args:
    {out}

Example::

    >>> a = torch.randn(4)
    >>> a
    tensor([ 0.2341,  0.2539, -0.6256, -0.6448])
    >>> torch.atan(a)
    tensor([ 0.2299,  0.2487, -0.5591, -0.5727])
""".format(**common_args))

add_docstr(torch.arctan, r"""
arctan(input, *, out=None) -> Tensor

Alias for :func:`torch.atan`.
""")

add_docstr(torch.atan2,
           r"""
atan2(input, other, *, out=None) -> Tensor

Element-wise arctangent of :math:`\text{{input}}_{{i}} / \text{{other}}_{{i}}`
with consideration of the quadrant. Returns a new tensor with the signed angles
in radians between vector :math:`(\text{{other}}_{{i}}, \text{{input}}_{{i}})`
and vector :math:`(1, 0)`. (Note that :math:`\text{{other}}_{{i}}`, the second
parameter, is the x-coordinate, while :math:`\text{{input}}_{{i}}`, the first
parameter, is the y-coordinate.)

The shapes of ``input`` and ``other`` must be
:ref:`broadcastable <broadcasting-semantics>`.

Args:
    input (Tensor): the first input tensor
    other (Tensor): the second input tensor

Keyword args:
    {out}

Example::

    >>> a = torch.randn(4)
    >>> a
    tensor([ 0.9041,  0.0196, -0.3108, -2.4423])
    >>> torch.atan2(a, torch.randn(4))
    tensor([ 0.9833,  0.0811, -1.9743, -1.4151])
""".format(**common_args))

add_docstr(torch.atanh, r"""
atanh(input, *, out=None) -> Tensor

Returns a new tensor with the inverse hyperbolic tangent of the elements of :attr:`input`.

Note:
    The domain of the inverse hyperbolic tangent is `(-1, 1)` and values outside this range
    will be mapped to ``NaN``, except for the values `1` and `-1` for which the output is
    mapped to `+/-INF` respectively.

.. math::
    \text{out}_{i} = \tanh^{-1}(\text{input}_{i})
""" + r"""
Args:
    {input}

Keyword arguments:
    {out}

Example::

    >>> a = torch.randn(4).uniform_(-1, 1)
    >>> a
    tensor([ -0.9385, 0.2968, -0.8591, -0.1871 ])
    >>> torch.atanh(a)
    tensor([ -1.7253, 0.3060, -1.2899, -0.1893 ])
""".format(**common_args))

add_docstr(torch.arctanh, r"""
arctanh(input, *, out=None) -> Tensor

Alias for :func:`torch.atanh`.
""")

add_docstr(torch.baddbmm,
           r"""
baddbmm(input, batch1, batch2, *, beta=1, alpha=1, out=None) -> Tensor

Performs a batch matrix-matrix product of matrices in :attr:`batch1`
and :attr:`batch2`.
:attr:`input` is added to the final result.

:attr:`batch1` and :attr:`batch2` must be 3-D tensors each containing the same
number of matrices.

If :attr:`batch1` is a :math:`(b \times n \times m)` tensor, :attr:`batch2` is a
:math:`(b \times m \times p)` tensor, then :attr:`input` must be
:ref:`broadcastable <broadcasting-semantics>` with a
:math:`(b \times n \times p)` tensor and :attr:`out` will be a
:math:`(b \times n \times p)` tensor. Both :attr:`alpha` and :attr:`beta` mean the
same as the scaling factors used in :meth:`torch.addbmm`.

.. math::
    \text{out}_i = \beta\ \text{input}_i + \alpha\ (\text{batch1}_i \mathbin{@} \text{batch2}_i)

If :attr:`beta` is 0, then :attr:`input` will be ignored, and `nan` and `inf` in
it will not be propagated.
""" + r"""
For inputs of type `FloatTensor` or `DoubleTensor`, arguments :attr:`beta` and
:attr:`alpha` must be real numbers, otherwise they should be integers.

{tf32_note}

Args:
    input (Tensor): the tensor to be added
    batch1 (Tensor): the first batch of matrices to be multiplied
    batch2 (Tensor): the second batch of matrices to be multiplied

Keyword args:
    beta (Number, optional): multiplier for :attr:`input` (:math:`\beta`)
    alpha (Number, optional): multiplier for :math:`\text{{batch1}} \mathbin{{@}} \text{{batch2}}` (:math:`\alpha`)
    {out}

Example::

    >>> M = torch.randn(10, 3, 5)
    >>> batch1 = torch.randn(10, 3, 4)
    >>> batch2 = torch.randn(10, 4, 5)
    >>> torch.baddbmm(M, batch1, batch2).size()
    torch.Size([10, 3, 5])
""".format(**common_args, **tf32_notes))

add_docstr(torch.bernoulli,
           r"""
bernoulli(input, *, generator=None, out=None) -> Tensor

Draws binary random numbers (0 or 1) from a Bernoulli distribution.

The :attr:`input` tensor should be a tensor containing probabilities
to be used for drawing the binary random number.
Hence, all values in :attr:`input` have to be in the range:
:math:`0 \leq \text{input}_i \leq 1`.

The :math:`\text{i}^{th}` element of the output tensor will draw a
value :math:`1` according to the :math:`\text{i}^{th}` probability value given
in :attr:`input`.

.. math::
    \text{out}_{i} \sim \mathrm{Bernoulli}(p = \text{input}_{i})
""" + r"""
The returned :attr:`out` tensor only has values 0 or 1 and is of the same
shape as :attr:`input`.

:attr:`out` can have integral ``dtype``, but :attr:`input` must have floating
point ``dtype``.

Args:
    input (Tensor): the input tensor of probability values for the Bernoulli distribution

Keyword args:
    {generator}
    {out}

Example::

    >>> a = torch.empty(3, 3).uniform_(0, 1)  # generate a uniform random matrix with range [0, 1]
    >>> a
    tensor([[ 0.1737,  0.0950,  0.3609],
            [ 0.7148,  0.0289,  0.2676],
            [ 0.9456,  0.8937,  0.7202]])
    >>> torch.bernoulli(a)
    tensor([[ 1.,  0.,  0.],
            [ 0.,  0.,  0.],
            [ 1.,  1.,  1.]])

    >>> a = torch.ones(3, 3) # probability of drawing "1" is 1
    >>> torch.bernoulli(a)
    tensor([[ 1.,  1.,  1.],
            [ 1.,  1.,  1.],
            [ 1.,  1.,  1.]])
    >>> a = torch.zeros(3, 3) # probability of drawing "1" is 0
    >>> torch.bernoulli(a)
    tensor([[ 0.,  0.,  0.],
            [ 0.,  0.,  0.],
            [ 0.,  0.,  0.]])
""".format(**common_args))

add_docstr(torch.bincount,
           r"""
bincount(input, weights=None, minlength=0) -> Tensor

Count the frequency of each value in an array of non-negative ints.

The number of bins (size 1) is one larger than the largest value in
:attr:`input` unless :attr:`input` is empty, in which case the result is a
tensor of size 0. If :attr:`minlength` is specified, the number of bins is at least
:attr:`minlength` and if :attr:`input` is empty, then the result is tensor of size
:attr:`minlength` filled with zeros. If ``n`` is the value at position ``i``,
``out[n] += weights[i]`` if :attr:`weights` is specified else
``out[n] += 1``.

Note:
    {backward_reproducibility_note}

Arguments:
    input (Tensor): 1-d int tensor
    weights (Tensor): optional, weight for each value in the input tensor.
        Should be of same size as input tensor.
    minlength (int): optional, minimum number of bins. Should be non-negative.

Returns:
    output (Tensor): a tensor of shape ``Size([max(input) + 1])`` if
    :attr:`input` is non-empty, else ``Size(0)``

Example::

    >>> input = torch.randint(0, 8, (5,), dtype=torch.int64)
    >>> weights = torch.linspace(0, 1, steps=5)
    >>> input, weights
    (tensor([4, 3, 6, 3, 4]),
     tensor([ 0.0000,  0.2500,  0.5000,  0.7500,  1.0000])

    >>> torch.bincount(input)
    tensor([0, 0, 0, 2, 2, 0, 1])

    >>> input.bincount(weights)
    tensor([0.0000, 0.0000, 0.0000, 1.0000, 1.0000, 0.0000, 0.5000])
""".format(**reproducibility_notes))

add_docstr(torch.bitwise_not,
           r"""
bitwise_not(input, *, out=None) -> Tensor

Computes the bitwise NOT of the given input tensor. The input tensor must be of
integral or Boolean types. For bool tensors, it computes the logical NOT.

Args:
    {input}

Keyword args:
    {out}

Example:

    >>> torch.bitwise_not(torch.tensor([-1, -2, 3], dtype=torch.int8))
    tensor([ 0,  1, -4], dtype=torch.int8)
""".format(**common_args))

add_docstr(torch.bmm,
           r"""
bmm(input, mat2, *, out=None) -> Tensor

Performs a batch matrix-matrix product of matrices stored in :attr:`input`
and :attr:`mat2`.

:attr:`input` and :attr:`mat2` must be 3-D tensors each containing
the same number of matrices.

If :attr:`input` is a :math:`(b \times n \times m)` tensor, :attr:`mat2` is a
:math:`(b \times m \times p)` tensor, :attr:`out` will be a
:math:`(b \times n \times p)` tensor.

.. math::
    \text{out}_i = \text{input}_i \mathbin{@} \text{mat2}_i
""" + r"""
{tf32_note}

.. note:: This function does not :ref:`broadcast <broadcasting-semantics>`.
          For broadcasting matrix products, see :func:`torch.matmul`.

Args:
    input (Tensor): the first batch of matrices to be multiplied
    mat2 (Tensor): the second batch of matrices to be multiplied

Keyword Args:
    {out}

Example::

    >>> input = torch.randn(10, 3, 4)
    >>> mat2 = torch.randn(10, 4, 5)
    >>> res = torch.bmm(input, mat2)
    >>> res.size()
    torch.Size([10, 3, 5])
""".format(**common_args, **tf32_notes))

add_docstr(torch.bitwise_and,
           r"""
bitwise_and(input, other, *, out=None) -> Tensor

Computes the bitwise AND of :attr:`input` and :attr:`other`. The input tensor must be of
integral or Boolean types. For bool tensors, it computes the logical AND.

Args:
    input: the first input tensor
    other: the second input tensor

Keyword args:
    {out}

Example:

    >>> torch.bitwise_and(torch.tensor([-1, -2, 3], dtype=torch.int8), torch.tensor([1, 0, 3], dtype=torch.int8))
    tensor([1, 0,  3], dtype=torch.int8)
    >>> torch.bitwise_and(torch.tensor([True, True, False]), torch.tensor([False, True, False]))
    tensor([ False, True, False])
""".format(**common_args))

add_docstr(torch.bitwise_or,
           r"""
bitwise_or(input, other, *, out=None) -> Tensor

Computes the bitwise OR of :attr:`input` and :attr:`other`. The input tensor must be of
integral or Boolean types. For bool tensors, it computes the logical OR.

Args:
    input: the first input tensor
    other: the second input tensor

Keyword args:
    {out}

Example:

    >>> torch.bitwise_or(torch.tensor([-1, -2, 3], dtype=torch.int8), torch.tensor([1, 0, 3], dtype=torch.int8))
    tensor([-1, -2,  3], dtype=torch.int8)
    >>> torch.bitwise_or(torch.tensor([True, True, False]), torch.tensor([False, True, False]))
    tensor([ True, True, False])
""".format(**common_args))

add_docstr(torch.bitwise_xor,
           r"""
bitwise_xor(input, other, *, out=None) -> Tensor

Computes the bitwise XOR of :attr:`input` and :attr:`other`. The input tensor must be of
integral or Boolean types. For bool tensors, it computes the logical XOR.

Args:
    input: the first input tensor
    other: the second input tensor

Keyword args:
    {out}

Example:

    >>> torch.bitwise_xor(torch.tensor([-1, -2, 3], dtype=torch.int8), torch.tensor([1, 0, 3], dtype=torch.int8))
    tensor([-2, -2,  0], dtype=torch.int8)
    >>> torch.bitwise_xor(torch.tensor([True, True, False]), torch.tensor([False, True, False]))
    tensor([ True, False, False])
""".format(**common_args))

add_docstr(torch.bitwise_left_shift,
           r"""
bitwise_left_shift(input, other, *, out=None) -> Tensor

Computes the left arithmetic shift of :attr:`input` by :attr:`other` bits.
The result will have the same dtype as :attr:`input`.

The operation applied is:

.. math::
    \text{{out}}_i = \text{{input}}_i \times 2 ^ {{\text{{other}}_i}}

Args:
    input (Tensor or Scalar): the first input tensor
    other (Tensor or Scalar): the second input tensor

Keyword args:
    {out}

Example:

    >>> torch.bitwise_left_shift(torch.tensor([-1, -2, 3], dtype=torch.int8), torch.tensor([1, 0, 3], dtype=torch.int8))
    tensor([-2, -2, 24], dtype=torch.int8)
""".format(**common_args))

add_docstr(torch.bitwise_right_shift,
           r"""
bitwise_right_shift(input, other, *, out=None) -> Tensor

Computes the right arithmetic shift of :attr:`input` by :attr:`other` bits.
The result will have the same dtype as :attr:`input`.

The operation applied is:

.. math::
    \text{{out}}_i = \text{{input}}_i / 2 ^ {{\text{{other}}_i}}

Args:
    input (Tensor or Scalar): the first input tensor
    other (Tensor or Scalar): the second input tensor

Keyword args:
    {out}

Example:

    >>> torch.bitwise_right_shift(torch.tensor([-2, -7, 31], dtype=torch.int8), torch.tensor([1, 0, 3], dtype=torch.int8))
    tensor([-1, -7,  3], dtype=torch.int8)
""".format(**common_args))

add_docstr(torch.broadcast_to,
           r"""
broadcast_to(input, shape) -> Tensor

Broadcasts :attr:`input` to the shape :attr:`\shape`.
Equivalent to calling ``input.expand(shape)``. See :meth:`~Tensor.expand` for details.

Args:
    {input}
    shape (list, tuple, or :class:`torch.Size`): the new shape.

Example::

    >>> x = torch.tensor([1, 2, 3])
    >>> torch.broadcast_to(x, (3, 3))
    tensor([[1, 2, 3],
            [1, 2, 3],
            [1, 2, 3]])
""".format(**common_args))

add_docstr(torch.stack,
           r"""
stack(tensors, dim=0, *, out=None) -> Tensor

Concatenates a sequence of tensors along a new dimension.

All tensors need to be of the same size.

Arguments:
    tensors (sequence of Tensors): sequence of tensors to concatenate
    dim (int): dimension to insert. Has to be between 0 and the number
        of dimensions of concatenated tensors (inclusive)

Keyword args:
    {out}
""".format(**common_args))

add_docstr(torch.hstack,
           r"""
hstack(tensors, *, out=None) -> Tensor

Stack tensors in sequence horizontally (column wise).

This is equivalent to concatenation along the first axis for 1-D tensors, and along the second axis for all other tensors.

Args:
    tensors (sequence of Tensors): sequence of tensors to concatenate

Keyword args:
    {out}

Example::

    >>> a = torch.tensor([1, 2, 3])
    >>> b = torch.tensor([4, 5, 6])
    >>> torch.hstack((a,b))
    tensor([1, 2, 3, 4, 5, 6])
    >>> a = torch.tensor([[1],[2],[3]])
    >>> b = torch.tensor([[4],[5],[6]])
    >>> torch.hstack((a,b))
    tensor([[1, 4],
            [2, 5],
            [3, 6]])

""".format(**common_args))

add_docstr(torch.vstack,
           r"""
vstack(tensors, *, out=None) -> Tensor

Stack tensors in sequence vertically (row wise).

This is equivalent to concatenation along the first axis after all 1-D tensors have been reshaped by :func:`torch.atleast_2d`.

Args:
    tensors (sequence of Tensors): sequence of tensors to concatenate

Keyword args:
    {out}

Example::

    >>> a = torch.tensor([1, 2, 3])
    >>> b = torch.tensor([4, 5, 6])
    >>> torch.vstack((a,b))
    tensor([[1, 2, 3],
            [4, 5, 6]])
    >>> a = torch.tensor([[1],[2],[3]])
    >>> b = torch.tensor([[4],[5],[6]])
    >>> torch.vstack((a,b))
    tensor([[1],
            [2],
            [3],
            [4],
            [5],
            [6]])


""".format(**common_args))

add_docstr(torch.dstack,
           r"""
dstack(tensors, *, out=None) -> Tensor

Stack tensors in sequence depthwise (along third axis).

This is equivalent to concatenation along the third axis after 1-D and 2-D tensors have been reshaped by :func:`torch.atleast_3d`.

Args:
    tensors (sequence of Tensors): sequence of tensors to concatenate

Keyword args:
    {out}

Example::

    >>> a = torch.tensor([1, 2, 3])
    >>> b = torch.tensor([4, 5, 6])
    >>> torch.dstack((a,b))
    tensor([[[1, 4],
             [2, 5],
             [3, 6]]])
    >>> a = torch.tensor([[1],[2],[3]])
    >>> b = torch.tensor([[4],[5],[6]])
    >>> torch.dstack((a,b))
    tensor([[[1, 4]],
            [[2, 5]],
            [[3, 6]]])


""".format(**common_args))

add_docstr(torch.tensor_split,
           r"""
tensor_split(input, indices_or_sections, dim=0) -> List of Tensors

Splits a tensor into multiple sub-tensors, all of which are views of :attr:`input`,
along dimension :attr:`dim` according to the indices or number of sections specified
by :attr:`indices_or_sections`. This function is based on NumPy's
:func:`numpy.array_split`.

Args:
    input (Tensor): the tensor to split
    indices_or_sections (Tensor, int or list or tuple of ints):
        If :attr:`indices_or_sections` is an integer ``n`` or a zero dimensional long tensor
        with value ``n``, :attr:`input` is split into ``n`` sections along dimension :attr:`dim`.
        If :attr:`input` is divisible by ``n`` along dimension :attr:`dim`, each
        section will be of equal size, :code:`input.size(dim) / n`. If :attr:`input`
        is not divisible by ``n``, the sizes of the first :code:`int(input.size(dim) % n)`
        sections will have size :code:`int(input.size(dim) / n) + 1`, and the rest will
        have size :code:`int(input.size(dim) / n)`.

        If :attr:`indices_or_sections` is a list or tuple of ints, or a one-dimensional long
        tensor, then :attr:`input` is split along dimension :attr:`dim` at each of the indices
        in the list, tuple or tensor. For instance, :code:`indices_or_sections=[2, 3]` and :code:`dim=0`
        would result in the tensors :code:`input[:2]`, :code:`input[2:3]`, and :code:`input[3:]`.

        If indices_or_sections is a tensor, it must be a zero-dimensional or one-dimensional
        long tensor on the CPU.

    dim (int, optional): dimension along which to split the tensor. Default: ``0``

Example::

    >>> x = torch.arange(8)
    >>> torch.tensor_split(x, 3)
    (tensor([0, 1, 2]), tensor([3, 4, 5]), tensor([6, 7]))

    >>> x = torch.arange(7)
    >>> torch.tensor_split(x, 3)
    (tensor([0, 1, 2]), tensor([3, 4]), tensor([5, 6]))
    >>> torch.tensor_split(x, (1, 6))
    (tensor([0]), tensor([1, 2, 3, 4, 5]), tensor([6]))

    >>> x = torch.arange(14).reshape(2, 7)
    >>> x
    tensor([[ 0,  1,  2,  3,  4,  5,  6],
            [ 7,  8,  9, 10, 11, 12, 13]])
    >>> torch.tensor_split(x, 3, dim=1)
    (tensor([[0, 1, 2],
            [7, 8, 9]]),
     tensor([[ 3,  4],
            [10, 11]]),
     tensor([[ 5,  6],
            [12, 13]]))
    >>> torch.tensor_split(x, (1, 6), dim=1)
    (tensor([[0],
            [7]]),
     tensor([[ 1,  2,  3,  4,  5],
            [ 8,  9, 10, 11, 12]]),
     tensor([[ 6],
            [13]]))
""")

add_docstr(torch.chunk,
           r"""
chunk(input, chunks, dim=0) -> List of Tensors

Attempts to split a tensor into the specified number of chunks. Each chunk is a view of
the input tensor.


.. note::

    This function may return less then the specified number of chunks!

.. seealso::

    :func:`torch.tensor_split` a function that always returns exactly the specified number of chunks

If the tensor size along the given dimesion :attr:`dim` is divisible by :attr:`chunks`,
all returned chunks will be the same size.
If the tensor size along the given dimension :attr:`dim` is not divisible by :attr:`chunks`,
all returned chunks will be the same size, except the last one.
If such division is not possible, this function may return less
than the specified number of chunks.

Arguments:
    input (Tensor): the tensor to split
    chunks (int): number of chunks to return
    dim (int): dimension along which to split the tensor

Example::
    >>> torch.arange(11).chunk(6)
    (tensor([0, 1]),
     tensor([2, 3]),
     tensor([4, 5]),
     tensor([6, 7]),
     tensor([8, 9]),
     tensor([10]))
    >>> torch.arange(12).chunk(6)
    (tensor([0, 1]),
     tensor([2, 3]),
     tensor([4, 5]),
     tensor([6, 7]),
     tensor([8, 9]),
     tensor([10, 11]))
    >>> torch.arange(13).chunk(6)
    (tensor([0, 1, 2]),
     tensor([3, 4, 5]),
     tensor([6, 7, 8]),
     tensor([ 9, 10, 11]),
     tensor([12]))
""")

add_docstr(torch.unsafe_chunk,
           r"""
unsafe_chunk(input, chunks, dim=0) -> List of Tensors

Works like :func:`torch.chunk` but without enforcing the autograd restrictions
on inplace modification of the outputs.

.. warning::
    This function is safe to use as long as only the input, or only the outputs
    are modified inplace after calling this function. It is user's
    responsibility to ensure that is the case. If both the input and one or more
    of the outputs are modified inplace, gradients computed by autograd will be
    silently incorrect.
""")

add_docstr(torch.unsafe_split,
           r"""
unsafe_split(tensor, split_size_or_sections, dim=0) -> List of Tensors

Works like :func:`torch.split` but without enforcing the autograd restrictions
on inplace modification of the outputs.

.. warning::
    This function is safe to use as long as only the input, or only the outputs
    are modified inplace after calling this function. It is user's
    responsibility to ensure that is the case. If both the input and one or more
    of the outputs are modified inplace, gradients computed by autograd will be
    silently incorrect.
""")

add_docstr(torch.hsplit,
           r"""
hsplit(input, indices_or_sections) -> List of Tensors

Splits :attr:`input`, a tensor with one or more dimensions, into multiple tensors
horizontally according to :attr:`indices_or_sections`. Each split is a view of
:attr:`input`.

If :attr:`input` is one dimensional this is equivalent to calling
torch.tensor_split(input, indices_or_sections, dim=0) (the split dimension is
zero), and if :attr:`input` has two or more dimensions it's equivalent to calling
torch.tensor_split(input, indices_or_sections, dim=1) (the split dimension is 1),
except that if :attr:`indices_or_sections` is an integer it must evenly divide
the split dimension or a runtime error will be thrown.

This function is based on NumPy's :func:`numpy.hsplit`.

Args:
    input (Tensor): tensor to split.
    indices_or_sections (Tensor, int or list or tuple of ints): See argument in :func:`torch.tensor_split`.

Example::
    >>> t = torch.arange(16.0).reshape(4,4)
    >>> t
    tensor([[ 0.,  1.,  2.,  3.],
            [ 4.,  5.,  6.,  7.],
            [ 8.,  9., 10., 11.],
            [12., 13., 14., 15.]])
    >>> torch.hsplit(t, 2)
    (tensor([[ 0.,  1.],
             [ 4.,  5.],
             [ 8.,  9.],
             [12., 13.]]),
     tensor([[ 2.,  3.],
             [ 6.,  7.],
             [10., 11.],
             [14., 15.]]))
    >>> torch.hsplit(t, [3, 6])
    (tensor([[ 0.,  1.,  2.],
             [ 4.,  5.,  6.],
             [ 8.,  9., 10.],
             [12., 13., 14.]]),
     tensor([[ 3.],
             [ 7.],
             [11.],
             [15.]]),
     tensor([], size=(4, 0)))

""")

add_docstr(torch.vsplit,
           r"""
vsplit(input, indices_or_sections) -> List of Tensors

Splits :attr:`input`, a tensor with two or more dimensions, into multiple tensors
vertically according to :attr:`indices_or_sections`. Each split is a view of
:attr:`input`.

This is equivalent to calling torch.tensor_split(input, indices_or_sections, dim=0)
(the split dimension is 0), except that if :attr:`indices_or_sections` is an integer
it must evenly divide the split dimension or a runtime error will be thrown.

This function is based on NumPy's :func:`numpy.vsplit`.

Args:
    input (Tensor): tensor to split.
    indices_or_sections (Tensor, int or list or tuple of ints): See argument in :func:`torch.tensor_split`.

Example::
    >>> t = torch.arange(16.0).reshape(4,4)
    >>> t
    tensor([[ 0.,  1.,  2.,  3.],
            [ 4.,  5.,  6.,  7.],
            [ 8.,  9., 10., 11.],
            [12., 13., 14., 15.]])
    >>> torch.vsplit(t, 2)
    (tensor([[0., 1., 2., 3.],
             [4., 5., 6., 7.]]),
     tensor([[ 8.,  9., 10., 11.],
             [12., 13., 14., 15.]]))
    >>> torch.vsplit(t, [3, 6])
    (tensor([[ 0.,  1.,  2.,  3.],
             [ 4.,  5.,  6.,  7.],
             [ 8.,  9., 10., 11.]]),
     tensor([[12., 13., 14., 15.]]),
     tensor([], size=(0, 4)))

""")

add_docstr(torch.dsplit,
           r"""
dsplit(input, indices_or_sections) -> List of Tensors

Splits :attr:`input`, a tensor with three or more dimensions, into multiple tensors
depthwise according to :attr:`indices_or_sections`. Each split is a view of
:attr:`input`.

This is equivalent to calling torch.tensor_split(input, indices_or_sections, dim=2)
(the split dimension is 1), except that if :attr:`indices_or_sections` is an integer
it must evenly divide the split dimension or a runtime error will be thrown.

This function is based on NumPy's :func:`numpy.dsplit`.

Args:
    input (Tensor): tensor to split.
    indices_or_sections (Tensor, int or list or tuple of ints): See argument in :func:`torch.tensor_split`.

Example::
    >>> t = torch.arange(16.0).reshape(2, 2, 4)
    >>> t
    tensor([[[ 0.,  1.,  2.,  3.],
             [ 4.,  5.,  6.,  7.]],
            [[ 8.,  9., 10., 11.],
             [12., 13., 14., 15.]]])
    >>> torch.dsplit(t, 2)
    (tensor([[[ 0.,  1.],
            [ 4.,  5.]],
           [[ 8.,  9.],
            [12., 13.]]]),
     tensor([[[ 2.,  3.],
              [ 6.,  7.]],
             [[10., 11.],
              [14., 15.]]]))

    >>> torch.dsplit(t, [3, 6])
    (tensor([[[ 0.,  1.,  2.],
              [ 4.,  5.,  6.]],
             [[ 8.,  9., 10.],
              [12., 13., 14.]]]),
     tensor([[[ 3.],
              [ 7.]],
             [[11.],
              [15.]]]),
     tensor([], size=(2, 2, 0)))

""")

add_docstr(torch.can_cast,
           r"""
can_cast(from, to) -> bool

Determines if a type conversion is allowed under PyTorch casting rules
described in the type promotion :ref:`documentation <type-promotion-doc>`.

Args:
    from (dtype): The original :class:`torch.dtype`.
    to (dtype): The target :class:`torch.dtype`.

Example::

    >>> torch.can_cast(torch.double, torch.float)
    True
    >>> torch.can_cast(torch.float, torch.int)
    False
""")

add_docstr(torch.corrcoef, r"""
corrcoef(input) -> Tensor

Estimates the Pearson product-moment correlation coefficient matrix of the variables given by the :attr:`input` matrix,
where rows are the variables and columns are the observations.

.. note::

    The correlation coefficient matrix R is computed using the covariance matrix C as given by
    :math:`R_{ij} = \frac{ C_{ij} } { \sqrt{ C_{ii} * C_{jj} } }`

.. note::

    Due to floating point rounding, the resulting array may not be Hermitian and its diagonal elements may not be 1.
    The real and imaginary values are clipped to the interval [-1, 1] in an attempt to improve this situation.

Args:
    input (Tensor): A 2D matrix containing multiple variables and observations, or a
        Scalar or 1D vector representing a single variable.

Returns:
    (Tensor) The correlation coefficient matrix of the variables.

.. seealso::

        :func:`torch.cov` covariance matrix.

Example::

    >>> x = torch.tensor([[0, 1, 2], [2, 1, 0]])
    >>> torch.corrcoef(x)
    tensor([[ 1., -1.],
            [-1.,  1.]])
    >>> x = torch.randn(2, 4)
    >>> x
    tensor([[-0.2678, -0.0908, -0.3766,  0.2780],
            [-0.5812,  0.1535,  0.2387,  0.2350]])
    >>> torch.corrcoef(x)
    tensor([[1.0000, 0.3582],
            [0.3582, 1.0000]])
    >>> torch.corrcoef(x[0])
    tensor(1.)
""")

add_docstr(torch.cov, r"""
cov(input, *, correction=1, fweights=None, aweights=None) -> Tensor

Estimates the covariance matrix of the variables given by the :attr:`input` matrix, where rows are
the variables and columns are the observations.

A covariance matrix is a square matrix giving the covariance of each pair of variables. The diagonal contains
the variance of each variable (covariance of a variable with itself). By definition, if :attr:`input` represents
a single variable (Scalar or 1D) then its variance is returned.

The unbiased sample covariance of the variables :math:`x` and :math:`y` is given by:

.. math::
    \text{cov}_w(x,y) = \frac{\sum^{N}_{i = 1}(x_{i} - \bar{x})(y_{i} - \bar{y})}{N~-~1}

where :math:`\bar{x}` and :math:`\bar{y}` are the simple means of the :math:`x` and :math:`y` respectively.

If :attr:`fweights` and/or :attr:`aweights` are provided, the unbiased weighted covariance
is calculated, which is given by:

.. math::
    \text{cov}_w(x,y) = \frac{\sum^{N}_{i = 1}w_i(x_{i} - \mu_x^*)(y_{i} - \mu_y^*)}{\sum^{N}_{i = 1}w_i~-~1}

where :math:`w` denotes :attr:`fweights` or :attr:`aweights` based on whichever is provided, or
:math:`w = fweights \times aweights` if both are provided, and
:math:`\mu_x^* = \frac{\sum^{N}_{i = 1}w_ix_{i} }{\sum^{N}_{i = 1}w_i}` is the weighted mean of the variable.

Args:
    input (Tensor): A 2D matrix containing multiple variables and observations, or a
        Scalar or 1D vector representing a single variable.

Keyword Args:
    correction (int, optional): difference between the sample size and sample degrees of freedom.
        Defaults to Bessel's correction, ``correction = 1`` which returns the unbiased estimate,
        even if both :attr:`fweights` and :attr:`aweights` are specified. ``correction = 0``
        will return the simple average. Defaults to ``1``.
    fweights (tensor, optional): A Scalar or 1D tensor of observation vector frequencies representing the number of
        times each observation should be repeated. Its numel must equal the number of columns of :attr:`input`.
        Must have integral dtype. Ignored if ``None``. `Defaults to ``None``.
    aweights (tensor, optional): A Scalar or 1D array of observation vector weights.
        These relative weights are typically large for observations considered “important” and smaller for
        observations considered less “important”. Its numel must equal the number of columns of :attr:`input`.
        Must have floating point dtype. Ignored if ``None``. `Defaults to ``None``.

Returns:
    (Tensor) The covariance matrix of the variables.

.. seealso::

        :func:`torch.corrcoef` normalized covariance matrix.

Example::
    >>> x = torch.tensor([[0, 2], [1, 1], [2, 0]]).T
    >>> x
    tensor([[0, 1, 2],
            [2, 1, 0]])
    >>> torch.cov(x)
    tensor([[ 1., -1.],
            [-1.,  1.]])
    >>> torch.cov(x, correction=0)
    tensor([[ 0.6667, -0.6667],
            [-0.6667,  0.6667]])
    >>> fw = torch.randint(1, 10, (3,))
    >>> fw
    tensor([1, 6, 9])
    >>> aw = torch.rand(3)
    >>> aw
    tensor([0.4282, 0.0255, 0.4144])
    >>> torch.cov(x, fweights=fw, aweights=aw)
    tensor([[ 0.4169, -0.4169],
            [-0.4169,  0.4169]])
""")

add_docstr(torch.cat,
           r"""
cat(tensors, dim=0, *, out=None) -> Tensor

Concatenates the given sequence of :attr:`seq` tensors in the given dimension.
All tensors must either have the same shape (except in the concatenating
dimension) or be empty.

:func:`torch.cat` can be seen as an inverse operation for :func:`torch.split`
and :func:`torch.chunk`.

:func:`torch.cat` can be best understood via examples.

Args:
    tensors (sequence of Tensors): any python sequence of tensors of the same type.
        Non-empty tensors provided must have the same shape, except in the
        cat dimension.
    dim (int, optional): the dimension over which the tensors are concatenated

Keyword args:
    {out}

Example::

    >>> x = torch.randn(2, 3)
    >>> x
    tensor([[ 0.6580, -1.0969, -0.4614],
            [-0.1034, -0.5790,  0.1497]])
    >>> torch.cat((x, x, x), 0)
    tensor([[ 0.6580, -1.0969, -0.4614],
            [-0.1034, -0.5790,  0.1497],
            [ 0.6580, -1.0969, -0.4614],
            [-0.1034, -0.5790,  0.1497],
            [ 0.6580, -1.0969, -0.4614],
            [-0.1034, -0.5790,  0.1497]])
    >>> torch.cat((x, x, x), 1)
    tensor([[ 0.6580, -1.0969, -0.4614,  0.6580, -1.0969, -0.4614,  0.6580,
             -1.0969, -0.4614],
            [-0.1034, -0.5790,  0.1497, -0.1034, -0.5790,  0.1497, -0.1034,
             -0.5790,  0.1497]])
""".format(**common_args))

add_docstr(torch.ceil,
           r"""
ceil(input, *, out=None) -> Tensor

Returns a new tensor with the ceil of the elements of :attr:`input`,
the smallest integer greater than or equal to each element.

.. math::
    \text{out}_{i} = \left\lceil \text{input}_{i} \right\rceil
""" + r"""
Args:
    {input}

Keyword args:
    {out}

Example::

    >>> a = torch.randn(4)
    >>> a
    tensor([-0.6341, -1.4208, -1.0900,  0.5826])
    >>> torch.ceil(a)
    tensor([-0., -1., -1.,  1.])
""".format(**common_args))

add_docstr(torch.real,
           r"""
real(input) -> Tensor

Returns a new tensor containing real values of the :attr:`self` tensor.
The returned tensor and :attr:`self` share the same underlying storage.

.. warning::
    :func:`real` is only supported for tensors with complex dtypes.

Args:
    {input}

Example::

    >>> x=torch.randn(4, dtype=torch.cfloat)
    >>> x
    tensor([(0.3100+0.3553j), (-0.5445-0.7896j), (-1.6492-0.0633j), (-0.0638-0.8119j)])
    >>> x.real
    tensor([ 0.3100, -0.5445, -1.6492, -0.0638])

""".format(**common_args))

add_docstr(torch.imag,
           r"""
imag(input) -> Tensor

Returns a new tensor containing imaginary values of the :attr:`self` tensor.
The returned tensor and :attr:`self` share the same underlying storage.

.. warning::
    :func:`imag` is only supported for tensors with complex dtypes.

Args:
    {input}

Example::

    >>> x=torch.randn(4, dtype=torch.cfloat)
    >>> x
    tensor([(0.3100+0.3553j), (-0.5445-0.7896j), (-1.6492-0.0633j), (-0.0638-0.8119j)])
    >>> x.imag
    tensor([ 0.3553, -0.7896, -0.0633, -0.8119])

""".format(**common_args))

add_docstr(torch.view_as_real,
           r"""
view_as_real(input) -> Tensor

Returns a view of :attr:`input` as a real tensor. For an input complex tensor of
:attr:`size` :math:`m1, m2, \dots, mi`, this function returns a new
real tensor of size :math:`m1, m2, \dots, mi, 2`, where the last dimension of size 2
represents the real and imaginary components of complex numbers.

.. warning::
    :func:`view_as_real` is only supported for tensors with ``complex dtypes``.

Args:
    {input}

Example::

    >>> x=torch.randn(4, dtype=torch.cfloat)
    >>> x
    tensor([(0.4737-0.3839j), (-0.2098-0.6699j), (0.3470-0.9451j), (-0.5174-1.3136j)])
    >>> torch.view_as_real(x)
    tensor([[ 0.4737, -0.3839],
            [-0.2098, -0.6699],
            [ 0.3470, -0.9451],
            [-0.5174, -1.3136]])
""".format(**common_args))

add_docstr(torch.view_as_complex,
           r"""
view_as_complex(input) -> Tensor

Returns a view of :attr:`input` as a complex tensor. For an input complex
tensor of :attr:`size` :math:`m1, m2, \dots, mi, 2`, this function returns a
new complex tensor of :attr:`size` :math:`m1, m2, \dots, mi` where the last
dimension of the input tensor is expected to represent the real and imaginary
components of complex numbers.

.. warning::
    :func:`view_as_complex` is only supported for tensors with
    :class:`torch.dtype` ``torch.float64`` and ``torch.float32``.  The input is
    expected to have the last dimension of :attr:`size` 2. In addition, the
    tensor must have a `stride` of 1 for its last dimension. The strides of all
    other dimensions must be even numbers.

Args:
    {input}

Example::

    >>> x=torch.randn(4, 2)
    >>> x
    tensor([[ 1.6116, -0.5772],
            [-1.4606, -0.9120],
            [ 0.0786, -1.7497],
            [-0.6561, -1.6623]])
    >>> torch.view_as_complex(x)
    tensor([(1.6116-0.5772j), (-1.4606-0.9120j), (0.0786-1.7497j), (-0.6561-1.6623j)])
""".format(**common_args))

add_docstr(torch.reciprocal,
           r"""
reciprocal(input, *, out=None) -> Tensor

Returns a new tensor with the reciprocal of the elements of :attr:`input`

.. math::
    \text{out}_{i} = \frac{1}{\text{input}_{i}}

.. note::
    Unlike NumPy's reciprocal, torch.reciprocal supports integral inputs. Integral
    inputs to reciprocal are automatically :ref:`promoted <type-promotion-doc>` to
    the default scalar type.
""" + r"""
Args:
    {input}

Keyword args:
    {out}

Example::

    >>> a = torch.randn(4)
    >>> a
    tensor([-0.4595, -2.1219, -1.4314,  0.7298])
    >>> torch.reciprocal(a)
    tensor([-2.1763, -0.4713, -0.6986,  1.3702])
""".format(**common_args))

add_docstr(torch.cholesky, r"""
cholesky(input, upper=False, *, out=None) -> Tensor

Computes the Cholesky decomposition of a symmetric positive-definite
matrix :math:`A` or for batches of symmetric positive-definite matrices.

If :attr:`upper` is ``True``, the returned matrix ``U`` is upper-triangular, and
the decomposition has the form:

.. math::

  A = U^TU

If :attr:`upper` is ``False``, the returned matrix ``L`` is lower-triangular, and
the decomposition has the form:

.. math::

    A = LL^T

If :attr:`upper` is ``True``, and :math:`A` is a batch of symmetric positive-definite
matrices, then the returned tensor will be composed of upper-triangular Cholesky factors
of each of the individual matrices. Similarly, when :attr:`upper` is ``False``, the returned
tensor will be composed of lower-triangular Cholesky factors of each of the individual
matrices.

.. warning::

    :func:`torch.cholesky` is deprecated in favor of :func:`torch.linalg.cholesky`
    and will be removed in a future PyTorch release.

    ``L = torch.cholesky(A)`` should be replaced with

    .. code:: python

        L = torch.linalg.cholesky(A)

    ``U = torch.cholesky(A, upper=True)`` should be replaced with

    .. code:: python

        U = torch.linalg.cholesky(A).transpose(-2, -1).conj()

    This transform will produce equivalent results for all valid (symmetric positive definite) inputs.

Args:
    input (Tensor): the input tensor :math:`A` of size :math:`(*, n, n)` where `*` is zero or more
                batch dimensions consisting of symmetric positive-definite matrices.
    upper (bool, optional): flag that indicates whether to return a
                            upper or lower triangular matrix. Default: ``False``

Keyword args:
    out (Tensor, optional): the output matrix

Example::

    >>> a = torch.randn(3, 3)
    >>> a = torch.mm(a, a.t()) # make symmetric positive-definite
    >>> l = torch.cholesky(a)
    >>> a
    tensor([[ 2.4112, -0.7486,  1.4551],
            [-0.7486,  1.3544,  0.1294],
            [ 1.4551,  0.1294,  1.6724]])
    >>> l
    tensor([[ 1.5528,  0.0000,  0.0000],
            [-0.4821,  1.0592,  0.0000],
            [ 0.9371,  0.5487,  0.7023]])
    >>> torch.mm(l, l.t())
    tensor([[ 2.4112, -0.7486,  1.4551],
            [-0.7486,  1.3544,  0.1294],
            [ 1.4551,  0.1294,  1.6724]])
    >>> a = torch.randn(3, 2, 2)
    >>> a = torch.matmul(a, a.transpose(-1, -2)) + 1e-03 # make symmetric positive-definite
    >>> l = torch.cholesky(a)
    >>> z = torch.matmul(l, l.transpose(-1, -2))
    >>> torch.max(torch.abs(z - a)) # Max non-zero
    tensor(2.3842e-07)
""")

add_docstr(torch.cholesky_solve, r"""
cholesky_solve(input, input2, upper=False, *, out=None) -> Tensor

Solves a linear system of equations with a positive semidefinite
matrix to be inverted given its Cholesky factor matrix :math:`u`.

If :attr:`upper` is ``False``, :math:`u` is and lower triangular and `c` is
returned such that:

.. math::
    c = (u u^T)^{{-1}} b

If :attr:`upper` is ``True`` or not provided, :math:`u` is upper triangular
and `c` is returned such that:

.. math::
    c = (u^T u)^{{-1}} b

`torch.cholesky_solve(b, u)` can take in 2D inputs `b, u` or inputs that are
batches of 2D matrices. If the inputs are batches, then returns
batched outputs `c`

Supports real-valued and complex-valued inputs.
For the complex-valued inputs the transpose operator above is the conjugate transpose.

Args:
    input (Tensor): input matrix :math:`b` of size :math:`(*, m, k)`,
                where :math:`*` is zero or more batch dimensions
    input2 (Tensor): input matrix :math:`u` of size :math:`(*, m, m)`,
                where :math:`*` is zero of more batch dimensions composed of
                upper or lower triangular Cholesky factor
    upper (bool, optional): whether to consider the Cholesky factor as a
                            lower or upper triangular matrix. Default: ``False``.

Keyword args:
    out (Tensor, optional): the output tensor for `c`

Example::

    >>> a = torch.randn(3, 3)
    >>> a = torch.mm(a, a.t()) # make symmetric positive definite
    >>> u = torch.cholesky(a)
    >>> a
    tensor([[ 0.7747, -1.9549,  1.3086],
            [-1.9549,  6.7546, -5.4114],
            [ 1.3086, -5.4114,  4.8733]])
    >>> b = torch.randn(3, 2)
    >>> b
    tensor([[-0.6355,  0.9891],
            [ 0.1974,  1.4706],
            [-0.4115, -0.6225]])
    >>> torch.cholesky_solve(b, u)
    tensor([[ -8.1625,  19.6097],
            [ -5.8398,  14.2387],
            [ -4.3771,  10.4173]])
    >>> torch.mm(a.inverse(), b)
    tensor([[ -8.1626,  19.6097],
            [ -5.8398,  14.2387],
            [ -4.3771,  10.4173]])
""")

add_docstr(torch.cholesky_inverse, r"""
cholesky_inverse(input, upper=False, *, out=None) -> Tensor

Computes the inverse of a symmetric positive-definite matrix :math:`A` using its
Cholesky factor :math:`u`: returns matrix ``inv``. The inverse is computed using
LAPACK routines ``dpotri`` and ``spotri`` (and the corresponding MAGMA routines).

If :attr:`upper` is ``False``, :math:`u` is lower triangular
such that the returned tensor is

.. math::
    inv = (uu^{{T}})^{{-1}}

If :attr:`upper` is ``True`` or not provided, :math:`u` is upper
triangular such that the returned tensor is

.. math::
    inv = (u^T u)^{{-1}}

Args:
    input (Tensor): the input 2-D tensor :math:`u`, a upper or lower triangular
           Cholesky factor
    upper (bool, optional): whether to return a lower (default) or upper triangular matrix

Keyword args:
    out (Tensor, optional): the output tensor for `inv`

Example::

    >>> a = torch.randn(3, 3)
    >>> a = torch.mm(a, a.t()) + 1e-05 * torch.eye(3) # make symmetric positive definite
    >>> u = torch.cholesky(a)
    >>> a
    tensor([[  0.9935,  -0.6353,   1.5806],
            [ -0.6353,   0.8769,  -1.7183],
            [  1.5806,  -1.7183,  10.6618]])
    >>> torch.cholesky_inverse(u)
    tensor([[ 1.9314,  1.2251, -0.0889],
            [ 1.2251,  2.4439,  0.2122],
            [-0.0889,  0.2122,  0.1412]])
    >>> a.inverse()
    tensor([[ 1.9314,  1.2251, -0.0889],
            [ 1.2251,  2.4439,  0.2122],
            [-0.0889,  0.2122,  0.1412]])
""")

add_docstr(torch.clone, r"""
clone(input, *, memory_format=torch.preserve_format) -> Tensor

Returns a copy of :attr:`input`.

.. note::

    This function is differentiable, so gradients will flow back from the
    result of this operation to :attr:`input`. To create a tensor without an
    autograd relationship to :attr:`input` see :meth:`~Tensor.detach`.

Args:
    {input}

Keyword args:
    {memory_format}
""".format(**common_args))

add_docstr(torch.clamp, r"""
clamp(input, min=None, max=None, *, out=None) -> Tensor

Clamps all elements in :attr:`input` into the range `[` :attr:`min`, :attr:`max` `]`.
Letting min_value and max_value be :attr:`min` and :attr:`max`, respectively, this returns:

.. math::
    y_i = \min(\max(x_i, \text{min\_value}_i), \text{max\_value}_i)

If :attr:`min` is ``None``, there is no lower bound.
Or, if :attr:`max` is ``None`` there is no upper bound.
""" + r"""

.. note::
    If :attr:`min` is greater than :attr:`max` :func:`torch.clamp(..., min, max) <torch.clamp>`
    sets all elements in :attr:`input` to the value of :attr:`max`.

Args:
    {input}
    min (Number or Tensor, optional): lower-bound of the range to be clamped to
    max (Number or Tensor, optional): upper-bound of the range to be clamped to

Keyword args:
    {out}

Example::

    >>> a = torch.randn(4)
    >>> a
    tensor([-1.7120,  0.1734, -0.0478, -0.0922])
    >>> torch.clamp(a, min=-0.5, max=0.5)
    tensor([-0.5000,  0.1734, -0.0478, -0.0922])

    >>> min = torch.linspace(-1, 1, steps=4)
    >>> torch.clamp(a, min=min)
    tensor([-1.0000,  0.1734,  0.3333,  1.0000])

""".format(**common_args))

add_docstr(torch.clip, r"""
clip(input, min=None, max=None, *, out=None) -> Tensor

Alias for :func:`torch.clamp`.
""".format(**common_args))

add_docstr(torch.column_stack,
           r"""
column_stack(tensors, *, out=None) -> Tensor

Creates a new tensor by horizontally stacking the tensors in :attr:`tensors`.

Equivalent to ``torch.hstack(tensors)``, except each zero or one dimensional tensor ``t``
in :attr:`tensors` is first reshaped into a ``(t.numel(), 1)`` column before being stacked horizontally.

Args:
    tensors (sequence of Tensors): sequence of tensors to concatenate

Keyword args:
    {out}

Example::

    >>> a = torch.tensor([1, 2, 3])
    >>> b = torch.tensor([4, 5, 6])
    >>> torch.column_stack((a, b))
    tensor([[1, 4],
        [2, 5],
        [3, 6]])
    >>> a = torch.arange(5)
    >>> b = torch.arange(10).reshape(5, 2)
    >>> torch.column_stack((a, b, b))
    tensor([[0, 0, 1, 0, 1],
            [1, 2, 3, 2, 3],
            [2, 4, 5, 4, 5],
            [3, 6, 7, 6, 7],
            [4, 8, 9, 8, 9]])

""".format(**common_args))

add_docstr(torch.complex,
           r"""
complex(real, imag, *, out=None) -> Tensor

Constructs a complex tensor with its real part equal to :attr:`real` and its
imaginary part equal to :attr:`imag`.

Args:
    real (Tensor): The real part of the complex tensor. Must be float or double.
    imag (Tensor): The imaginary part of the complex tensor. Must be same dtype
        as :attr:`real`.

Keyword args:
    out (Tensor): If the inputs are ``torch.float32``, must be
        ``torch.complex64``. If the inputs are ``torch.float64``, must be
        ``torch.complex128``.

Example::

    >>> real = torch.tensor([1, 2], dtype=torch.float32)
    >>> imag = torch.tensor([3, 4], dtype=torch.float32)
    >>> z = torch.complex(real, imag)
    >>> z
    tensor([(1.+3.j), (2.+4.j)])
    >>> z.dtype
    torch.complex64

""")

add_docstr(torch.polar,
           r"""
polar(abs, angle, *, out=None) -> Tensor

Constructs a complex tensor whose elements are Cartesian coordinates
corresponding to the polar coordinates with absolute value :attr:`abs` and angle
:attr:`angle`.

.. math::
    \text{out} = \text{abs} \cdot \cos(\text{angle}) + \text{abs} \cdot \sin(\text{angle}) \cdot j
""" + r"""
Args:
    abs (Tensor): The absolute value the complex tensor. Must be float or
        double.
    angle (Tensor): The angle of the complex tensor. Must be same dtype as
        :attr:`abs`.

Keyword args:
    out (Tensor): If the inputs are ``torch.float32``, must be
        ``torch.complex64``. If the inputs are ``torch.float64``, must be
        ``torch.complex128``.

Example::

    >>> import numpy as np
    >>> abs = torch.tensor([1, 2], dtype=torch.float64)
    >>> angle = torch.tensor([np.pi / 2, 5 * np.pi / 4], dtype=torch.float64)
    >>> z = torch.polar(abs, angle)
    >>> z
    tensor([(0.0000+1.0000j), (-1.4142-1.4142j)], dtype=torch.complex128)
""")

add_docstr(torch.conj_physical,
           r"""
conj_physical(input, *, out=None) -> Tensor

Computes the element-wise conjugate of the given :attr:`input` tensor.
If :attr:`input` has a non-complex dtype, this function just returns :attr:`input`.

.. note::
   This performs the conjugate operation regardless of the fact conjugate bit is set or not.

.. warning:: In the future, :func:`torch.conj_physical` may return a non-writeable view for an :attr:`input` of
             non-complex dtype. It's recommended that programs not modify the tensor returned by :func:`torch.conj_physical`
             when :attr:`input` is of non-complex dtype to be compatible with this change.

.. math::
    \text{out}_{i} = conj(\text{input}_{i})
""" + r"""
Args:
    {input}

Keyword args:
    {out}

Example::

    >>> torch.conj_physical(torch.tensor([-1 + 1j, -2 + 2j, 3 - 3j]))
    tensor([-1 - 1j, -2 - 2j, 3 + 3j])
""".format(**common_args))

add_docstr(torch.conj,
           r"""
conj(input) -> Tensor

Returns a view of :attr:`input` with a flipped conjugate bit. If :attr:`input` has a non-complex dtype,
this function just returns :attr:`input`.

.. note::
    :func:`torch.conj` performs a lazy conjugation, but the actual conjugated tensor can be materialized
    at any time using :func:`torch.resolve_conj`.

.. warning:: In the future, :func:`torch.conj` may return a non-writeable view for an :attr:`input` of
             non-complex dtype. It's recommended that programs not modify the tensor returned by :func:`torch.conj_physical`
             when :attr:`input` is of non-complex dtype to be compatible with this change.

Args:
    {input}

Example::

    >>> x = torch.tensor([-1 + 1j, -2 + 2j, 3 - 3j])
    >>> x.is_conj()
    False
    >>> y = torch.conj(x)
    >>> y.is_conj()
    True
""".format(**common_args))

add_docstr(torch.resolve_conj,
           r"""
resolve_conj(input) -> Tensor

Returns a new tensor with materialized conjugation if :attr:`input`'s conjugate bit is set to `True`,
else returns :attr:`input`. The output tensor will always have its conjugate bit set to `False`.

Args:
    {input}

Example::

    >>> x = torch.tensor([-1 + 1j, -2 + 2j, 3 - 3j])
    >>> y = x.conj()
    >>> y.is_conj()
    True
    >>> z = y.resolve_conj()
    >>> z
    tensor([-1 - 1j, -2 - 2j, 3 + 3j])
    >>> z.is_conj()
    False
""".format(**common_args))

add_docstr(torch.resolve_neg,
           r"""
resolve_neg(input) -> Tensor

Returns a new tensor with materialized negation if :attr:`input`'s negative bit is set to `True`,
else returns :attr:`input`. The output tensor will always have its negative bit set to `False`.
Args:
    {input}

Example::

    >>> x = torch.tensor([-1 + 1j, -2 + 2j, 3 - 3j])
    >>> y = x.conj()
    >>> z = y.imag
    >>> z.is_neg()
    True
    >>> out = y.resolve_neg()
    >>> out
    tensor([-1, -2, -3])
    >>> out.is_neg()
    False

""".format(**common_args))

add_docstr(torch.copysign,
           r"""
copysign(input, other, *, out=None) -> Tensor

Create a new floating-point tensor with the magnitude of :attr:`input` and the sign of :attr:`other`, elementwise.

.. math::
    \text{out}_{i} = \begin{cases}
        -|\text{input}_{i}| & \text{if} \text{other}_{i} \leq -0.0 \\
        |\text{input}_{i}| & \text{if} \text{other}_{i} \geq 0.0 \\
    \end{cases}
""" + r"""

Supports :ref:`broadcasting to a common shape <broadcasting-semantics>`,
and integer and float inputs.

Args:
    input (Tensor): magnitudes.
    other (Tensor or Number): contains value(s) whose signbit(s) are
        applied to the magnitudes in :attr:`input`.

Keyword args:
    {out}

Example::

    >>> a = torch.randn(5)
    >>> a
    tensor([-1.2557, -0.0026, -0.5387,  0.4740, -0.9244])
    >>> torch.copysign(a, 1)
    tensor([1.2557, 0.0026, 0.5387, 0.4740, 0.9244])
    >>> a = torch.randn(4, 4)
    >>> a
    tensor([[ 0.7079,  0.2778, -1.0249,  0.5719],
            [-0.0059, -0.2600, -0.4475, -1.3948],
            [ 0.3667, -0.9567, -2.5757, -0.1751],
            [ 0.2046, -0.0742,  0.2998, -0.1054]])
    >>> b = torch.randn(4)
    tensor([ 0.2373,  0.3120,  0.3190, -1.1128])
    >>> torch.copysign(a, b)
    tensor([[ 0.7079,  0.2778,  1.0249, -0.5719],
            [ 0.0059,  0.2600,  0.4475, -1.3948],
            [ 0.3667,  0.9567,  2.5757, -0.1751],
            [ 0.2046,  0.0742,  0.2998, -0.1054]])

""".format(**common_args))

add_docstr(torch.cos,
           r"""
cos(input, *, out=None) -> Tensor

Returns a new tensor with the cosine  of the elements of :attr:`input`.

.. math::
    \text{out}_{i} = \cos(\text{input}_{i})
""" + r"""
Args:
    {input}

Keyword args:
    {out}

Example::

    >>> a = torch.randn(4)
    >>> a
    tensor([ 1.4309,  1.2706, -0.8562,  0.9796])
    >>> torch.cos(a)
    tensor([ 0.1395,  0.2957,  0.6553,  0.5574])
""".format(**common_args))

add_docstr(torch.cosh,
           r"""
cosh(input, *, out=None) -> Tensor

Returns a new tensor with the hyperbolic cosine  of the elements of
:attr:`input`.

.. math::
    \text{out}_{i} = \cosh(\text{input}_{i})
""" + r"""
Args:
    {input}

Keyword args:
    {out}

Example::

    >>> a = torch.randn(4)
    >>> a
    tensor([ 0.1632,  1.1835, -0.6979, -0.7325])
    >>> torch.cosh(a)
    tensor([ 1.0133,  1.7860,  1.2536,  1.2805])

.. note::
   When :attr:`input` is on the CPU, the implementation of torch.cosh may use
   the Sleef library, which rounds very large results to infinity or negative
   infinity. See `here <https://sleef.org/purec.xhtml>`_ for details.
""".format(**common_args))

add_docstr(torch.cross,
           r"""
cross(input, other, dim=None, *, out=None) -> Tensor


Returns the cross product of vectors in dimension :attr:`dim` of :attr:`input`
and :attr:`other`.

:attr:`input` and :attr:`other` must have the same size, and the size of their
:attr:`dim` dimension should be 3.

If :attr:`dim` is not given, it defaults to the first dimension found with the
size 3. Note that this might be unexpected.

Args:
    {input}
    other (Tensor): the second input tensor
    dim  (int, optional): the dimension to take the cross-product in.

Keyword args:
    {out}

Example::

    >>> a = torch.randn(4, 3)
    >>> a
    tensor([[-0.3956,  1.1455,  1.6895],
            [-0.5849,  1.3672,  0.3599],
            [-1.1626,  0.7180, -0.0521],
            [-0.1339,  0.9902, -2.0225]])
    >>> b = torch.randn(4, 3)
    >>> b
    tensor([[-0.0257, -1.4725, -1.2251],
            [-1.1479, -0.7005, -1.9757],
            [-1.3904,  0.3726, -1.1836],
            [-0.9688, -0.7153,  0.2159]])
    >>> torch.cross(a, b, dim=1)
    tensor([[ 1.0844, -0.5281,  0.6120],
            [-2.4490, -1.5687,  1.9792],
            [-0.8304, -1.3037,  0.5650],
            [-1.2329,  1.9883,  1.0551]])
    >>> torch.cross(a, b)
    tensor([[ 1.0844, -0.5281,  0.6120],
            [-2.4490, -1.5687,  1.9792],
            [-0.8304, -1.3037,  0.5650],
            [-1.2329,  1.9883,  1.0551]])
""".format(**common_args))

add_docstr(torch.logcumsumexp,
           r"""
logcumsumexp(input, dim, *, out=None) -> Tensor
Returns the logarithm of the cumulative summation of the exponentiation of
elements of :attr:`input` in the dimension :attr:`dim`.

For summation index :math:`j` given by `dim` and other indices :math:`i`, the result is

    .. math::
        \text{{logcumsumexp}}(x)_{{ij}} = \log \sum\limits_{{j=0}}^{{i}} \exp(x_{{ij}})

Args:
    {input}
    dim  (int): the dimension to do the operation over

Keyword args:
    {out}

Example::

    >>> a = torch.randn(10)
    >>> torch.logcumsumexp(a, dim=0)
    tensor([-0.42296738, -0.04462666,  0.86278635,  0.94622083,  1.05277811,
             1.39202815,  1.83525007,  1.84492621,  2.06084887,  2.06844475]))
""".format(**reduceops_common_args))

add_docstr(torch.cummax,
           r"""
cummax(input, dim, *, out=None) -> (Tensor, LongTensor)
Returns a namedtuple ``(values, indices)`` where ``values`` is the cumulative maximum of
elements of :attr:`input` in the dimension :attr:`dim`. And ``indices`` is the index
location of each maximum value found in the dimension :attr:`dim`.

.. math::
    y_i = max(x_1, x_2, x_3, \dots, x_i)

Args:
    {input}
    dim  (int): the dimension to do the operation over

Keyword args:
    out (tuple, optional): the result tuple of two output tensors (values, indices)

Example::

    >>> a = torch.randn(10)
    >>> a
    tensor([-0.3449, -1.5447,  0.0685, -1.5104, -1.1706,  0.2259,  1.4696, -1.3284,
         1.9946, -0.8209])
    >>> torch.cummax(a, dim=0)
    torch.return_types.cummax(
        values=tensor([-0.3449, -0.3449,  0.0685,  0.0685,  0.0685,  0.2259,  1.4696,  1.4696,
         1.9946,  1.9946]),
        indices=tensor([0, 0, 2, 2, 2, 5, 6, 6, 8, 8]))
""".format(**reduceops_common_args))

add_docstr(torch.cummin,
           r"""
cummin(input, dim, *, out=None) -> (Tensor, LongTensor)
Returns a namedtuple ``(values, indices)`` where ``values`` is the cumulative minimum of
elements of :attr:`input` in the dimension :attr:`dim`. And ``indices`` is the index
location of each maximum value found in the dimension :attr:`dim`.

.. math::
    y_i = min(x_1, x_2, x_3, \dots, x_i)

Args:
    {input}
    dim  (int): the dimension to do the operation over

Keyword args:
    out (tuple, optional): the result tuple of two output tensors (values, indices)

Example::

    >>> a = torch.randn(10)
    >>> a
    tensor([-0.2284, -0.6628,  0.0975,  0.2680, -1.3298, -0.4220, -0.3885,  1.1762,
         0.9165,  1.6684])
    >>> torch.cummin(a, dim=0)
    torch.return_types.cummin(
        values=tensor([-0.2284, -0.6628, -0.6628, -0.6628, -1.3298, -1.3298, -1.3298, -1.3298,
        -1.3298, -1.3298]),
        indices=tensor([0, 1, 1, 1, 4, 4, 4, 4, 4, 4]))
""".format(**reduceops_common_args))

add_docstr(torch.cumprod,
           r"""
cumprod(input, dim, *, dtype=None, out=None) -> Tensor

Returns the cumulative product of elements of :attr:`input` in the dimension
:attr:`dim`.

For example, if :attr:`input` is a vector of size N, the result will also be
a vector of size N, with elements.

.. math::
    y_i = x_1 \times x_2\times x_3\times \dots \times x_i

Args:
    {input}
    dim  (int): the dimension to do the operation over

Keyword args:
    {dtype}
    {out}

Example::

    >>> a = torch.randn(10)
    >>> a
    tensor([ 0.6001,  0.2069, -0.1919,  0.9792,  0.6727,  1.0062,  0.4126,
            -0.2129, -0.4206,  0.1968])
    >>> torch.cumprod(a, dim=0)
    tensor([ 0.6001,  0.1241, -0.0238, -0.0233, -0.0157, -0.0158, -0.0065,
             0.0014, -0.0006, -0.0001])

    >>> a[5] = 0.0
    >>> torch.cumprod(a, dim=0)
    tensor([ 0.6001,  0.1241, -0.0238, -0.0233, -0.0157, -0.0000, -0.0000,
             0.0000, -0.0000, -0.0000])
""".format(**reduceops_common_args))

add_docstr(torch.cumsum,
           r"""
cumsum(input, dim, *, dtype=None, out=None) -> Tensor

Returns the cumulative sum of elements of :attr:`input` in the dimension
:attr:`dim`.

For example, if :attr:`input` is a vector of size N, the result will also be
a vector of size N, with elements.

.. math::
    y_i = x_1 + x_2 + x_3 + \dots + x_i

Args:
    {input}
    dim  (int): the dimension to do the operation over

Keyword args:
    {dtype}
    {out}

Example::

    >>> a = torch.randn(10)
    >>> a
    tensor([-0.8286, -0.4890,  0.5155,  0.8443,  0.1865, -0.1752, -2.0595,
             0.1850, -1.1571, -0.4243])
    >>> torch.cumsum(a, dim=0)
    tensor([-0.8286, -1.3175, -0.8020,  0.0423,  0.2289,  0.0537, -2.0058,
            -1.8209, -2.9780, -3.4022])
""".format(**reduceops_common_args))

add_docstr(torch.count_nonzero,
           r"""
count_nonzero(input, dim=None) -> Tensor

Counts the number of non-zero values in the tensor :attr:`input` along the given :attr:`dim`.
If no dim is specified then all non-zeros in the tensor are counted.

Args:
    {input}
    dim (int or tuple of ints, optional): Dim or tuple of dims along which to count non-zeros.

Example::

    >>> x = torch.zeros(3,3)
    >>> x[torch.randn(3,3) > 0.5] = 1
    >>> x
    tensor([[0., 1., 1.],
            [0., 0., 0.],
            [0., 0., 1.]])
    >>> torch.count_nonzero(x)
    tensor(3)
    >>> torch.count_nonzero(x, dim=0)
    tensor([0, 1, 2])
""".format(**reduceops_common_args))

add_docstr(torch.dequantize,
           r"""
dequantize(tensor) -> Tensor

Returns an fp32 Tensor by dequantizing a quantized Tensor

Args:
    tensor (Tensor): A quantized Tensor

.. function:: dequantize(tensors) -> sequence of Tensors
   :noindex:

Given a list of quantized Tensors, dequantize them and return a list of fp32 Tensors

Args:
     tensors (sequence of Tensors): A list of quantized Tensors
""")

add_docstr(torch.diag,
           r"""
diag(input, diagonal=0, *, out=None) -> Tensor

- If :attr:`input` is a vector (1-D tensor), then returns a 2-D square tensor
  with the elements of :attr:`input` as the diagonal.
- If :attr:`input` is a matrix (2-D tensor), then returns a 1-D tensor with
  the diagonal elements of :attr:`input`.

The argument :attr:`diagonal` controls which diagonal to consider:

- If :attr:`diagonal` = 0, it is the main diagonal.
- If :attr:`diagonal` > 0, it is above the main diagonal.
- If :attr:`diagonal` < 0, it is below the main diagonal.

Args:
    {input}
    diagonal (int, optional): the diagonal to consider

Keyword args:
    {out}

.. seealso::

        :func:`torch.diagonal` always returns the diagonal of its input.

        :func:`torch.diagflat` always constructs a tensor with diagonal elements
        specified by the input.

Examples:

Get the square matrix where the input vector is the diagonal::

    >>> a = torch.randn(3)
    >>> a
    tensor([ 0.5950,-0.0872, 2.3298])
    >>> torch.diag(a)
    tensor([[ 0.5950, 0.0000, 0.0000],
            [ 0.0000,-0.0872, 0.0000],
            [ 0.0000, 0.0000, 2.3298]])
    >>> torch.diag(a, 1)
    tensor([[ 0.0000, 0.5950, 0.0000, 0.0000],
            [ 0.0000, 0.0000,-0.0872, 0.0000],
            [ 0.0000, 0.0000, 0.0000, 2.3298],
            [ 0.0000, 0.0000, 0.0000, 0.0000]])

Get the k-th diagonal of a given matrix::

    >>> a = torch.randn(3, 3)
    >>> a
    tensor([[-0.4264, 0.0255,-0.1064],
            [ 0.8795,-0.2429, 0.1374],
            [ 0.1029,-0.6482,-1.6300]])
    >>> torch.diag(a, 0)
    tensor([-0.4264,-0.2429,-1.6300])
    >>> torch.diag(a, 1)
    tensor([ 0.0255, 0.1374])
""".format(**common_args))

add_docstr(torch.diag_embed,
           r"""
diag_embed(input, offset=0, dim1=-2, dim2=-1) -> Tensor

Creates a tensor whose diagonals of certain 2D planes (specified by
:attr:`dim1` and :attr:`dim2`) are filled by :attr:`input`.
To facilitate creating batched diagonal matrices, the 2D planes formed by
the last two dimensions of the returned tensor are chosen by default.

The argument :attr:`offset` controls which diagonal to consider:

- If :attr:`offset` = 0, it is the main diagonal.
- If :attr:`offset` > 0, it is above the main diagonal.
- If :attr:`offset` < 0, it is below the main diagonal.

The size of the new matrix will be calculated to make the specified diagonal
of the size of the last input dimension.
Note that for :attr:`offset` other than :math:`0`, the order of :attr:`dim1`
and :attr:`dim2` matters. Exchanging them is equivalent to changing the
sign of :attr:`offset`.

Applying :meth:`torch.diagonal` to the output of this function with
the same arguments yields a matrix identical to input. However,
:meth:`torch.diagonal` has different default dimensions, so those
need to be explicitly specified.

Args:
    {input} Must be at least 1-dimensional.
    offset (int, optional): which diagonal to consider. Default: 0
        (main diagonal).
    dim1 (int, optional): first dimension with respect to which to
        take diagonal. Default: -2.
    dim2 (int, optional): second dimension with respect to which to
        take diagonal. Default: -1.

Example::

    >>> a = torch.randn(2, 3)
    >>> torch.diag_embed(a)
    tensor([[[ 1.5410,  0.0000,  0.0000],
             [ 0.0000, -0.2934,  0.0000],
             [ 0.0000,  0.0000, -2.1788]],

            [[ 0.5684,  0.0000,  0.0000],
             [ 0.0000, -1.0845,  0.0000],
             [ 0.0000,  0.0000, -1.3986]]])

    >>> torch.diag_embed(a, offset=1, dim1=0, dim2=2)
    tensor([[[ 0.0000,  1.5410,  0.0000,  0.0000],
             [ 0.0000,  0.5684,  0.0000,  0.0000]],

            [[ 0.0000,  0.0000, -0.2934,  0.0000],
             [ 0.0000,  0.0000, -1.0845,  0.0000]],

            [[ 0.0000,  0.0000,  0.0000, -2.1788],
             [ 0.0000,  0.0000,  0.0000, -1.3986]],

            [[ 0.0000,  0.0000,  0.0000,  0.0000],
             [ 0.0000,  0.0000,  0.0000,  0.0000]]])
""".format(**common_args))


add_docstr(torch.diagflat,
           r"""
diagflat(input, offset=0) -> Tensor

- If :attr:`input` is a vector (1-D tensor), then returns a 2-D square tensor
  with the elements of :attr:`input` as the diagonal.
- If :attr:`input` is a tensor with more than one dimension, then returns a
  2-D tensor with diagonal elements equal to a flattened :attr:`input`.

The argument :attr:`offset` controls which diagonal to consider:

- If :attr:`offset` = 0, it is the main diagonal.
- If :attr:`offset` > 0, it is above the main diagonal.
- If :attr:`offset` < 0, it is below the main diagonal.

Args:
    {input}
    offset (int, optional): the diagonal to consider. Default: 0 (main
        diagonal).

Examples::

    >>> a = torch.randn(3)
    >>> a
    tensor([-0.2956, -0.9068,  0.1695])
    >>> torch.diagflat(a)
    tensor([[-0.2956,  0.0000,  0.0000],
            [ 0.0000, -0.9068,  0.0000],
            [ 0.0000,  0.0000,  0.1695]])
    >>> torch.diagflat(a, 1)
    tensor([[ 0.0000, -0.2956,  0.0000,  0.0000],
            [ 0.0000,  0.0000, -0.9068,  0.0000],
            [ 0.0000,  0.0000,  0.0000,  0.1695],
            [ 0.0000,  0.0000,  0.0000,  0.0000]])

    >>> a = torch.randn(2, 2)
    >>> a
    tensor([[ 0.2094, -0.3018],
            [-0.1516,  1.9342]])
    >>> torch.diagflat(a)
    tensor([[ 0.2094,  0.0000,  0.0000,  0.0000],
            [ 0.0000, -0.3018,  0.0000,  0.0000],
            [ 0.0000,  0.0000, -0.1516,  0.0000],
            [ 0.0000,  0.0000,  0.0000,  1.9342]])
""".format(**common_args))

add_docstr(torch.diagonal,
           r"""
diagonal(input, offset=0, dim1=0, dim2=1) -> Tensor

Returns a partial view of :attr:`input` with the its diagonal elements
with respect to :attr:`dim1` and :attr:`dim2` appended as a dimension
at the end of the shape.

The argument :attr:`offset` controls which diagonal to consider:

- If :attr:`offset` = 0, it is the main diagonal.
- If :attr:`offset` > 0, it is above the main diagonal.
- If :attr:`offset` < 0, it is below the main diagonal.

Applying :meth:`torch.diag_embed` to the output of this function with
the same arguments yields a diagonal matrix with the diagonal entries
of the input. However, :meth:`torch.diag_embed` has different default
dimensions, so those need to be explicitly specified.

Args:
    {input} Must be at least 2-dimensional.
    offset (int, optional): which diagonal to consider. Default: 0
        (main diagonal).
    dim1 (int, optional): first dimension with respect to which to
        take diagonal. Default: 0.
    dim2 (int, optional): second dimension with respect to which to
        take diagonal. Default: 1.

.. note::  To take a batch diagonal, pass in dim1=-2, dim2=-1.

Examples::

    >>> a = torch.randn(3, 3)
    >>> a
    tensor([[-1.0854,  1.1431, -0.1752],
            [ 0.8536, -0.0905,  0.0360],
            [ 0.6927, -0.3735, -0.4945]])


    >>> torch.diagonal(a, 0)
    tensor([-1.0854, -0.0905, -0.4945])


    >>> torch.diagonal(a, 1)
    tensor([ 1.1431,  0.0360])


    >>> x = torch.randn(2, 5, 4, 2)
    >>> torch.diagonal(x, offset=-1, dim1=1, dim2=2)
    tensor([[[-1.2631,  0.3755, -1.5977, -1.8172],
             [-1.1065,  1.0401, -0.2235, -0.7938]],

            [[-1.7325, -0.3081,  0.6166,  0.2335],
             [ 1.0500,  0.7336, -0.3836, -1.1015]]])
""".format(**common_args))

add_docstr(torch.diff, r"""
diff(input, n=1, dim=-1, prepend=None, append=None) -> Tensor

Computes the n-th forward difference along the given dimension.

The first-order differences are given by `out[i] = input[i + 1] - input[i]`. Higher-order
differences are calculated by using :func:`torch.diff` recursively.

.. note::  Only `n = 1` is currently supported

Args:
    input (Tensor): the tensor to compute the differences on
    n (int, optional): the number of times to recursively compute the difference
    dim (int, optional): the dimension to compute the difference along.
        Default is the last dimension.
    prepend, append (Tensor, optional): values to prepend or append to
        :attr:`input` along :attr:`dim` before computing the difference.
        Their dimensions must be equivalent to that of input, and their shapes
        must match input's shape except on :attr:`dim`.

Keyword args:
    {out}

Example::

    >>> a = torch.tensor([1, 3, 2])
    >>> torch.diff(a)
    tensor([ 2, -1])
    >>> b = torch.tensor([4, 5])
    >>> torch.diff(a, append=b)
    tensor([ 2, -1,  2,  1])
    >>> c = torch.tensor([[1, 2, 3], [3, 4, 5]])
    >>> torch.diff(c, dim=0)
    tensor([[2, 2, 2]])
    >>> torch.diff(c, dim=1)
    tensor([[1, 1],
            [1, 1]])
""".format(**common_args))

add_docstr(torch.digamma, r"""
digamma(input, *, out=None) -> Tensor

Alias for :func:`torch.special.digamma`.
""")

add_docstr(torch.dist,
           r"""
dist(input, other, p=2) -> Tensor

Returns the p-norm of (:attr:`input` - :attr:`other`)

The shapes of :attr:`input` and :attr:`other` must be
:ref:`broadcastable <broadcasting-semantics>`.

Args:
    {input}
    other (Tensor): the Right-hand-side input tensor
    p (float, optional): the norm to be computed

Example::

    >>> x = torch.randn(4)
    >>> x
    tensor([-1.5393, -0.8675,  0.5916,  1.6321])
    >>> y = torch.randn(4)
    >>> y
    tensor([ 0.0967, -1.0511,  0.6295,  0.8360])
    >>> torch.dist(x, y, 3.5)
    tensor(1.6727)
    >>> torch.dist(x, y, 3)
    tensor(1.6973)
    >>> torch.dist(x, y, 0)
    tensor(inf)
    >>> torch.dist(x, y, 1)
    tensor(2.6537)
""".format(**common_args))

add_docstr(torch.div, r"""
div(input, other, *, rounding_mode=None, out=None) -> Tensor

Divides each element of the input ``input`` by the corresponding element of
:attr:`other`.

.. math::
    \text{{out}}_i = \frac{{\text{{input}}_i}}{{\text{{other}}_i}}

.. note::
    By default, this performs a "true" division like Python 3.
    See the :attr:`rounding_mode` argument for floor division.

Supports :ref:`broadcasting to a common shape <broadcasting-semantics>`,
:ref:`type promotion <type-promotion-doc>`, and integer, float, and complex inputs.
Always promotes integer types to the default scalar type.

Args:
    input (Tensor): the dividend
    other (Tensor or Number): the divisor

Keyword args:
    rounding_mode (str, optional): Type of rounding applied to the result:

        * None - default behavior. Performs no rounding and, if both :attr:`input` and
          :attr:`other` are integer types, promotes the inputs to the default scalar type.
          Equivalent to true division in Python (the ``/`` operator) and NumPy's ``np.true_divide``.
        * ``"trunc"`` - rounds the results of the division towards zero.
          Equivalent to C-style integer division.
        * ``"floor"`` - rounds the results of the division down.
          Equivalent to floor division in Python (the ``//`` operator) and NumPy's ``np.floor_divide``.

    {out}

Examples::

    >>> x = torch.tensor([ 0.3810,  1.2774, -0.2972, -0.3719,  0.4637])
    >>> torch.div(x, 0.5)
    tensor([ 0.7620,  2.5548, -0.5944, -0.7438,  0.9274])

    >>> a = torch.tensor([[-0.3711, -1.9353, -0.4605, -0.2917],
    ...                   [ 0.1815, -1.0111,  0.9805, -1.5923],
    ...                   [ 0.1062,  1.4581,  0.7759, -1.2344],
    ...                   [-0.1830, -0.0313,  1.1908, -1.4757]])
    >>> b = torch.tensor([ 0.8032,  0.2930, -0.8113, -0.2308])
    >>> torch.div(a, b)
    tensor([[-0.4620, -6.6051,  0.5676,  1.2639],
            [ 0.2260, -3.4509, -1.2086,  6.8990],
            [ 0.1322,  4.9764, -0.9564,  5.3484],
            [-0.2278, -0.1068, -1.4678,  6.3938]])

    >>> torch.div(a, b, rounding_mode='trunc')
    tensor([[-0., -6.,  0.,  1.],
            [ 0., -3., -1.,  6.],
            [ 0.,  4., -0.,  5.],
            [-0., -0., -1.,  6.]])

    >>> torch.div(a, b, rounding_mode='floor')
    tensor([[-1., -7.,  0.,  1.],
            [ 0., -4., -2.,  6.],
            [ 0.,  4., -1.,  5.],
            [-1., -1., -2.,  6.]])

""".format(**common_args))

add_docstr(torch.divide, r"""
divide(input, other, *, rounding_mode=None, out=None) -> Tensor

Alias for :func:`torch.div`.
""")

add_docstr(torch.dot,
           r"""
dot(input, other, *, out=None) -> Tensor

Computes the dot product of two 1D tensors.

.. note::

    Unlike NumPy's dot, torch.dot intentionally only supports computing the dot product
    of two 1D tensors with the same number of elements.

Args:
    input (Tensor): first tensor in the dot product, must be 1D.
    other (Tensor): second tensor in the dot product, must be 1D.

Keyword args:
    {out}

Example::

    >>> torch.dot(torch.tensor([2, 3]), torch.tensor([2, 1]))
    tensor(7)
""".format(**common_args))

add_docstr(torch.vdot,
           r"""
vdot(input, other, *, out=None) -> Tensor

Computes the dot product of two 1D tensors. The vdot(a, b) function handles complex numbers
differently than dot(a, b). If the first argument is complex, the complex conjugate of the
first argument is used for the calculation of the dot product.

.. note::

    Unlike NumPy's vdot, torch.vdot intentionally only supports computing the dot product
    of two 1D tensors with the same number of elements.

Args:
    input (Tensor): first tensor in the dot product, must be 1D. Its conjugate is used if it's complex.
    other (Tensor): second tensor in the dot product, must be 1D.

Keyword args:
    {out}

Example::

    >>> torch.vdot(torch.tensor([2, 3]), torch.tensor([2, 1]))
    tensor(7)
    >>> a = torch.tensor((1 +2j, 3 - 1j))
    >>> b = torch.tensor((2 +1j, 4 - 0j))
    >>> torch.vdot(a, b)
    tensor([16.+1.j])
    >>> torch.vdot(b, a)
    tensor([16.-1.j])
""".format(**common_args))

add_docstr(torch.eig,
           r"""
eig(input, eigenvectors=False, *, out=None) -> (Tensor, Tensor)

Computes the eigenvalues and eigenvectors of a real square matrix.

.. note::
    Since eigenvalues and eigenvectors might be complex, backward pass is supported only
    if eigenvalues and eigenvectors are all real valued.

    When :attr:`input` is on CUDA, :func:`torch.eig() <torch.eig>` causes
    host-device synchronization.

.. warning::

    :func:`torch.eig` is deprecated in favor of :func:`torch.linalg.eig`
    and will be removed in a future PyTorch release.
    :func:`torch.linalg.eig` returns complex tensors of dtype `cfloat` or `cdouble`
    rather than real tensors mimicking complex tensors.

    ``L, _ = torch.eig(A)`` should be replaced with

    .. code :: python

        L_complex = torch.linalg.eigvals(A)

    ``L, V = torch.eig(A, eigenvectors=True)`` should be replaced with

    .. code :: python

        L_complex, V_complex = torch.linalg.eig(A)

Args:
    input (Tensor): the square matrix of shape :math:`(n \times n)` for which the eigenvalues and eigenvectors
        will be computed
    eigenvectors (bool): ``True`` to compute both eigenvalues and eigenvectors;
        otherwise, only eigenvalues will be computed

Keyword args:
    out (tuple, optional): the output tensors

Returns:
    (Tensor, Tensor): A namedtuple (eigenvalues, eigenvectors) containing

        - **eigenvalues** (*Tensor*): Shape :math:`(n \times 2)`. Each row is an eigenvalue of ``input``,
          where the first element is the real part and the second element is the imaginary part.
          The eigenvalues are not necessarily ordered.
        - **eigenvectors** (*Tensor*): If ``eigenvectors=False``, it's an empty tensor.
          Otherwise, this tensor of shape :math:`(n \times n)` can be used to compute normalized (unit length)
          eigenvectors of corresponding eigenvalues as follows.
          If the corresponding `eigenvalues[j]` is a real number, column `eigenvectors[:, j]` is the eigenvector
          corresponding to `eigenvalues[j]`.
          If the corresponding `eigenvalues[j]` and `eigenvalues[j + 1]` form a complex conjugate pair, then the
          true eigenvectors can be computed as
          :math:`\text{true eigenvector}[j] = eigenvectors[:, j] + i \times eigenvectors[:, j + 1]`,
          :math:`\text{true eigenvector}[j + 1] = eigenvectors[:, j] - i \times eigenvectors[:, j + 1]`.

Example::

    Trivial example with a diagonal matrix. By default, only eigenvalues are computed:

    >>> a = torch.diag(torch.tensor([1, 2, 3], dtype=torch.double))
    >>> e, v = torch.eig(a)
    >>> e
    tensor([[1., 0.],
            [2., 0.],
            [3., 0.]], dtype=torch.float64)
    >>> v
    tensor([], dtype=torch.float64)

    Compute also the eigenvectors:

    >>> e, v = torch.eig(a, eigenvectors=True)
    >>> e
    tensor([[1., 0.],
            [2., 0.],
            [3., 0.]], dtype=torch.float64)
    >>> v
    tensor([[1., 0., 0.],
            [0., 1., 0.],
            [0., 0., 1.]], dtype=torch.float64)

""")

add_docstr(torch.eq, r"""
eq(input, other, *, out=None) -> Tensor

Computes element-wise equality

The second argument can be a number or a tensor whose shape is
:ref:`broadcastable <broadcasting-semantics>` with the first argument.

Args:
    input (Tensor): the tensor to compare
    other (Tensor or float): the tensor or value to compare

Keyword args:
    {out}

Returns:
    A boolean tensor that is True where :attr:`input` is equal to :attr:`other` and False elsewhere

Example::

    >>> torch.eq(torch.tensor([[1, 2], [3, 4]]), torch.tensor([[1, 1], [4, 4]]))
    tensor([[ True, False],
            [False, True]])
""".format(**common_args))

add_docstr(torch.equal,
           r"""
equal(input, other) -> bool

``True`` if two tensors have the same size and elements, ``False`` otherwise.

Example::

    >>> torch.equal(torch.tensor([1, 2]), torch.tensor([1, 2]))
    True
""")

add_docstr(torch.erf,
           r"""
erf(input, *, out=None) -> Tensor

Alias for :func:`torch.special.erf`.
""")

add_docstr(torch.erfc,
           r"""
erfc(input, *, out=None) -> Tensor

Alias for :func:`torch.special.erfc`.
""")

add_docstr(torch.erfinv,
           r"""
erfinv(input, *, out=None) -> Tensor

Alias for :func:`torch.special.erfinv`.
""")

add_docstr(torch.exp,
           r"""
exp(input, *, out=None) -> Tensor

Returns a new tensor with the exponential of the elements
of the input tensor :attr:`input`.

.. math::
    y_{i} = e^{x_{i}}
""" + r"""
Args:
    {input}

Keyword args:
    {out}

Example::

    >>> torch.exp(torch.tensor([0, math.log(2.)]))
    tensor([ 1.,  2.])
""".format(**common_args))

add_docstr(torch.exp2,
           r"""
exp2(input, *, out=None) -> Tensor

Alias for :func:`torch.special.exp2`.
""")

add_docstr(torch.expm1,
           r"""
expm1(input, *, out=None) -> Tensor

Alias for :func:`torch.special.expm1`.
""")

add_docstr(torch.eye,
           r"""
eye(n, m=None, *, out=None, dtype=None, layout=torch.strided, device=None, requires_grad=False) -> Tensor

Returns a 2-D tensor with ones on the diagonal and zeros elsewhere.

Args:
    n (int): the number of rows
    m (int, optional): the number of columns with default being :attr:`n`

Keyword arguments:
    {out}
    {dtype}
    {layout}
    {device}
    {requires_grad}

Returns:
    Tensor: A 2-D tensor with ones on the diagonal and zeros elsewhere

Example::

    >>> torch.eye(3)
    tensor([[ 1.,  0.,  0.],
            [ 0.,  1.,  0.],
            [ 0.,  0.,  1.]])
""".format(**factory_common_args))

add_docstr(torch.floor,
           r"""
floor(input, *, out=None) -> Tensor

Returns a new tensor with the floor of the elements of :attr:`input`,
the largest integer less than or equal to each element.

.. math::
    \text{out}_{i} = \left\lfloor \text{input}_{i} \right\rfloor
""" + r"""
Args:
    {input}

Keyword args:
    {out}

Example::

    >>> a = torch.randn(4)
    >>> a
    tensor([-0.8166,  1.5308, -0.2530, -0.2091])
    >>> torch.floor(a)
    tensor([-1.,  1., -1., -1.])
""".format(**common_args))

add_docstr(torch.floor_divide, r"""
floor_divide(input, other, *, out=None) -> Tensor

.. warning::

    :func:`torch.floor_divide` is deprecated and will be removed in a future PyTorch
    release. Its name is a misnomer because it actually rounds the quotient
    towards zero instead of taking its floor. To keep the current behavior use
    :func:`torch.div` with ``rounding_mode='trunc'``. To actually perform floor
    division, use :func:`torch.div` with ``rounding_mode='floor'``.

Computes :attr:`input` divided by :attr:`other`, elementwise, and rounds each
quotient towards zero. Equivalently, it truncates the quotient(s):

.. math::
    \text{{out}}_i = \text{trunc} \left( \frac{{\text{{input}}_i}}{{\text{{other}}_i}} \right)

""" + r"""

Supports broadcasting to a common shape, type promotion, and integer and float inputs.

Args:
    input (Tensor or Number): the dividend
    other (Tensor or Number): the divisor

Keyword args:
    {out}

Example::

    >>> a = torch.tensor([4.0, 3.0])
    >>> b = torch.tensor([2.0, 2.0])
    >>> torch.floor_divide(a, b)
    tensor([2.0, 1.0])
    >>> torch.floor_divide(a, 1.4)
    tensor([2.0, 2.0])
""".format(**common_args))

add_docstr(torch.fmod,
           r"""
fmod(input, other, *, out=None) -> Tensor

Applies C++'s `std::fmod <https://en.cppreference.com/w/cpp/numeric/math/fmod>`_
for floating point tensors, and the modulus operation for integer tensors. The result
has the same sign as the dividend :attr:`input` and its absolute value
is less than that of :attr:`other`.

Supports :ref:`broadcasting to a common shape <broadcasting-semantics>`,
:ref:`type promotion <type-promotion-doc>`, and integer and float inputs.

.. note::

    When the divisor is zero, returns ``NaN`` for floating point dtypes
    on both CPU and GPU; raises ``RuntimeError`` for integer division by
    zero on CPU; Integer division by zero on GPU may return any value.

.. note::

   Complex inputs are not supported. In some cases, it is not mathematically
   possible to satisfy the definition of a modulo operation with complex numbers.

Args:
    input (Tensor): the dividend
    other (Tensor or Scalar): the divisor

Keyword args:
    {out}

Example::

    >>> torch.fmod(torch.tensor([-3., -2, -1, 1, 2, 3]), 2)
    tensor([-1., -0., -1.,  1.,  0.,  1.])
    >>> torch.fmod(torch.tensor([1, 2, 3, 4, 5]), -1.5)
    tensor([1.0000, 0.5000, 0.0000, 1.0000, 0.5000])

.. seealso::

    :func:`torch.remainder` which is similar to :func:`torch.fmod` except that if the sign
    of the modulus is different than the sign of the divisor :attr:`other` then the divisor
    is added to the modulus.
""".format(**common_args))

add_docstr(torch.frac,
           r"""
frac(input, *, out=None) -> Tensor

Computes the fractional portion of each element in :attr:`input`.

.. math::
    \text{out}_{i} = \text{input}_{i} - \left\lfloor |\text{input}_{i}| \right\rfloor * \operatorname{sgn}(\text{input}_{i})

Example::

    >>> torch.frac(torch.tensor([1, 2.5, -3.2]))
    tensor([ 0.0000,  0.5000, -0.2000])
""")

add_docstr(torch.frexp,
           r"""
frexp(input, *, out=None) -> (Tensor mantissa, Tensor exponent)

Decomposes :attr:`input` into mantissa and exponent tensors
such that :math:`\text{input} = \text{mantissa} \times 2^{\text{exponent}}`.

The range of mantissa is the open interval (-1, 1).

Supports float inputs.

Args:
    input (Tensor): the input tensor


Keyword args:
    out (tuple, optional): the output tensors

Example::

    >>> x = torch.arange(9.)
    >>> mantissa, exponent = torch.frexp(x)
    >>> mantissa
    tensor([0.0000, 0.5000, 0.5000, 0.7500, 0.5000, 0.6250, 0.7500, 0.8750, 0.5000])
    >>> exponent
    tensor([0, 1, 2, 2, 3, 3, 3, 3, 4], dtype=torch.int32)
    >>> torch.ldexp(mantissa, exponent)
    tensor([0., 1., 2., 3., 4., 5., 6., 7., 8.])
""")

add_docstr(torch.from_numpy,
           r"""
from_numpy(ndarray) -> Tensor

Creates a :class:`Tensor` from a :class:`numpy.ndarray`.

The returned tensor and :attr:`ndarray` share the same memory. Modifications to
the tensor will be reflected in the :attr:`ndarray` and vice versa. The returned
tensor is not resizable.

It currently accepts :attr:`ndarray` with dtypes of ``numpy.float64``,
``numpy.float32``, ``numpy.float16``, ``numpy.complex64``, ``numpy.complex128``,
``numpy.int64``, ``numpy.int32``, ``numpy.int16``, ``numpy.int8``, ``numpy.uint8``,
and ``numpy.bool``.

Example::

    >>> a = numpy.array([1, 2, 3])
    >>> t = torch.from_numpy(a)
    >>> t
    tensor([ 1,  2,  3])
    >>> t[0] = -1
    >>> a
    array([-1,  2,  3])
""")

add_docstr(torch.frombuffer,
           r"""
frombuffer(buffer, *, dtype, count=-1, offset=0, requires_grad=False) -> Tensor

Creates a 1-dimensional :class:`Tensor` from an object that implements
the Python buffer protocol.

Skips the first :attr:`offset` bytes in the buffer, and interprets the rest of
the raw bytes as a 1-dimensional tensor of type :attr:`dtype` with :attr:`count`
elements.

Note that either of the following must be true:

1. :attr:`count` is a positive non-zero number, and the total number of bytes
in the buffer is less than :attr:`offset` plus :attr:`count` times the size
(in bytes) of :attr:`dtype`.

2. :attr:`count` is negative, and the length (number of bytes) of the buffer
subtracted by the :attr:`offset` is a multiple of the size (in bytes) of
:attr:`dtype`.

The returned tensor and buffer share the same memory. Modifications to
the tensor will be reflected in the buffer and vice versa. The returned
tensor is not resizable.

.. note::
    This function increments the reference count for the object that
    owns the shared memory. Therefore, such memory will not be deallocated
    before the returned tensor goes out of scope.

.. warning::
    This function's behavior is undefined when passed an object implementing
    the buffer protocol whose data is not on the CPU. Doing so is likely to
    cause a segmentation fault.

.. warning::
    This function does not try to infer the :attr:`dtype` (hence, it is not
    optional). Passing a different :attr:`dtype` than its source may result
    in unexpected behavior.

Args:
    buffer (object): a Python object that exposes the buffer interface.

Keyword args:
    dtype (:class:`torch.dtype`): the desired data type of returned tensor.
    count (int, optional): the number of desired elements to be read.
        If negative, all the elements (until the end of the buffer) will be
        read. Default: -1.
    offset (int, optional): the number of bytes to skip at the start of
        the buffer. Default: 0.
    {requires_grad}

Example::

    >>> import array
    >>> a = array.array('i', [1, 2, 3])
    >>> t = torch.frombuffer(a, dtype=torch.int32)
    >>> t
    tensor([ 1,  2,  3])
    >>> t[0] = -1
    >>> a
    array([-1,  2,  3])

    >>> # Interprets the signed char bytes as 32-bit integers.
    >>> # Each 4 signed char elements will be interpreted as
    >>> # 1 signed 32-bit integer.
    >>> import array
    >>> a = array.array('b', [-1, 0, 0, 0])
    >>> torch.frombuffer(a, dtype=torch.int32)
    tensor([255], dtype=torch.int32)
""".format(**factory_common_args))

add_docstr(torch.flatten,
           r"""
flatten(input, start_dim=0, end_dim=-1) -> Tensor

Flattens :attr:`input` by reshaping it into a one-dimensional tensor. If :attr:`start_dim` or :attr:`end_dim`
are passed, only dimensions starting with :attr:`start_dim` and ending with :attr:`end_dim` are flattened.
The order of elements in :attr:`input` is unchanged.

Unlike NumPy's flatten, which always copies input's data, this function may return the original object, a view,
or copy. If no dimensions are flattened, then the original object :attr:`input` is returned. Otherwise, if input can
be viewed as the flattened shape, then that view is returned. Finally, only if the input cannot be viewed as the
flattened shape is input's data copied. See :meth:`torch.Tensor.view` for details on when a view will be returned.

.. note::
    Flattening a zero-dimensional tensor will return a one-dimensional view.

Args:
    {input}
    start_dim (int): the first dim to flatten
    end_dim (int): the last dim to flatten

Example::

    >>> t = torch.tensor([[[1, 2],
    ...                    [3, 4]],
    ...                   [[5, 6],
    ...                    [7, 8]]])
    >>> torch.flatten(t)
    tensor([1, 2, 3, 4, 5, 6, 7, 8])
    >>> torch.flatten(t, start_dim=1)
    tensor([[1, 2, 3, 4],
            [5, 6, 7, 8]])
""".format(**common_args))

add_docstr(torch.gather,
           r"""
gather(input, dim, index, *, sparse_grad=False, out=None) -> Tensor

Gathers values along an axis specified by `dim`.

For a 3-D tensor the output is specified by::

    out[i][j][k] = input[index[i][j][k]][j][k]  # if dim == 0
    out[i][j][k] = input[i][index[i][j][k]][k]  # if dim == 1
    out[i][j][k] = input[i][j][index[i][j][k]]  # if dim == 2

:attr:`input` and :attr:`index` must have the same number of dimensions.
It is also required that ``index.size(d) <= input.size(d)`` for all
dimensions ``d != dim``.  :attr:`out` will have the same shape as :attr:`index`.
Note that ``input`` and ``index`` do not broadcast against each other.

Args:
    input (Tensor): the source tensor
    dim (int): the axis along which to index
    index (LongTensor): the indices of elements to gather

Keyword arguments:
    sparse_grad (bool, optional): If ``True``, gradient w.r.t. :attr:`input` will be a sparse tensor.
    out (Tensor, optional): the destination tensor

Example::

    >>> t = torch.tensor([[1, 2], [3, 4]])
    >>> torch.gather(t, 1, torch.tensor([[0, 0], [1, 0]]))
    tensor([[ 1,  1],
            [ 4,  3]])
""")


add_docstr(torch.gcd,
           r"""
gcd(input, other, *, out=None) -> Tensor

Computes the element-wise greatest common divisor (GCD) of :attr:`input` and :attr:`other`.

Both :attr:`input` and :attr:`other` must have integer types.

.. note::
    This defines :math:`gcd(0, 0) = 0`.

Args:
    {input}
    other (Tensor): the second input tensor

Keyword arguments:
    {out}

Example::

    >>> a = torch.tensor([5, 10, 15])
    >>> b = torch.tensor([3, 4, 5])
    >>> torch.gcd(a, b)
    tensor([1, 2, 5])
    >>> c = torch.tensor([3])
    >>> torch.gcd(a, c)
    tensor([1, 1, 3])
""".format(**common_args))

add_docstr(torch.ge, r"""
ge(input, other, *, out=None) -> Tensor

Computes :math:`\text{input} \geq \text{other}` element-wise.
""" + r"""

The second argument can be a number or a tensor whose shape is
:ref:`broadcastable <broadcasting-semantics>` with the first argument.

Args:
    input (Tensor): the tensor to compare
    other (Tensor or float): the tensor or value to compare

Keyword args:
    {out}

Returns:
    A boolean tensor that is True where :attr:`input` is greater than or equal to :attr:`other` and False elsewhere

Example::

    >>> torch.ge(torch.tensor([[1, 2], [3, 4]]), torch.tensor([[1, 1], [4, 4]]))
    tensor([[True, True], [False, True]])
""".format(**common_args))

add_docstr(torch.greater_equal, r"""
greater_equal(input, other, *, out=None) -> Tensor

Alias for :func:`torch.ge`.
""")

add_docstr(torch.gradient,
           r"""
gradient(input, *, spacing=1, dim=None, edge_order=1) -> List of Tensors

Estimates the gradient of a function :math:`g : \mathbb{R}^n \rightarrow \mathbb{R}` in
one or more dimensions using the `second-order accurate central differences method
<https://www.ams.org/journals/mcom/1988-51-184/S0025-5718-1988-0935077-0/S0025-5718-1988-0935077-0.pdf>`_.

The gradient of :math:`g` is estimated using samples. By default, when :attr:`spacing` is not
specified, the samples are entirely described by :attr:`input`, and the mapping of input coordinates
to an output is the same as the tensor's mapping of indices to values. For example, for a three-dimensional
:attr:`input` the function described is :math:`g : \mathbb{R}^3 \rightarrow \mathbb{R}`, and
:math:`g(1, 2, 3)\ == input[1, 2, 3]`.

When :attr:`spacing` is specified, it modifies the relationship between :attr:`input` and input coordinates.
This is detailed in the "Keyword Arguments" section below.

The gradient is estimated by estimating each partial derivative of :math:`g` independently. This estimation is
accurate if :math:`g` is in :math:`C^3` (it has at least 3 continuous derivatives), and the estimation can be
improved by providing closer samples. Mathematically, the value at each interior point of a partial derivative
is estimated using `Taylor’s theorem with remainder <https://en.wikipedia.org/wiki/Taylor%27s_theorem>`_.
Letting :math:`x` be an interior point and  :math:`x+h_r` be point neighboring it, the partial gradient at
:math:`f(x+h_r)` is estimated using:

.. math::
    \begin{aligned}
        f(x+h_r) = f(x) + h_r f'(x) + {h_r}^2  \frac{f''(x)}{2} + {h_r}^3 \frac{f'''(x_r)}{6} \\
    \end{aligned}

where :math:`x_r` is a number in the interval :math:`[x, x+ h_r]`  and using the fact that :math:`f \in C^3`
we derive :

.. math::
    f'(x) \approx \frac{ {h_l}^2 f(x+h_r) - {h_r}^2 f(x-h_l)
          + ({h_r}^2-{h_l}^2 ) f(x) }{ {h_r} {h_l}^2 + {h_r}^2 {h_l} }

.. note::
    We estimate the gradient of functions in complex domain
    :math:`g : \mathbb{C}^n \rightarrow \mathbb{C}` in the same way.

The value of each partial derivative at the boundary points is computed differently. See edge_order below.

Args:
    input (``Tensor``): the tensor that represents the values of the function

Keyword args:
    spacing (``scalar``, ``list of scalar``, ``list of Tensor``, optional): :attr:`spacing` can be used to modify
        how the :attr:`input` tensor's indices relate to sample coordinates. If :attr:`spacing` is a scalar then
        the indices are multiplied by the scalar to produce the coordinates. For example, if :attr:`spacing=2` the
        indices (1, 2, 3) become coordinates (2, 4, 6). If :attr:`spacing` is a list of scalars then the corresponding
        indices are multiplied. For example, if :attr:`spacing=(2, -1, 3)` the indices (1, 2, 3) become coordinates (2, -2, 9).
        Finally, if :attr:`spacing` is a list of one-dimensional tensors then each tensor specifies the coordinates for
        the corresponding dimension. For example, if the indices are (1, 2, 3) and the tensors are (t0, t1, t2), then
        the coordinates are (t0[1], t1[2], t2[3])

    dim (``int``, ``list of int``, optional): the dimension or dimensions to approximate the gradient over.  By default
        the partial  gradient in every dimension is computed. Note that when :attr:`dim` is  specified the elements of
        the :attr:`spacing` argument must correspond with the specified dims."

    edge_order (``int``, optional): 1 or 2, for `first-order
        <https://www.ams.org/journals/mcom/1988-51-184/S0025-5718-1988-0935077-0/S0025-5718-1988-0935077-0.pdf>`_ or
        `second-order <https://www.ams.org/journals/mcom/1988-51-184/S0025-5718-1988-0935077-0/S0025-5718-1988-0935077-0.pdf>`_
        estimation of the boundary ("edge") values, respectively.

Examples::

    >>> # Estimates the gradient of f(x)=x^2 at points [-2, -1, 2, 4]
    >>> coordinates = (torch.tensor([-2., -1., 1., 4.]),)
    >>> values = torch.tensor([4., 1., 1., 16.], )
    >>> torch.gradient(values, spacing = coordinates)
    (tensor([-3., -2., 2., 5.]),)

    >>> # Estimates the gradient of the R^2 -> R function whose samples are
    >>> # described by the tensor t. Implicit coordinates are [0, 1] for the outermost
    >>> # dimension and [0, 1, 2, 3] for the innermost dimension, and function estimates
    >>> # partial derivative for both dimensions.
    >>> t = torch.tensor([[1, 2, 4, 8], [10, 20, 40, 80]])
    >>> torch.gradient(t)
    (tensor([[ 9., 18., 36., 72.],
             [ 9., 18., 36., 72.]]),
     tensor([[ 1.0000, 1.5000, 3.0000, 4.0000],
             [10.0000, 15.0000, 30.0000, 40.0000]]))

    >>> # A scalar value for spacing modifies the relationship between tensor indices
    >>> # and input coordinates by multiplying the indices to find the
    >>> # coordinates. For example, below the indices of the innermost
    >>> # 0, 1, 2, 3 translate to coordinates of [0, 2, 4, 6], and the indices of
    >>> # the outermost dimension 0, 1 translate to coordinates of [0, 2].
    >>> torch.gradient(t, spacing = 2.0) # dim = None (implicitly [0, 1])
    (tensor([[ 4.5000, 9.0000, 18.0000, 36.0000],
              [ 4.5000, 9.0000, 18.0000, 36.0000]]),
     tensor([[ 0.5000, 0.7500, 1.5000, 2.0000],
              [ 5.0000, 7.5000, 15.0000, 20.0000]]))
    >>> # doubling the spacing between samples halves the estimated partial gradients.

    >>>
    >>> # Estimates only the partial derivative for dimension 1
    >>> torch.gradient(t, dim = 1) # spacing = None (implicitly 1.)
    (tensor([[ 1.0000, 1.5000, 3.0000, 4.0000],
             [10.0000, 15.0000, 30.0000, 40.0000]]),)

    >>> # When spacing is a list of scalars, the relationship between the tensor
    >>> # indices and input coordinates changes based on dimension.
    >>> # For example, below, the indices of the innermost dimension 0, 1, 2, 3 translate
    >>> # to coordinates of [0, 3, 6, 9], and the indices of the outermost dimension
    >>> # 0, 1 translate to coordinates of [0, 2].
    >>> torch.gradient(t, spacing = [3., 2.])
    (tensor([[ 4.5000, 9.0000, 18.0000, 36.0000],
             [ 4.5000, 9.0000, 18.0000, 36.0000]]),
     tensor([[ 0.3333, 0.5000, 1.0000, 1.3333],
             [ 3.3333, 5.0000, 10.0000, 13.3333]]))

    >>> # The following example is a replication of the previous one with explicit
    >>> # coordinates.
    >>> coords = (torch.tensor([0, 2]), torch.tensor([0, 3, 6, 9]))
    >>> torch.gradient(t, spacing = coords)
    (tensor([[ 4.5000, 9.0000, 18.0000, 36.0000],
             [ 4.5000, 9.0000, 18.0000, 36.0000]]),
     tensor([[ 0.3333, 0.5000, 1.0000, 1.3333],
             [ 3.3333, 5.0000, 10.0000, 13.3333]]))

""")

add_docstr(torch.geqrf,
           r"""
geqrf(input, *, out=None) -> (Tensor, Tensor)

This is a low-level function for calling LAPACK's geqrf directly. This function
returns a namedtuple (a, tau) as defined in `LAPACK documentation for geqrf`_ .

Computes a QR decomposition of :attr:`input`.
Both `Q` and `R` matrices are stored in the same output tensor `a`.
The elements of `R` are stored on and above the diagonal.
Elementary reflectors (or Householder vectors) implicitly defining matrix `Q`
are stored below the diagonal.
The results of this function can be used together with :func:`torch.linalg.householder_product`
to obtain the `Q` matrix or
with :func:`torch.ormqr`, which uses an implicit representation of the `Q` matrix,
for an efficient matrix-matrix multiplication.

See `LAPACK documentation for geqrf`_ for further details.

.. note::
    See also :func:`torch.linalg.qr`, which computes Q and R matrices, and :func:`torch.linalg.lstsq`
    with the ``driver="gels"`` option for a function that can solve matrix equations using a QR decomposition.

Args:
    input (Tensor): the input matrix

Keyword args:
    out (tuple, optional): the output tuple of (Tensor, Tensor). Ignored if `None`. Default: `None`.

.. _LAPACK documentation for geqrf:
    http://www.netlib.org/lapack/explore-html/df/dc5/group__variants_g_ecomputational_ga3766ea903391b5cf9008132f7440ec7b.html

""")

add_docstr(torch.inner, r"""
inner(input, other, *, out=None) -> Tensor

Computes the dot product for 1D tensors. For higher dimensions, sums the product
of elements from :attr:`input` and :attr:`other` along their last dimension.

.. note::

    If either :attr:`input` or :attr:`other` is a scalar, the result is equivalent
    to `torch.mul(input, other)`.

    If both :attr:`input` and :attr:`other` are non-scalars, the size of their last
    dimension must match and the result is equivalent to `torch.tensordot(input,
    other, dims=([-1], [-1]))`

Args:
    input (Tensor): First input tensor
    other (Tensor): Second input tensor

Keyword args:
    out (Tensor, optional): Optional output tensor to write result into. The output
                            shape is `input.shape[:-1] + other.shape[:-1]`.

Example::

    # Dot product
    >>> torch.inner(torch.tensor([1, 2, 3]), torch.tensor([0, 2, 1]))
    tensor(7)

    # Multidimensional input tensors
    >>> a = torch.randn(2, 3)
    >>> a
    tensor([[0.8173, 1.0874, 1.1784],
            [0.3279, 0.1234, 2.7894]])
    >>> b = torch.randn(2, 4, 3)
    >>> b
    tensor([[[-0.4682, -0.7159,  0.1506],
            [ 0.4034, -0.3657,  1.0387],
            [ 0.9892, -0.6684,  0.1774],
            [ 0.9482,  1.3261,  0.3917]],

            [[ 0.4537,  0.7493,  1.1724],
            [ 0.2291,  0.5749, -0.2267],
            [-0.7920,  0.3607, -0.3701],
            [ 1.3666, -0.5850, -1.7242]]])
    >>> torch.inner(a, b)
    tensor([[[-0.9837,  1.1560,  0.2907,  2.6785],
            [ 2.5671,  0.5452, -0.6912, -1.5509]],

            [[ 0.1782,  2.9843,  0.7366,  1.5672],
            [ 3.5115, -0.4864, -1.2476, -4.4337]]])

    # Scalar input
    >>> torch.inner(a, torch.tensor(2))
    tensor([[1.6347, 2.1748, 2.3567],
            [0.6558, 0.2469, 5.5787]])
""")

add_docstr(torch.outer, r"""
outer(input, vec2, *, out=None) -> Tensor

Outer product of :attr:`input` and :attr:`vec2`.
If :attr:`input` is a vector of size :math:`n` and :attr:`vec2` is a vector of
size :math:`m`, then :attr:`out` must be a matrix of size :math:`(n \times m)`.

.. note:: This function does not :ref:`broadcast <broadcasting-semantics>`.

Args:
    input (Tensor): 1-D input vector
    vec2 (Tensor): 1-D input vector

Keyword args:
    out (Tensor, optional): optional output matrix

Example::

    >>> v1 = torch.arange(1., 5.)
    >>> v2 = torch.arange(1., 4.)
    >>> torch.outer(v1, v2)
    tensor([[  1.,   2.,   3.],
            [  2.,   4.,   6.],
            [  3.,   6.,   9.],
            [  4.,   8.,  12.]])
""")

add_docstr(torch.ger,
           r"""
ger(input, vec2, *, out=None) -> Tensor

Alias of :func:`torch.outer`.

.. warning::
    This function is deprecated and will be removed in a future PyTorch release.
    Use :func:`torch.outer` instead.
""")

add_docstr(torch.solve,
           r"""
torch.solve(input, A, *, out=None) -> (Tensor, Tensor)

This function returns the solution to the system of linear
equations represented by :math:`AX = B` and the LU factorization of
A, in order as a namedtuple `solution, LU`.

`LU` contains `L` and `U` factors for LU factorization of `A`.

`torch.solve(B, A)` can take in 2D inputs `B, A` or inputs that are
batches of 2D matrices. If the inputs are batches, then returns
batched outputs `solution, LU`.

Supports real-valued and complex-valued inputs.

.. warning::

    :func:`torch.solve` is deprecated in favor of :func:`torch.linalg.solve`
    and will be removed in a future PyTorch release.
    :func:`torch.linalg.solve` has its arguments reversed and does not return the
    LU factorization of the input. To get the LU factorization see :func:`torch.lu`,
    which may be used with :func:`torch.lu_solve` and :func:`torch.lu_unpack`.

    ``X = torch.solve(B, A).solution`` should be replaced with

    .. code:: python

        X = torch.linalg.solve(A, B)

.. note::

    Irrespective of the original strides, the returned matrices
    `solution` and `LU` will be transposed, i.e. with strides like
    `B.contiguous().transpose(-1, -2).stride()` and
    `A.contiguous().transpose(-1, -2).stride()` respectively.

Args:
    input (Tensor): input matrix :math:`B` of size :math:`(*, m, k)` , where :math:`*`
                is zero or more batch dimensions.
    A (Tensor): input square matrix of size :math:`(*, m, m)`, where
                :math:`*` is zero or more batch dimensions.

Keyword args:
    out ((Tensor, Tensor), optional): optional output tuple.

Example::

    >>> A = torch.tensor([[6.80, -2.11,  5.66,  5.97,  8.23],
    ...                   [-6.05, -3.30,  5.36, -4.44,  1.08],
    ...                   [-0.45,  2.58, -2.70,  0.27,  9.04],
    ...                   [8.32,  2.71,  4.35,  -7.17,  2.14],
    ...                   [-9.67, -5.14, -7.26,  6.08, -6.87]]).t()
    >>> B = torch.tensor([[4.02,  6.19, -8.22, -7.57, -3.03],
    ...                   [-1.56,  4.00, -8.67,  1.75,  2.86],
    ...                   [9.81, -4.09, -4.57, -8.61,  8.99]]).t()
    >>> X, LU = torch.solve(B, A)
    >>> torch.dist(B, torch.mm(A, X))
    tensor(1.00000e-06 *
           7.0977)

    >>> # Batched solver example
    >>> A = torch.randn(2, 3, 1, 4, 4)
    >>> B = torch.randn(2, 3, 1, 4, 6)
    >>> X, LU = torch.solve(B, A)
    >>> torch.dist(B, A.matmul(X))
    tensor(1.00000e-06 *
       3.6386)

""")

add_docstr(torch.get_default_dtype,
           r"""
get_default_dtype() -> torch.dtype

Get the current default floating point :class:`torch.dtype`.

Example::

    >>> torch.get_default_dtype()  # initial default for floating point is torch.float32
    torch.float32
    >>> torch.set_default_dtype(torch.float64)
    >>> torch.get_default_dtype()  # default is now changed to torch.float64
    torch.float64
    >>> torch.set_default_tensor_type(torch.FloatTensor)  # setting tensor type also affects this
    >>> torch.get_default_dtype()  # changed to torch.float32, the dtype for torch.FloatTensor
    torch.float32

""")

add_docstr(torch.get_num_threads,
           r"""
get_num_threads() -> int

Returns the number of threads used for parallelizing CPU operations
""")

add_docstr(torch.get_num_interop_threads,
           r"""
get_num_interop_threads() -> int

Returns the number of threads used for inter-op parallelism on CPU
(e.g. in JIT interpreter)
""")

add_docstr(torch.gt, r"""
gt(input, other, *, out=None) -> Tensor

Computes :math:`\text{input} > \text{other}` element-wise.
""" + r"""

The second argument can be a number or a tensor whose shape is
:ref:`broadcastable <broadcasting-semantics>` with the first argument.

Args:
    input (Tensor): the tensor to compare
    other (Tensor or float): the tensor or value to compare

Keyword args:
    {out}

Returns:
    A boolean tensor that is True where :attr:`input` is greater than :attr:`other` and False elsewhere

Example::

    >>> torch.gt(torch.tensor([[1, 2], [3, 4]]), torch.tensor([[1, 1], [4, 4]]))
    tensor([[False, True], [False, False]])
""".format(**common_args))

add_docstr(torch.greater, r"""
greater(input, other, *, out=None) -> Tensor

Alias for :func:`torch.gt`.
""")

add_docstr(torch.histc,
           r"""
histc(input, bins=100, min=0, max=0, *, out=None) -> Tensor

Computes the histogram of a tensor.

The elements are sorted into equal width bins between :attr:`min` and
:attr:`max`. If :attr:`min` and :attr:`max` are both zero, the minimum and
maximum values of the data are used.

Elements lower than min and higher than max are ignored.

Args:
    {input}
    bins (int): number of histogram bins
    min (int): lower end of the range (inclusive)
    max (int): upper end of the range (inclusive)

Keyword args:
    {out}

Returns:
    Tensor: Histogram represented as a tensor

Example::

    >>> torch.histc(torch.tensor([1., 2, 1]), bins=4, min=0, max=3)
    tensor([ 0.,  2.,  1.,  0.])
""".format(**common_args))

add_docstr(torch.histogram,
           r"""
histogram(input, bins, *, range=None, weight=None, density=False, out=None) -> (Tensor, Tensor)

Computes a histogram of the values in a tensor.

:attr:`bins` can be an integer or a 1D tensor.

If :attr:`bins` is an int, it specifies the number of equal-width bins.
By default, the lower and upper range of the bins is determined by the
minimum and maximum elements of the input tensor. The :attr:`range`
argument can be provided to specify a range for the bins.

If :attr:`bins` is a 1D tensor, it specifies the sequence of bin edges
including the rightmost edge. It should contain at least 2 elements
and its elements should be increasing.

Args:
    {input}
    bins: int or 1D Tensor. If int, defines the number of equal-width bins. If tensor,
          defines the sequence of bin edges including the rightmost edge.

Keyword args:
    range (tuple of float): Defines the range of the bins.
    weight (Tensor): If provided, weight should have the same shape as input. Each value in
                     input contributes its associated weight towards its bin's result.
    density (bool): If False, the result will contain the count (or total weight) in each bin.
                    If True, the result is the value of the probability density function over the bins,
                    normalized such that the integral over the range of the bins is 1.
    {out} (tuple, optional): The result tuple of two output tensors (hist, bin_edges).

Returns:
    hist (Tensor): 1D Tensor containing the values of the histogram.
    bin_edges(Tensor): 1D Tensor containing the edges of the histogram bins.

Example::

    >>> torch.histogram(torch.tensor([1., 2, 1]), bins=4, range=(0., 3.), weight=torch.tensor([1., 2., 4.]))
    (tensor([ 0.,  5.,  2.,  0.]), tensor([0., 0.75, 1.5, 2.25, 3.]))
    >>> torch.histogram(torch.tensor([1., 2, 1]), bins=4, range=(0., 3.), weight=torch.tensor([1., 2., 4.]), density=True)
    (tensor([ 0.,  0.9524,  0.3810,  0.]), tensor([0., 0.75, 1.5, 2.25, 3.]))
""".format(**common_args))

add_docstr(torch.hypot,
           r"""
hypot(input, other, *, out=None) -> Tensor

Given the legs of a right triangle, return its hypotenuse.

.. math::
    \text{out}_{i} = \sqrt{\text{input}_{i}^{2} + \text{other}_{i}^{2}}

The shapes of ``input`` and ``other`` must be
:ref:`broadcastable <broadcasting-semantics>`.
""" + r"""
Args:
    input (Tensor): the first input tensor
    other (Tensor): the second input tensor

Keyword args:
    {out}

Example::

    >>> a = torch.hypot(torch.tensor([4.0]), torch.tensor([3.0, 4.0, 5.0]))
    tensor([5.0000, 5.6569, 6.4031])

""".format(**common_args))

add_docstr(torch.i0,
           r"""
i0(input, *, out=None) -> Tensor

Alias for :func:`torch.special.i0`.
""")

add_docstr(torch.igamma,
           r"""
igamma(input, other, *, out=None) -> Tensor

Computes the regularized lower incomplete gamma function:

.. math::
    \text{out}_{i} = \frac{1}{\Gamma(\text{input}_i)} \int_0^{\text{other}_i} t^{\text{input}_i-1} e^{-t} dt

where both :math:`\text{input}_i` and :math:`\text{other}_i` are weakly positive
and at least one is strictly positive.
If both are zero or either is negative then :math:`\text{out}_i=\text{nan}`.
:math:`\Gamma(\cdot)` in the equation above is the gamma function,

.. math::
    \Gamma(\text{input}_i) = \int_0^\infty t^{(\text{input}_i-1)} e^{-t} dt.

See :func:`torch.igammac` and :func:`torch.lgamma` for related functions.

Supports :ref:`broadcasting to a common shape <broadcasting-semantics>`
and float inputs.

.. note::
    The backward pass with respect to :attr:`input` is not yet supported.
    Please open an issue on PyTorch's Github to request it.

""" + r"""
Args:
    input (Tensor): the first non-negative input tensor
    other (Tensor): the second non-negative input tensor

Keyword args:
    {out}

Example::

    >>> a1 = torch.tensor([4.0])
    >>> a2 = torch.tensor([3.0, 4.0, 5.0])
    >>> a = torch.igammac(a1, a2)
    tensor([0.3528, 0.5665, 0.7350])
    tensor([0.3528, 0.5665, 0.7350])
    >>> b = torch.igamma(a1, a2) + torch.igammac(a1, a2)
    tensor([1., 1., 1.])

""".format(**common_args))

add_docstr(torch.igammac,
           r"""
igammac(input, other, *, out=None) -> Tensor

Computes the regularized upper incomplete gamma function:

.. math::
    \text{out}_{i} = \frac{1}{\Gamma(\text{input}_i)} \int_{\text{other}_i}^{\infty} t^{\text{input}_i-1} e^{-t} dt

where both :math:`\text{input}_i` and :math:`\text{other}_i` are weakly positive
and at least one is strictly positive.
If both are zero or either is negative then :math:`\text{out}_i=\text{nan}`.
:math:`\Gamma(\cdot)` in the equation above is the gamma function,

.. math::
    \Gamma(\text{input}_i) = \int_0^\infty t^{(\text{input}_i-1)} e^{-t} dt.

See :func:`torch.igamma` and :func:`torch.lgamma` for related functions.

Supports :ref:`broadcasting to a common shape <broadcasting-semantics>`
and float inputs.

.. note::
    The backward pass with respect to :attr:`input` is not yet supported.
    Please open an issue on PyTorch's Github to request it.

""" + r"""
Args:
    input (Tensor): the first non-negative input tensor
    other (Tensor): the second non-negative input tensor

Keyword args:
    {out}

Example::

    >>> a1 = torch.tensor([4.0])
    >>> a2 = torch.tensor([3.0, 4.0, 5.0])
    >>> a = torch.igammac(a1, a2)
    tensor([0.6472, 0.4335, 0.2650])
    >>> b = torch.igamma(a1, a2) + torch.igammac(a1, a2)
    tensor([1., 1., 1.])

""".format(**common_args))

add_docstr(torch.index_select,
           r"""
index_select(input, dim, index, *, out=None) -> Tensor

Returns a new tensor which indexes the :attr:`input` tensor along dimension
:attr:`dim` using the entries in :attr:`index` which is a `LongTensor`.

The returned tensor has the same number of dimensions as the original tensor
(:attr:`input`).  The :attr:`dim`\ th dimension has the same size as the length
of :attr:`index`; other dimensions have the same size as in the original tensor.

.. note:: The returned tensor does **not** use the same storage as the original
          tensor.  If :attr:`out` has a different shape than expected, we
          silently change it to the correct shape, reallocating the underlying
          storage if necessary.

Args:
    {input}
    dim (int): the dimension in which we index
    index (IntTensor or LongTensor): the 1-D tensor containing the indices to index

Keyword args:
    {out}

Example::

    >>> x = torch.randn(3, 4)
    >>> x
    tensor([[ 0.1427,  0.0231, -0.5414, -1.0009],
            [-0.4664,  0.2647, -0.1228, -1.1068],
            [-1.1734, -0.6571,  0.7230, -0.6004]])
    >>> indices = torch.tensor([0, 2])
    >>> torch.index_select(x, 0, indices)
    tensor([[ 0.1427,  0.0231, -0.5414, -1.0009],
            [-1.1734, -0.6571,  0.7230, -0.6004]])
    >>> torch.index_select(x, 1, indices)
    tensor([[ 0.1427, -0.5414],
            [-0.4664, -0.1228],
            [-1.1734,  0.7230]])
""".format(**common_args))

add_docstr(torch.inverse, r"""
inverse(input, *, out=None) -> Tensor

Alias for :func:`torch.linalg.inv`
""".format(**common_args))

add_docstr(torch.isin, r"""
isin(elements, test_elements, *, assume_unique=False, invert=False) -> Tensor

Tests if each element of :attr:`elements` is in :attr:`test_elements`. Returns
a boolean tensor of the same shape as :attr:`elements` that is True for elements
in :attr:`test_elements` and False otherwise.

.. note::
    One of :attr:`elements` or :attr:`test_elements` can be a scalar, but not both.

Args:
    elements (Tensor or Scalar): Input elements
    test_elements (Tensor or Scalar): Values against which to test for each input element
    assume_unique (bool, optional): If True, assumes both :attr:`elements` and
        :attr:`test_elements` contain unique elements, which can speed up the
        calculation. Default: False
    invert (bool, optional): If True, inverts the boolean return tensor, resulting in True
        values for elements *not* in :attr:`test_elements`. Default: False

Returns:
    A boolean tensor of the same shape as :attr:`elements` that is True for elements in
    :attr:`test_elements` and False otherwise

Example:
    >>> torch.isin(torch.tensor([[1, 2], [3, 4]]), torch.tensor([2, 3]))
    tensor([[False,  True],
            [ True, False]])
""")

add_docstr(torch.isinf, r"""
isinf(input) -> Tensor

Tests if each element of :attr:`input` is infinite
(positive or negative infinity) or not.

.. note::
    Complex values are infinite when their real or imaginary part is
    infinite.

Args:
    {input}

Returns:
    A boolean tensor that is True where :attr:`input` is infinite and False elsewhere

Example::

    >>> torch.isinf(torch.tensor([1, float('inf'), 2, float('-inf'), float('nan')]))
    tensor([False,  True,  False,  True,  False])
""".format(**common_args))

add_docstr(torch.isposinf,
           r"""
isposinf(input, *, out=None) -> Tensor
Tests if each element of :attr:`input` is positive infinity or not.

Args:
  {input}

Keyword args:
  {out}

Example::

    >>> a = torch.tensor([-float('inf'), float('inf'), 1.2])
    >>> torch.isposinf(a)
    tensor([False,  True, False])
""".format(**common_args))

add_docstr(torch.isneginf,
           r"""
isneginf(input, *, out=None) -> Tensor
Tests if each element of :attr:`input` is negative infinity or not.

Args:
  {input}

Keyword args:
  {out}

Example::

    >>> a = torch.tensor([-float('inf'), float('inf'), 1.2])
    >>> torch.isneginf(a)
    tensor([ True, False, False])
""".format(**common_args))

add_docstr(torch.isclose, r"""
isclose(input, other, rtol=1e-05, atol=1e-08, equal_nan=False) -> Tensor

Returns a new tensor with boolean elements representing if each element of
:attr:`input` is "close" to the corresponding element of :attr:`other`.
Closeness is defined as:

.. math::
    \lvert \text{input} - \text{other} \rvert \leq \texttt{atol} + \texttt{rtol} \times \lvert \text{other} \rvert
""" + r"""

where :attr:`input` and :attr:`other` are finite. Where :attr:`input`
and/or :attr:`other` are nonfinite they are close if and only if
they are equal, with NaNs being considered equal to each other when
:attr:`equal_nan` is True.

Args:
    input (Tensor): first tensor to compare
    other (Tensor): second tensor to compare
    atol (float, optional): absolute tolerance. Default: 1e-08
    rtol (float, optional): relative tolerance. Default: 1e-05
    equal_nan (bool, optional): if ``True``, then two ``NaN`` s will be considered equal. Default: ``False``

Examples::

    >>> torch.isclose(torch.tensor((1., 2, 3)), torch.tensor((1 + 1e-10, 3, 4)))
    tensor([ True, False, False])
    >>> torch.isclose(torch.tensor((float('inf'), 4)), torch.tensor((float('inf'), 6)), rtol=.5)
    tensor([True, True])
""")

add_docstr(torch.isfinite, r"""
isfinite(input) -> Tensor

Returns a new tensor with boolean elements representing if each element is `finite` or not.

Real values are finite when they are not NaN, negative infinity, or infinity.
Complex values are finite when both their real and imaginary parts are finite.

Args:
    {input}

Returns:
    A boolean tensor that is True where :attr:`input` is finite and False elsewhere

Example::

    >>> torch.isfinite(torch.tensor([1, float('inf'), 2, float('-inf'), float('nan')]))
    tensor([True,  False,  True,  False,  False])
""".format(**common_args))

add_docstr(torch.isnan, r"""
isnan(input) -> Tensor

Returns a new tensor with boolean elements representing if each element of :attr:`input`
is NaN or not. Complex values are considered NaN when either their real
and/or imaginary part is NaN.

Arguments:
    {input}

Returns:
    A boolean tensor that is True where :attr:`input` is NaN and False elsewhere

Example::

    >>> torch.isnan(torch.tensor([1, float('nan'), 2]))
    tensor([False, True, False])
""".format(**common_args))

add_docstr(torch.isreal, r"""
isreal(input) -> Tensor

Returns a new tensor with boolean elements representing if each element of :attr:`input` is real-valued or not.
All real-valued types are considered real. Complex values are considered real when their imaginary part is 0.

Arguments:
    {input}

Returns:
    A boolean tensor that is True where :attr:`input` is real and False elsewhere

Example::

    >>> torch.isreal(torch.tensor([1, 1+1j, 2+0j]))
    tensor([True, False, True])
""".format(**common_args))

add_docstr(torch.is_floating_point, r"""
is_floating_point(input) -> (bool)

Returns True if the data type of :attr:`input` is a floating point data type i.e.,
one of ``torch.float64``, ``torch.float32``, ``torch.float16``, and ``torch.bfloat16``.

Args:
    {input}
""".format(**common_args))

add_docstr(torch.is_complex, r"""
is_complex(input) -> (bool)

Returns True if the data type of :attr:`input` is a complex data type i.e.,
one of ``torch.complex64``, and ``torch.complex128``.

Args:
    {input}
""".format(**common_args))

add_docstr(torch.is_grad_enabled, r"""
is_grad_enabled() -> (bool)

Returns True if grad mode is currently enabled.
""".format(**common_args))

add_docstr(torch.is_inference_mode_enabled, r"""
is_inference_mode_enabled() -> (bool)

Returns True if inference mode is currently enabled.
""".format(**common_args))

add_docstr(torch.is_inference, r"""
is_inference(input) -> (bool)

Returns True if :attr:`input` is an inference tensor.

A non-view tensor is an inference tensor if and only if it was
allocated during inference mode. A view tensor is an inference
tensor if and only if the tensor it is a view of is an inference tensor.

For details on inference mode please see
`Inference Mode <https://pytorch.org/cppdocs/notes/inference_mode.html>`_.

Args:
    {input}
""".format(**common_args))

add_docstr(torch.is_conj, r"""
is_conj(input) -> (bool)

Returns True if the :attr:`input` is a conjugated tensor, i.e. its conjugate bit is set to `True`.

Args:
    {input}
""".format(**common_args))

add_docstr(torch.is_nonzero, r"""
is_nonzero(input) -> (bool)

Returns True if the :attr:`input` is a single element tensor which is not equal to zero
after type conversions.
i.e. not equal to ``torch.tensor([0.])`` or ``torch.tensor([0])`` or
``torch.tensor([False])``.
Throws a ``RuntimeError`` if ``torch.numel() != 1`` (even in case
of sparse tensors).

Args:
    {input}

Examples::

    >>> torch.is_nonzero(torch.tensor([0.]))
    False
    >>> torch.is_nonzero(torch.tensor([1.5]))
    True
    >>> torch.is_nonzero(torch.tensor([False]))
    False
    >>> torch.is_nonzero(torch.tensor([3]))
    True
    >>> torch.is_nonzero(torch.tensor([1, 3, 5]))
    Traceback (most recent call last):
    ...
    RuntimeError: bool value of Tensor with more than one value is ambiguous
    >>> torch.is_nonzero(torch.tensor([]))
    Traceback (most recent call last):
    ...
    RuntimeError: bool value of Tensor with no values is ambiguous
""".format(**common_args))

add_docstr(torch.kron,
           r"""
kron(input, other, *, out=None) -> Tensor

Computes the Kronecker product, denoted by :math:`\otimes`, of :attr:`input` and :attr:`other`.

If :attr:`input` is a :math:`(a_0 \times a_1 \times \dots \times a_n)` tensor and :attr:`other` is a
:math:`(b_0 \times b_1 \times \dots \times b_n)` tensor, the result will be a
:math:`(a_0*b_0 \times a_1*b_1 \times \dots \times a_n*b_n)` tensor with the following entries:

.. math::
    (\text{input} \otimes \text{other})_{k_0, k_1, \dots, k_n} =
        \text{input}_{i_0, i_1, \dots, i_n} * \text{other}_{j_0, j_1, \dots, j_n},

where :math:`k_t = i_t * b_t + j_t` for :math:`0 \leq t \leq n`.
If one tensor has fewer dimensions than the other it is unsqueezed until it has the same number of dimensions.

Supports real-valued and complex-valued inputs.

.. note::
    This function generalizes the typical definition of the Kronecker product for two matrices to two tensors,
    as described above. When :attr:`input` is a :math:`(m \times n)` matrix and :attr:`other` is a
    :math:`(p \times q)` matrix, the result will be a :math:`(p*m \times q*n)` block matrix:

    .. math::
        \mathbf{A} \otimes \mathbf{B}=\begin{bmatrix}
        a_{11} \mathbf{B} & \cdots & a_{1 n} \mathbf{B} \\
        \vdots & \ddots & \vdots \\
        a_{m 1} \mathbf{B} & \cdots & a_{m n} \mathbf{B} \end{bmatrix}

    where :attr:`input` is :math:`\mathbf{A}` and :attr:`other` is :math:`\mathbf{B}`.

Arguments:
    input (Tensor)
    other (Tensor)

Keyword args:
    out (Tensor, optional): The output tensor. Ignored if ``None``. Default: ``None``

Examples::

    >>> mat1 = torch.eye(2)
    >>> mat2 = torch.ones(2, 2)
    >>> torch.kron(mat1, mat2)
    tensor([[1., 1., 0., 0.],
            [1., 1., 0., 0.],
            [0., 0., 1., 1.],
            [0., 0., 1., 1.]])

    >>> mat1 = torch.eye(2)
    >>> mat2 = torch.arange(1, 5).reshape(2, 2)
    >>> torch.kron(mat1, mat2)
    tensor([[1., 2., 0., 0.],
            [3., 4., 0., 0.],
            [0., 0., 1., 2.],
            [0., 0., 3., 4.]])
""")

add_docstr(torch.kthvalue,
           r"""
kthvalue(input, k, dim=None, keepdim=False, *, out=None) -> (Tensor, LongTensor)

Returns a namedtuple ``(values, indices)`` where ``values`` is the :attr:`k` th
smallest element of each row of the :attr:`input` tensor in the given dimension
:attr:`dim`. And ``indices`` is the index location of each element found.

If :attr:`dim` is not given, the last dimension of the `input` is chosen.

If :attr:`keepdim` is ``True``, both the :attr:`values` and :attr:`indices` tensors
are the same size as :attr:`input`, except in the dimension :attr:`dim` where
they are of size 1. Otherwise, :attr:`dim` is squeezed
(see :func:`torch.squeeze`), resulting in both the :attr:`values` and
:attr:`indices` tensors having 1 fewer dimension than the :attr:`input` tensor.

.. note::
    When :attr:`input` is a CUDA tensor and there are multiple valid
    :attr:`k` th values, this function may nondeterministically return
    :attr:`indices` for any of them.

Args:
    {input}
    k (int): k for the k-th smallest element
    dim (int, optional): the dimension to find the kth value along
    {keepdim}

Keyword args:
    out (tuple, optional): the output tuple of (Tensor, LongTensor)
                           can be optionally given to be used as output buffers

Example::

    >>> x = torch.arange(1., 6.)
    >>> x
    tensor([ 1.,  2.,  3.,  4.,  5.])
    >>> torch.kthvalue(x, 4)
    torch.return_types.kthvalue(values=tensor(4.), indices=tensor(3))

    >>> x=torch.arange(1.,7.).resize_(2,3)
    >>> x
    tensor([[ 1.,  2.,  3.],
            [ 4.,  5.,  6.]])
    >>> torch.kthvalue(x, 2, 0, True)
    torch.return_types.kthvalue(values=tensor([[4., 5., 6.]]), indices=tensor([[1, 1, 1]]))
""".format(**single_dim_common))

add_docstr(torch.lcm,
           r"""
lcm(input, other, *, out=None) -> Tensor

Computes the element-wise least common multiple (LCM) of :attr:`input` and :attr:`other`.

Both :attr:`input` and :attr:`other` must have integer types.

.. note::
    This defines :math:`lcm(0, 0) = 0` and :math:`lcm(0, a) = 0`.

Args:
    {input}
    other (Tensor): the second input tensor

Keyword arguments:
    {out}

Example::

    >>> a = torch.tensor([5, 10, 15])
    >>> b = torch.tensor([3, 4, 5])
    >>> torch.lcm(a, b)
    tensor([15, 20, 15])
    >>> c = torch.tensor([3])
    >>> torch.lcm(a, c)
    tensor([15, 30, 15])
""".format(**common_args))

add_docstr(torch.ldexp, r"""
ldexp(input, other, *, out=None) -> Tensor

Multiplies :attr:`input` by 2**:attr:`other`.

.. math::
    \text{{out}}_i = \text{{input}}_i * 2^\text{{other}}_i
""" + r"""

Typically this function is used to construct floating point numbers by multiplying
mantissas in :attr:`input` with integral powers of two created from the exponents
in :attr:`other`.

Args:
    {input}
    other (Tensor): a tensor of exponents, typically integers.

Keyword args:
    {out}

Example::

    >>> torch.ldexp(torch.tensor([1.]), torch.tensor([1]))
    tensor([2.])
    >>> torch.ldexp(torch.tensor([1.0]), torch.tensor([1, 2, 3, 4]))
    tensor([ 2.,  4.,  8., 16.])


""".format(**common_args))

add_docstr(torch.le, r"""
le(input, other, *, out=None) -> Tensor

Computes :math:`\text{input} \leq \text{other}` element-wise.
""" + r"""

The second argument can be a number or a tensor whose shape is
:ref:`broadcastable <broadcasting-semantics>` with the first argument.

Args:
    input (Tensor): the tensor to compare
    other (Tensor or Scalar): the tensor or value to compare

Keyword args:
    {out}

Returns:
    A boolean tensor that is True where :attr:`input` is less than or equal to
    :attr:`other` and False elsewhere

Example::

    >>> torch.le(torch.tensor([[1, 2], [3, 4]]), torch.tensor([[1, 1], [4, 4]]))
    tensor([[True, False], [True, True]])
""".format(**common_args))

add_docstr(torch.less_equal, r"""
less_equal(input, other, *, out=None) -> Tensor

Alias for :func:`torch.le`.
""")

add_docstr(torch.lerp,
           r"""
lerp(input, end, weight, *, out=None)

Does a linear interpolation of two tensors :attr:`start` (given by :attr:`input`) and :attr:`end` based
on a scalar or tensor :attr:`weight` and returns the resulting :attr:`out` tensor.

.. math::
    \text{out}_i = \text{start}_i + \text{weight}_i \times (\text{end}_i - \text{start}_i)
""" + r"""
The shapes of :attr:`start` and :attr:`end` must be
:ref:`broadcastable <broadcasting-semantics>`. If :attr:`weight` is a tensor, then
the shapes of :attr:`weight`, :attr:`start`, and :attr:`end` must be :ref:`broadcastable <broadcasting-semantics>`.

Args:
    input (Tensor): the tensor with the starting points
    end (Tensor): the tensor with the ending points
    weight (float or tensor): the weight for the interpolation formula

Keyword args:
    {out}

Example::

    >>> start = torch.arange(1., 5.)
    >>> end = torch.empty(4).fill_(10)
    >>> start
    tensor([ 1.,  2.,  3.,  4.])
    >>> end
    tensor([ 10.,  10.,  10.,  10.])
    >>> torch.lerp(start, end, 0.5)
    tensor([ 5.5000,  6.0000,  6.5000,  7.0000])
    >>> torch.lerp(start, end, torch.full_like(start, 0.5))
    tensor([ 5.5000,  6.0000,  6.5000,  7.0000])
""".format(**common_args))

add_docstr(torch.lgamma,
           r"""
lgamma(input, *, out=None) -> Tensor

Computes the natural logarithm of the absolute value of the gamma function on :attr:`input`.

.. math::
    \text{out}_{i} = \ln \Gamma(|\text{input}_{i}|)
""" + """
Args:
    {input}

Keyword args:
    {out}

Example::

    >>> a = torch.arange(0.5, 2, 0.5)
    >>> torch.lgamma(a)
    tensor([ 0.5724,  0.0000, -0.1208])
""".format(**common_args))

add_docstr(torch.linspace, r"""
linspace(start, end, steps, *, out=None, dtype=None, layout=torch.strided, device=None, requires_grad=False) -> Tensor

Creates a one-dimensional tensor of size :attr:`steps` whose values are evenly
spaced from :attr:`start` to :attr:`end`, inclusive. That is, the value are:

.. math::
    (\text{start},
    \text{start} + \frac{\text{end} - \text{start}}{\text{steps} - 1},
    \ldots,
    \text{start} + (\text{steps} - 2) * \frac{\text{end} - \text{start}}{\text{steps} - 1},
    \text{end})
""" + """

.. warning::
    Not providing a value for :attr:`steps` is deprecated. For backwards
    compatibility, not providing a value for :attr:`steps` will create a tensor
    with 100 elements. Note that this behavior is not reflected in the
    documented function signature and should not be relied on. In a future
    PyTorch release, failing to provide a value for :attr:`steps` will throw a
    runtime error.

Args:
    start (float): the starting value for the set of points
    end (float): the ending value for the set of points
    steps (int): size of the constructed tensor

Keyword arguments:
    {out}
    dtype (torch.dtype, optional): the data type to perform the computation in.
        Default: if None, uses the global default dtype (see torch.get_default_dtype())
        when both :attr:`start` and :attr:`end` are real,
        and corresponding complex dtype when either is complex.
    {layout}
    {device}
    {requires_grad}


Example::

    >>> torch.linspace(3, 10, steps=5)
    tensor([  3.0000,   4.7500,   6.5000,   8.2500,  10.0000])
    >>> torch.linspace(-10, 10, steps=5)
    tensor([-10.,  -5.,   0.,   5.,  10.])
    >>> torch.linspace(start=-10, end=10, steps=5)
    tensor([-10.,  -5.,   0.,   5.,  10.])
    >>> torch.linspace(start=-10, end=10, steps=1)
    tensor([-10.])
""".format(**factory_common_args))

add_docstr(torch.log,
           r"""
log(input, *, out=None) -> Tensor

Returns a new tensor with the natural logarithm of the elements
of :attr:`input`.

.. math::
    y_{i} = \log_{e} (x_{i})
""" + r"""

Args:
    {input}

Keyword args:
    {out}

Example::

    >>> a = torch.randn(5)
    >>> a
    tensor([-0.7168, -0.5471, -0.8933, -1.4428, -0.1190])
    >>> torch.log(a)
    tensor([ nan,  nan,  nan,  nan,  nan])
""".format(**common_args))

add_docstr(torch.log10,
           r"""
log10(input, *, out=None) -> Tensor

Returns a new tensor with the logarithm to the base 10 of the elements
of :attr:`input`.

.. math::
    y_{i} = \log_{10} (x_{i})
""" + r"""

Args:
    {input}

Keyword args:
    {out}

Example::

    >>> a = torch.rand(5)
    >>> a
    tensor([ 0.5224,  0.9354,  0.7257,  0.1301,  0.2251])


    >>> torch.log10(a)
    tensor([-0.2820, -0.0290, -0.1392, -0.8857, -0.6476])

""".format(**common_args))

add_docstr(torch.log1p,
           r"""
log1p(input, *, out=None) -> Tensor

Returns a new tensor with the natural logarithm of (1 + :attr:`input`).

.. math::
    y_i = \log_{e} (x_i + 1)
""" + r"""
.. note:: This function is more accurate than :func:`torch.log` for small
          values of :attr:`input`

Args:
    {input}

Keyword args:
    {out}

Example::

    >>> a = torch.randn(5)
    >>> a
    tensor([-1.0090, -0.9923,  1.0249, -0.5372,  0.2492])
    >>> torch.log1p(a)
    tensor([    nan, -4.8653,  0.7055, -0.7705,  0.2225])
""".format(**common_args))

add_docstr(torch.log2,
           r"""
log2(input, *, out=None) -> Tensor

Returns a new tensor with the logarithm to the base 2 of the elements
of :attr:`input`.

.. math::
    y_{i} = \log_{2} (x_{i})
""" + r"""

Args:
    {input}

Keyword args:
    {out}

Example::

    >>> a = torch.rand(5)
    >>> a
    tensor([ 0.8419,  0.8003,  0.9971,  0.5287,  0.0490])


    >>> torch.log2(a)
    tensor([-0.2483, -0.3213, -0.0042, -0.9196, -4.3504])

""".format(**common_args))

add_docstr(torch.logaddexp,
           r"""
logaddexp(input, other, *, out=None) -> Tensor

Logarithm of the sum of exponentiations of the inputs.

Calculates pointwise :math:`\log\left(e^x + e^y\right)`. This function is useful
in statistics where the calculated probabilities of events may be so small as to
exceed the range of normal floating point numbers. In such cases the logarithm
of the calculated probability is stored. This function allows adding
probabilities stored in such a fashion.

This op should be disambiguated with :func:`torch.logsumexp` which performs a
reduction on a single tensor.

Args:
    {input}
    other (Tensor): the second input tensor

Keyword arguments:
    {out}

Example::

    >>> torch.logaddexp(torch.tensor([-1.0]), torch.tensor([-1.0, -2, -3]))
    tensor([-0.3069, -0.6867, -0.8731])
    >>> torch.logaddexp(torch.tensor([-100.0, -200, -300]), torch.tensor([-1.0, -2, -3]))
    tensor([-1., -2., -3.])
    >>> torch.logaddexp(torch.tensor([1.0, 2000, 30000]), torch.tensor([-1.0, -2, -3]))
    tensor([1.1269e+00, 2.0000e+03, 3.0000e+04])
""".format(**common_args))

add_docstr(torch.logaddexp2,
           r"""
logaddexp2(input, other, *, out=None) -> Tensor

Logarithm of the sum of exponentiations of the inputs in base-2.

Calculates pointwise :math:`\log_2\left(2^x + 2^y\right)`. See
:func:`torch.logaddexp` for more details.

Args:
    {input}
    other (Tensor): the second input tensor

Keyword arguments:
    {out}
""".format(**common_args))

add_docstr(torch.xlogy,
           r"""
xlogy(input, other, *, out=None) -> Tensor

Alias for :func:`torch.special.xlogy`.
""")

add_docstr(torch.logical_and,
           r"""
logical_and(input, other, *, out=None) -> Tensor

Computes the element-wise logical AND of the given input tensors. Zeros are treated as ``False`` and nonzeros are
treated as ``True``.

Args:
    {input}
    other (Tensor): the tensor to compute AND with

Keyword args:
    {out}

Example::

    >>> torch.logical_and(torch.tensor([True, False, True]), torch.tensor([True, False, False]))
    tensor([ True, False, False])
    >>> a = torch.tensor([0, 1, 10, 0], dtype=torch.int8)
    >>> b = torch.tensor([4, 0, 1, 0], dtype=torch.int8)
    >>> torch.logical_and(a, b)
    tensor([False, False,  True, False])
    >>> torch.logical_and(a.double(), b.double())
    tensor([False, False,  True, False])
    >>> torch.logical_and(a.double(), b)
    tensor([False, False,  True, False])
    >>> torch.logical_and(a, b, out=torch.empty(4, dtype=torch.bool))
    tensor([False, False,  True, False])
""".format(**common_args))

add_docstr(torch.logical_not,
           r"""
logical_not(input, *, out=None) -> Tensor

Computes the element-wise logical NOT of the given input tensor. If not specified, the output tensor will have the bool
dtype. If the input tensor is not a bool tensor, zeros are treated as ``False`` and non-zeros are treated as ``True``.

Args:
    {input}

Keyword args:
    {out}

Example::

    >>> torch.logical_not(torch.tensor([True, False]))
    tensor([False,  True])
    >>> torch.logical_not(torch.tensor([0, 1, -10], dtype=torch.int8))
    tensor([ True, False, False])
    >>> torch.logical_not(torch.tensor([0., 1.5, -10.], dtype=torch.double))
    tensor([ True, False, False])
    >>> torch.logical_not(torch.tensor([0., 1., -10.], dtype=torch.double), out=torch.empty(3, dtype=torch.int16))
    tensor([1, 0, 0], dtype=torch.int16)
""".format(**common_args))

add_docstr(torch.logical_or,
           r"""
logical_or(input, other, *, out=None) -> Tensor

Computes the element-wise logical OR of the given input tensors. Zeros are treated as ``False`` and nonzeros are
treated as ``True``.

Args:
    {input}
    other (Tensor): the tensor to compute OR with

Keyword args:
    {out}

Example::

    >>> torch.logical_or(torch.tensor([True, False, True]), torch.tensor([True, False, False]))
    tensor([ True, False,  True])
    >>> a = torch.tensor([0, 1, 10, 0], dtype=torch.int8)
    >>> b = torch.tensor([4, 0, 1, 0], dtype=torch.int8)
    >>> torch.logical_or(a, b)
    tensor([ True,  True,  True, False])
    >>> torch.logical_or(a.double(), b.double())
    tensor([ True,  True,  True, False])
    >>> torch.logical_or(a.double(), b)
    tensor([ True,  True,  True, False])
    >>> torch.logical_or(a, b, out=torch.empty(4, dtype=torch.bool))
    tensor([ True,  True,  True, False])
""".format(**common_args))

add_docstr(torch.logical_xor,
           r"""
logical_xor(input, other, *, out=None) -> Tensor

Computes the element-wise logical XOR of the given input tensors. Zeros are treated as ``False`` and nonzeros are
treated as ``True``.

Args:
    {input}
    other (Tensor): the tensor to compute XOR with

Keyword args:
    {out}

Example::

    >>> torch.logical_xor(torch.tensor([True, False, True]), torch.tensor([True, False, False]))
    tensor([False, False,  True])
    >>> a = torch.tensor([0, 1, 10, 0], dtype=torch.int8)
    >>> b = torch.tensor([4, 0, 1, 0], dtype=torch.int8)
    >>> torch.logical_xor(a, b)
    tensor([ True,  True, False, False])
    >>> torch.logical_xor(a.double(), b.double())
    tensor([ True,  True, False, False])
    >>> torch.logical_xor(a.double(), b)
    tensor([ True,  True, False, False])
    >>> torch.logical_xor(a, b, out=torch.empty(4, dtype=torch.bool))
    tensor([ True,  True, False, False])
""".format(**common_args))

add_docstr(torch.logspace, """
logspace(start, end, steps, base=10.0, *, \
         out=None, dtype=None, layout=torch.strided, device=None, requires_grad=False) -> Tensor
""" + r"""

Creates a one-dimensional tensor of size :attr:`steps` whose values are evenly
spaced from :math:`{{\text{{base}}}}^{{\text{{start}}}}` to
:math:`{{\text{{base}}}}^{{\text{{end}}}}`, inclusive, on a logarithmic scale
with base :attr:`base`. That is, the values are:

.. math::
    (\text{base}^{\text{start}},
    \text{base}^{(\text{start} + \frac{\text{end} - \text{start}}{ \text{steps} - 1})},
    \ldots,
    \text{base}^{(\text{start} + (\text{steps} - 2) * \frac{\text{end} - \text{start}}{ \text{steps} - 1})},
    \text{base}^{\text{end}})
""" + """

.. warning::
    Not providing a value for :attr:`steps` is deprecated. For backwards
    compatibility, not providing a value for :attr:`steps` will create a tensor
    with 100 elements. Note that this behavior is not reflected in the
    documented function signature and should not be relied on. In a future
    PyTorch release, failing to provide a value for :attr:`steps` will throw a
    runtime error.

Args:
    start (float): the starting value for the set of points
    end (float): the ending value for the set of points
    steps (int): size of the constructed tensor
    base (float, optional): base of the logarithm function. Default: ``10.0``.

Keyword arguments:
    {out}
    dtype (torch.dtype, optional): the data type to perform the computation in.
        Default: if None, uses the global default dtype (see torch.get_default_dtype())
        when both :attr:`start` and :attr:`end` are real,
        and corresponding complex dtype when either is complex.
    {layout}
    {device}
    {requires_grad}

Example::

    >>> torch.logspace(start=-10, end=10, steps=5)
    tensor([ 1.0000e-10,  1.0000e-05,  1.0000e+00,  1.0000e+05,  1.0000e+10])
    >>> torch.logspace(start=0.1, end=1.0, steps=5)
    tensor([  1.2589,   2.1135,   3.5481,   5.9566,  10.0000])
    >>> torch.logspace(start=0.1, end=1.0, steps=1)
    tensor([1.2589])
    >>> torch.logspace(start=2, end=2, steps=1, base=2)
    tensor([4.0])
""".format(**factory_common_args))

add_docstr(torch.logsumexp,
           r"""
logsumexp(input, dim, keepdim=False, *, out=None)

Returns the log of summed exponentials of each row of the :attr:`input`
tensor in the given dimension :attr:`dim`. The computation is numerically
stabilized.

For summation index :math:`j` given by `dim` and other indices :math:`i`, the result is

    .. math::
        \text{{logsumexp}}(x)_{{i}} = \log \sum_j \exp(x_{{ij}})

{keepdim_details}

Args:
    {input}
    {dim}
    {keepdim}

Keyword args:
    {out}

Example::

    >>> a = torch.randn(3, 3)
    >>> torch.logsumexp(a, 1)
    tensor([1.4907, 1.0593, 1.5696])
    >>> torch.dist(torch.logsumexp(a, 1), torch.log(torch.sum(torch.exp(a), 1)))
    tensor(1.6859e-07)
""".format(**multi_dim_common))

add_docstr(torch.lstsq,
           r"""
lstsq(input, A, *, out=None) -> (Tensor, Tensor)

Computes the solution to the least squares and least norm problems for a full
rank matrix :math:`A` of size :math:`(m \times n)` and a matrix :math:`B` of
size :math:`(m \times k)`.

If :math:`m \geq n`, :func:`lstsq` solves the least-squares problem:

.. math::

   \begin{array}{ll}
   \min_X & \|AX-B\|_2.
   \end{array}

If :math:`m < n`, :func:`lstsq` solves the least-norm problem:

.. math::

   \begin{array}{llll}
   \min_X & \|X\|_2 & \text{subject to} & AX = B.
   \end{array}

Returned tensor :math:`X` has shape :math:`(\max(m, n) \times k)`. The first :math:`n`
rows of :math:`X` contains the solution. If :math:`m \geq n`, the residual sum of squares
for the solution in each column is given by the sum of squares of elements in the
remaining :math:`m - n` rows of that column.

.. warning::

    :func:`torch.lstsq` is deprecated in favor of :func:`torch.linalg.lstsq`
    and will be removed in a future PyTorch release. :func:`torch.linalg.lstsq`
    has reversed arguments and does not return the QR decomposition in the returned tuple,
    (it returns other information about the problem).
    The returned `solution` in :func:`torch.lstsq` stores the residuals of the solution in the
    last `m - n` columns in the case `m > n`. In :func:`torch.linalg.lstsq`, the residuals
    are in the field 'residuals' of the returned named tuple.

    Unpacking the solution as ``X = torch.lstsq(B, A).solution[:A.size(1)]`` should be replaced with

    .. code:: python

        X = torch.linalg.lstsq(A, B).solution

.. note::
    The case when :math:`m < n` is not supported on the GPU.

Args:
    input (Tensor): the matrix :math:`B`
    A (Tensor): the :math:`m` by :math:`n` matrix :math:`A`

Keyword args:
    out (tuple, optional): the optional destination tensor

Returns:
    (Tensor, Tensor): A namedtuple (solution, QR) containing:

        - **solution** (*Tensor*): the least squares solution
        - **QR** (*Tensor*): the details of the QR factorization

.. note::

    The returned matrices will always be transposed, irrespective of the strides
    of the input matrices. That is, they will have stride `(1, m)` instead of
    `(m, 1)`.

Example::

    >>> A = torch.tensor([[1., 1, 1],
    ...                   [2, 3, 4],
    ...                   [3, 5, 2],
    ...                   [4, 2, 5],
    ...                   [5, 4, 3]])
    >>> B = torch.tensor([[-10., -3],
    ...                   [ 12, 14],
    ...                   [ 14, 12],
    ...                   [ 16, 16],
    ...                   [ 18, 16]])
    >>> X, _ = torch.lstsq(B, A)
    >>> X
    tensor([[  2.0000,   1.0000],
            [  1.0000,   1.0000],
            [  1.0000,   2.0000],
            [ 10.9635,   4.8501],
            [  8.9332,   5.2418]])
""")

add_docstr(torch.lt, r"""
lt(input, other, *, out=None) -> Tensor

Computes :math:`\text{input} < \text{other}` element-wise.
""" + r"""

The second argument can be a number or a tensor whose shape is
:ref:`broadcastable <broadcasting-semantics>` with the first argument.

Args:
    input (Tensor): the tensor to compare
    other (Tensor or float): the tensor or value to compare

Keyword args:
    {out}

Returns:
    A boolean tensor that is True where :attr:`input` is less than :attr:`other` and False elsewhere

Example::

    >>> torch.lt(torch.tensor([[1, 2], [3, 4]]), torch.tensor([[1, 1], [4, 4]]))
    tensor([[False, False], [True, False]])
""".format(**common_args))

add_docstr(torch.lu_unpack, r"""
lu_unpack(LU_data, LU_pivots, unpack_data=True, unpack_pivots=True, *, out=None) -> (Tensor, Tensor, Tensor)

Unpacks the data and pivots from a LU factorization of a tensor into tensors ``L`` and ``U`` and a permutation tensor ``P``
such that ``LU_data, LU_pivots = (P @ L @ U).lu()``.

Returns a tuple of tensors as ``(the P tensor (permutation matrix), the L tensor, the U tensor)``.

.. note:: ``P.dtype == LU_data.dtype`` and ``P.dtype`` is not an integer type so that matrix products with ``P``
          are possible without casting it to a floating type.

Args:
    LU_data (Tensor): the packed LU factorization data
    LU_pivots (Tensor): the packed LU factorization pivots
    unpack_data (bool): flag indicating if the data should be unpacked.
                        If ``False``, then the returned ``L`` and ``U`` are ``None``.
                        Default: ``True``
    unpack_pivots (bool): flag indicating if the pivots should be unpacked into a permutation matrix ``P``.
                          If ``False``, then the returned ``P`` is  ``None``.
                          Default: ``True``
    out (tuple, optional): a tuple of three tensors to use for the outputs ``(P, L, U)``.

Examples::

    >>> A = torch.randn(2, 3, 3)
    >>> A_LU, pivots = A.lu()
    >>> P, A_L, A_U = torch.lu_unpack(A_LU, pivots)
    >>>
    >>> # can recover A from factorization
    >>> A_ = torch.bmm(P, torch.bmm(A_L, A_U))

    >>> # LU factorization of a rectangular matrix:
    >>> A = torch.randn(2, 3, 2)
    >>> A_LU, pivots = A.lu()
    >>> P, A_L, A_U = torch.lu_unpack(A_LU, pivots)
    >>> P
    tensor([[[1., 0., 0.],
             [0., 1., 0.],
             [0., 0., 1.]],

            [[0., 0., 1.],
             [0., 1., 0.],
             [1., 0., 0.]]])
    >>> A_L
    tensor([[[ 1.0000,  0.0000],
             [ 0.4763,  1.0000],
             [ 0.3683,  0.1135]],

            [[ 1.0000,  0.0000],
             [ 0.2957,  1.0000],
             [-0.9668, -0.3335]]])
    >>> A_U
    tensor([[[ 2.1962,  1.0881],
             [ 0.0000, -0.8681]],

            [[-1.0947,  0.3736],
             [ 0.0000,  0.5718]]])
    >>> A_ = torch.bmm(P, torch.bmm(A_L, A_U))
    >>> torch.norm(A_ - A)
    tensor(2.9802e-08)
""".format(**common_args))

add_docstr(torch.less, r"""
less(input, other, *, out=None) -> Tensor

Alias for :func:`torch.lt`.
""")

add_docstr(torch.lu_solve,
           r"""
lu_solve(b, LU_data, LU_pivots, *, out=None) -> Tensor

Returns the LU solve of the linear system :math:`Ax = b` using the partially pivoted
LU factorization of A from :meth:`torch.lu`.

This function supports ``float``, ``double``, ``cfloat`` and ``cdouble`` dtypes for :attr:`input`.

Arguments:
    b (Tensor): the RHS tensor of size :math:`(*, m, k)`, where :math:`*`
                is zero or more batch dimensions.
    LU_data (Tensor): the pivoted LU factorization of A from :meth:`torch.lu` of size :math:`(*, m, m)`,
                       where :math:`*` is zero or more batch dimensions.
    LU_pivots (IntTensor): the pivots of the LU factorization from :meth:`torch.lu` of size :math:`(*, m)`,
                           where :math:`*` is zero or more batch dimensions.
                           The batch dimensions of :attr:`LU_pivots` must be equal to the batch dimensions of
                           :attr:`LU_data`.

Keyword args:
    {out}

Example::

    >>> A = torch.randn(2, 3, 3)
    >>> b = torch.randn(2, 3, 1)
    >>> A_LU = torch.lu(A)
    >>> x = torch.lu_solve(b, *A_LU)
    >>> torch.norm(torch.bmm(A, x) - b)
    tensor(1.00000e-07 *
           2.8312)
""".format(**common_args))

add_docstr(torch.masked_select,
           r"""
masked_select(input, mask, *, out=None) -> Tensor

Returns a new 1-D tensor which indexes the :attr:`input` tensor according to
the boolean mask :attr:`mask` which is a `BoolTensor`.

The shapes of the :attr:`mask` tensor and the :attr:`input` tensor don't need
to match, but they must be :ref:`broadcastable <broadcasting-semantics>`.

.. note:: The returned tensor does **not** use the same storage
          as the original tensor

Args:
    {input}
    mask  (BoolTensor): the tensor containing the binary mask to index with

Keyword args:
    {out}

Example::

    >>> x = torch.randn(3, 4)
    >>> x
    tensor([[ 0.3552, -2.3825, -0.8297,  0.3477],
            [-1.2035,  1.2252,  0.5002,  0.6248],
            [ 0.1307, -2.0608,  0.1244,  2.0139]])
    >>> mask = x.ge(0.5)
    >>> mask
    tensor([[False, False, False, False],
            [False, True, True, True],
            [False, False, False, True]])
    >>> torch.masked_select(x, mask)
    tensor([ 1.2252,  0.5002,  0.6248,  2.0139])
""".format(**common_args))

add_docstr(torch.matrix_rank, r"""
matrix_rank(input, tol=None, symmetric=False, *, out=None) -> Tensor

Returns the numerical rank of a 2-D tensor. The method to compute the
matrix rank is done using SVD by default. If :attr:`symmetric` is ``True``,
then :attr:`input` is assumed to be symmetric, and the computation of the
rank is done by obtaining the eigenvalues.

:attr:`tol` is the threshold below which the singular values (or the eigenvalues
when :attr:`symmetric` is ``True``) are considered to be 0. If :attr:`tol` is not
specified, :attr:`tol` is set to ``S.max() * max(S.size()) * eps`` where `S` is the
singular values (or the eigenvalues when :attr:`symmetric` is ``True``), and ``eps``
is the epsilon value for the datatype of :attr:`input`.

.. warning::

    :func:`torch.matrix_rank` is deprecated in favor of :func:`torch.linalg.matrix_rank`
    and will be removed in a future PyTorch release. The parameter :attr:`symmetric` was
    renamed in :func:`torch.linalg.matrix_rank` to :attr:`hermitian`.

Args:
    input (Tensor): the input 2-D tensor
    tol (float, optional): the tolerance value. Default: ``None``
    symmetric(bool, optional): indicates whether :attr:`input` is symmetric.
                               Default: ``False``

Keyword args:
    {out}

Example::

    >>> a = torch.eye(10)
    >>> torch.matrix_rank(a)
    tensor(10)
    >>> b = torch.eye(10)
    >>> b[0, 0] = 0
    >>> torch.matrix_rank(b)
    tensor(9)
""".format(**common_args))

add_docstr(torch.matrix_power, r"""
matrix_power(input, n, *, out=None) -> Tensor

Alias for :func:`torch.linalg.matrix_power`
""".format(**common_args))

add_docstr(torch.matrix_exp, r"""
matrix_exp(input) -> Tensor

Computes the matrix exponential of a square matrix or of each square matrix in a batch.
For a matrix :attr:`input`, the matrix exponential is defined as

.. math::
    \mathrm{e}^\text{input} = \sum_{k=0}^\infty \text{input}^k / k!

""" + r"""
The implementation is based on:

Bader, P.; Blanes, S.; Casas, F.
Computing the Matrix Exponential with an Optimized Taylor Polynomial Approximation.
Mathematics 2019, 7, 1174.

Args:
    {input}

Example::

    >>> a = torch.randn(2, 2, 2)
    >>> a[0, :, :] = torch.eye(2, 2)
    >>> a[1, :, :] = 2 * torch.eye(2, 2)
    >>> a
    tensor([[[1., 0.],
             [0., 1.]],

            [[2., 0.],
             [0., 2.]]])
    >>> torch.matrix_exp(a)
    tensor([[[2.7183, 0.0000],
             [0.0000, 2.7183]],

             [[7.3891, 0.0000],
              [0.0000, 7.3891]]])

    >>> import math
    >>> x = torch.tensor([[0, math.pi/3], [-math.pi/3, 0]])
    >>> x.matrix_exp() # should be [[cos(pi/3), sin(pi/3)], [-sin(pi/3), cos(pi/3)]]
    tensor([[ 0.5000,  0.8660],
            [-0.8660,  0.5000]])
""".format(**common_args))

add_docstr(torch.max,
           r"""
max(input) -> Tensor

Returns the maximum value of all elements in the ``input`` tensor.

.. warning::
    This function produces deterministic (sub)gradients unlike ``max(dim=0)``

Args:
    {input}

Example::

    >>> a = torch.randn(1, 3)
    >>> a
    tensor([[ 0.6763,  0.7445, -2.2369]])
    >>> torch.max(a)
    tensor(0.7445)

.. function:: max(input, dim, keepdim=False, *, out=None) -> (Tensor, LongTensor)
   :noindex:

Returns a namedtuple ``(values, indices)`` where ``values`` is the maximum
value of each row of the :attr:`input` tensor in the given dimension
:attr:`dim`. And ``indices`` is the index location of each maximum value found
(argmax).

If ``keepdim`` is ``True``, the output tensors are of the same size
as ``input`` except in the dimension ``dim`` where they are of size 1.
Otherwise, ``dim`` is squeezed (see :func:`torch.squeeze`), resulting
in the output tensors having 1 fewer dimension than ``input``.

.. note:: If there are multiple maximal values in a reduced row then
          the indices of the first maximal value are returned.

Args:
    {input}
    {dim}
    {keepdim} Default: ``False``.

Keyword args:
    out (tuple, optional): the result tuple of two output tensors (max, max_indices)

Example::

    >>> a = torch.randn(4, 4)
    >>> a
    tensor([[-1.2360, -0.2942, -0.1222,  0.8475],
            [ 1.1949, -1.1127, -2.2379, -0.6702],
            [ 1.5717, -0.9207,  0.1297, -1.8768],
            [-0.6172,  1.0036, -0.6060, -0.2432]])
    >>> torch.max(a, 1)
    torch.return_types.max(values=tensor([0.8475, 1.1949, 1.5717, 1.0036]), indices=tensor([3, 0, 0, 1]))

.. function:: max(input, other, *, out=None) -> Tensor
   :noindex:

See :func:`torch.maximum`.

""".format(**single_dim_common))

add_docstr(torch.maximum, r"""
maximum(input, other, *, out=None) -> Tensor

Computes the element-wise maximum of :attr:`input` and :attr:`other`.

.. note::
    If one of the elements being compared is a NaN, then that element is returned.
    :func:`maximum` is not supported for tensors with complex dtypes.

Args:
    {input}
    other (Tensor): the second input tensor

Keyword args:
    {out}

Example::

    >>> a = torch.tensor((1, 2, -1))
    >>> b = torch.tensor((3, 0, 4))
    >>> torch.maximum(a, b)
    tensor([3, 2, 4])
""".format(**common_args))

add_docstr(torch.fmax, r"""
fmax(input, other, *, out=None) -> Tensor

Computes the element-wise maximum of :attr:`input` and :attr:`other`.

This is like :func:`torch.maximum` except it handles NaNs differently:
if exactly one of the two elements being compared is a NaN then the non-NaN element is taken as the maximum.
Only if both elements are NaN is NaN propagated.

This function is a wrapper around C++'s ``std::fmax`` and is similar to NumPy's ``fmax`` function.

Supports :ref:`broadcasting to a common shape <broadcasting-semantics>`,
:ref:`type promotion <type-promotion-doc>`, and integer and floating-point inputs.

Args:
    {input}
    other (Tensor): the second input tensor

Keyword args:
    {out}

Example::

    >>> a = torch.tensor([9.7, float('nan'), 3.1, float('nan')])
    >>> b = torch.tensor([-2.2, 0.5, float('nan'), float('nan')])
    >>> torch.fmax(a, b)
    tensor([9.7000, 0.5000, 3.1000,    nan])
""".format(**common_args))

add_docstr(torch.amax,
           r"""
amax(input, dim, keepdim=False, *, out=None) -> Tensor

Returns the maximum value of each slice of the :attr:`input` tensor in the given
dimension(s) :attr:`dim`.

.. note::
    The difference between ``max``/``min`` and ``amax``/``amin`` is:
        - ``amax``/``amin`` supports reducing on multiple dimensions,
        - ``amax``/``amin`` does not return indices,
        - ``amax``/``amin`` evenly distributes gradient between equal values,
          while ``max(dim)``/``min(dim)`` propagates gradient only to a single
          index in the source tensor.

{keepdim_details}

Args:
    {input}
    {dim}
    {keepdim}

Keyword args:
  {out}

Example::

    >>> a = torch.randn(4, 4)
    >>> a
    tensor([[ 0.8177,  1.4878, -0.2491,  0.9130],
            [-0.7158,  1.1775,  2.0992,  0.4817],
            [-0.0053,  0.0164, -1.3738, -0.0507],
            [ 1.9700,  1.1106, -1.0318, -1.0816]])
    >>> torch.amax(a, 1)
    tensor([1.4878, 2.0992, 0.0164, 1.9700])
""".format(**multi_dim_common))

add_docstr(torch.argmax,
           r"""
argmax(input) -> LongTensor

Returns the indices of the maximum value of all elements in the :attr:`input` tensor.

This is the second value returned by :meth:`torch.max`. See its
documentation for the exact semantics of this method.

.. note:: If there are multiple maximal values then the indices of the first maximal value are returned.

Args:
    {input}

Example::

    >>> a = torch.randn(4, 4)
    >>> a
    tensor([[ 1.3398,  0.2663, -0.2686,  0.2450],
            [-0.7401, -0.8805, -0.3402, -1.1936],
            [ 0.4907, -1.3948, -1.0691, -0.3132],
            [-1.6092,  0.5419, -0.2993,  0.3195]])
    >>> torch.argmax(a)
    tensor(0)

.. function:: argmax(input, dim, keepdim=False) -> LongTensor
   :noindex:

Returns the indices of the maximum values of a tensor across a dimension.

This is the second value returned by :meth:`torch.max`. See its
documentation for the exact semantics of this method.

Args:
    {input}
    {dim} If ``None``, the argmax of the flattened input is returned.
    {keepdim} Ignored if ``dim=None``.

Example::

    >>> a = torch.randn(4, 4)
    >>> a
    tensor([[ 1.3398,  0.2663, -0.2686,  0.2450],
            [-0.7401, -0.8805, -0.3402, -1.1936],
            [ 0.4907, -1.3948, -1.0691, -0.3132],
            [-1.6092,  0.5419, -0.2993,  0.3195]])
    >>> torch.argmax(a, dim=1)
    tensor([ 0,  2,  0,  1])
""".format(**single_dim_common))

add_docstr(torch.mean,
           r"""
mean(input) -> Tensor

Returns the mean value of all elements in the :attr:`input` tensor.

Args:
    {input}

Example::

    >>> a = torch.randn(1, 3)
    >>> a
    tensor([[ 0.2294, -0.5481,  1.3288]])
    >>> torch.mean(a)
    tensor(0.3367)

.. function:: mean(input, dim, keepdim=False, *, out=None) -> Tensor
   :noindex:

Returns the mean value of each row of the :attr:`input` tensor in the given
dimension :attr:`dim`. If :attr:`dim` is a list of dimensions,
reduce over all of them.

{keepdim_details}

Args:
    {input}
    {dim}
    {keepdim}

Keyword args:
    {out}

Example::

    >>> a = torch.randn(4, 4)
    >>> a
    tensor([[-0.3841,  0.6320,  0.4254, -0.7384],
            [-0.9644,  1.0131, -0.6549, -1.4279],
            [-0.2951, -1.3350, -0.7694,  0.5600],
            [ 1.0842, -0.9580,  0.3623,  0.2343]])
    >>> torch.mean(a, 1)
    tensor([-0.0163, -0.5085, -0.4599,  0.1807])
    >>> torch.mean(a, 1, True)
    tensor([[-0.0163],
            [-0.5085],
            [-0.4599],
            [ 0.1807]])
""".format(**multi_dim_common))

add_docstr(torch.median,
           r"""
median(input) -> Tensor

Returns the median of the values in :attr:`input`.

.. note::
    The median is not unique for :attr:`input` tensors with an even number
    of elements. In this case the lower of the two medians is returned. To
    compute the mean of both medians, use :func:`torch.quantile` with ``q=0.5`` instead.

.. warning::
    This function produces deterministic (sub)gradients unlike ``median(dim=0)``

Args:
    {input}

Example::

    >>> a = torch.randn(1, 3)
    >>> a
    tensor([[ 1.5219, -1.5212,  0.2202]])
    >>> torch.median(a)
    tensor(0.2202)

.. function:: median(input, dim=-1, keepdim=False, *, out=None) -> (Tensor, LongTensor)
   :noindex:

Returns a namedtuple ``(values, indices)`` where ``values`` contains the median of each row of :attr:`input`
in the dimension :attr:`dim`, and ``indices`` contains the index of the median values found in the dimension :attr:`dim`.

By default, :attr:`dim` is the last dimension of the :attr:`input` tensor.

If :attr:`keepdim` is ``True``, the output tensors are of the same size
as :attr:`input` except in the dimension :attr:`dim` where they are of size 1.
Otherwise, :attr:`dim` is squeezed (see :func:`torch.squeeze`), resulting in
the outputs tensor having 1 fewer dimension than :attr:`input`.

.. note::
    The median is not unique for :attr:`input` tensors with an even number
    of elements in the dimension :attr:`dim`. In this case the lower of the
    two medians is returned. To compute the mean of both medians in
    :attr:`input`, use :func:`torch.quantile` with ``q=0.5`` instead.

.. warning::
    ``indices`` does not necessarily contain the first occurrence of each
    median value found, unless it is unique.
    The exact implementation details are device-specific.
    Do not expect the same result when run on CPU and GPU in general.
    For the same reason do not expect the gradients to be deterministic.

Args:
    {input}
    {dim}
    {keepdim}

Keyword args:
    out ((Tensor, Tensor), optional): The first tensor will be populated with the median values and the second
                                      tensor, which must have dtype long, with their indices in the dimension
                                      :attr:`dim` of :attr:`input`.

Example::

    >>> a = torch.randn(4, 5)
    >>> a
    tensor([[ 0.2505, -0.3982, -0.9948,  0.3518, -1.3131],
            [ 0.3180, -0.6993,  1.0436,  0.0438,  0.2270],
            [-0.2751,  0.7303,  0.2192,  0.3321,  0.2488],
            [ 1.0778, -1.9510,  0.7048,  0.4742, -0.7125]])
    >>> torch.median(a, 1)
    torch.return_types.median(values=tensor([-0.3982,  0.2270,  0.2488,  0.4742]), indices=tensor([1, 4, 4, 3]))
""".format(**single_dim_common))

add_docstr(torch.nanmedian,
           r"""
nanmedian(input) -> Tensor

Returns the median of the values in :attr:`input`, ignoring ``NaN`` values.

This function is identical to :func:`torch.median` when there are no ``NaN`` values in :attr:`input`.
When :attr:`input` has one or more ``NaN`` values, :func:`torch.median` will always return ``NaN``,
while this function will return the median of the non-``NaN`` elements in :attr:`input`.
If all the elements in :attr:`input` are ``NaN`` it will also return ``NaN``.

Args:
    {input}

Example::

    >>> a = torch.tensor([1, float('nan'), 3, 2])
    >>> a.median()
    tensor(nan)
    >>> a.nanmedian()
    tensor(2.)

.. function:: nanmedian(input, dim=-1, keepdim=False, *, out=None) -> (Tensor, LongTensor)
   :noindex:

Returns a namedtuple ``(values, indices)`` where ``values`` contains the median of each row of :attr:`input`
in the dimension :attr:`dim`, ignoring ``NaN`` values, and ``indices`` contains the index of the median values
found in the dimension :attr:`dim`.

This function is identical to :func:`torch.median` when there are no ``NaN`` values in a reduced row. When a reduced row has
one or more ``NaN`` values, :func:`torch.median` will always reduce it to ``NaN``, while this function will reduce it to the
median of the non-``NaN`` elements. If all the elements in a reduced row are ``NaN`` then it will be reduced to ``NaN``, too.

Args:
    {input}
    {dim}
    {keepdim}

Keyword args:
    out ((Tensor, Tensor), optional): The first tensor will be populated with the median values and the second
                                      tensor, which must have dtype long, with their indices in the dimension
                                      :attr:`dim` of :attr:`input`.

Example::

    >>> a = torch.tensor([[2, 3, 1], [float('nan'), 1, float('nan')]])
    >>> a
    tensor([[2., 3., 1.],
            [nan, 1., nan]])
    >>> a.median(0)
    torch.return_types.median(values=tensor([nan, 1., nan]), indices=tensor([1, 1, 1]))
    >>> a.nanmedian(0)
    torch.return_types.nanmedian(values=tensor([2., 1., 1.]), indices=tensor([0, 1, 0]))
""".format(**single_dim_common))

add_docstr(torch.quantile, r"""
quantile(input, q, dim=None, keepdim=False, *, out=None) -> Tensor

Computes the q-th quantiles of each row of the :attr:`input` tensor
along the dimension :attr:`dim`.

To compute the quantile, we map q in [0, 1] to the range of indices [0, n] to find the location
of the quantile in the sorted input. If the quantile lies between two data points ``a < b`` with
indices ``i`` and ``j`` in the sorted order, result is computed using linear interpolation as follows:

``a + (b - a) * fraction``, where ``fraction`` is the fractional part of the computed quantile index.

If :attr:`q` is a 1D tensor, the first dimension of the output represents the quantiles and has size
equal to the size of :attr:`q`, the remaining dimensions are what remains from the reduction.

.. note::
    By default :attr:`dim` is ``None`` resulting in the :attr:`input` tensor being flattened before computation.

Args:
    {input}
    q (float or Tensor): a scalar or 1D tensor of values in the range [0, 1].
    {dim}
    {keepdim}

Keyword arguments:
    {out}

Example::

    >>> a = torch.randn(2, 3)
    >>> a
    tensor([[ 0.0795, -1.2117,  0.9765],
            [ 1.1707,  0.6706,  0.4884]])
    >>> q = torch.tensor([0.25, 0.5, 0.75])
    >>> torch.quantile(a, q, dim=1, keepdim=True)
    tensor([[[-0.5661],
            [ 0.5795]],

            [[ 0.0795],
            [ 0.6706]],

            [[ 0.5280],
            [ 0.9206]]])
    >>> torch.quantile(a, q, dim=1, keepdim=True).shape
    torch.Size([3, 2, 1])
    >>> a = torch.arange(4.)
    >>> a
    tensor([0., 1., 2., 3.])
""".format(**single_dim_common))

add_docstr(torch.nanquantile, r"""
nanquantile(input, q, dim=None, keepdim=False, *, out=None) -> Tensor

This is a variant of :func:`torch.quantile` that "ignores" ``NaN`` values,
computing the quantiles :attr:`q` as if ``NaN`` values in :attr:`input` did
not exist. If all values in a reduced row are ``NaN`` then the quantiles for
that reduction will be ``NaN``. See the documentation for :func:`torch.quantile`.

Args:
    {input}
    q (float or Tensor): a scalar or 1D tensor of quantile values in the range [0, 1]
    {dim}
    {keepdim}

Keyword arguments:
    {out}

Example::

    >>> t = torch.tensor([float('nan'), 1, 2])
    >>> t.quantile(0.5)
    tensor(nan)
    >>> t.nanquantile(0.5)
    tensor(1.5000)
    >>> t = torch.tensor([[float('nan'), float('nan')], [1, 2]])
    >>> t
    tensor([[nan, nan],
            [1., 2.]])
    >>> t.nanquantile(0.5, dim=0)
    tensor([1., 2.])
    >>> t.nanquantile(0.5, dim=1)
    tensor([   nan, 1.5000])
""".format(**single_dim_common))

add_docstr(torch.min,
           r"""
min(input) -> Tensor

Returns the minimum value of all elements in the :attr:`input` tensor.

.. warning::
    This function produces deterministic (sub)gradients unlike ``min(dim=0)``

Args:
    {input}

Example::

    >>> a = torch.randn(1, 3)
    >>> a
    tensor([[ 0.6750,  1.0857,  1.7197]])
    >>> torch.min(a)
    tensor(0.6750)

.. function:: min(input, dim, keepdim=False, *, out=None) -> (Tensor, LongTensor)
   :noindex:

Returns a namedtuple ``(values, indices)`` where ``values`` is the minimum
value of each row of the :attr:`input` tensor in the given dimension
:attr:`dim`. And ``indices`` is the index location of each minimum value found
(argmin).

If :attr:`keepdim` is ``True``, the output tensors are of the same size as
:attr:`input` except in the dimension :attr:`dim` where they are of size 1.
Otherwise, :attr:`dim` is squeezed (see :func:`torch.squeeze`), resulting in
the output tensors having 1 fewer dimension than :attr:`input`.

.. note:: If there are multiple minimal values in a reduced row then
          the indices of the first minimal value are returned.

Args:
    {input}
    {dim}
    {keepdim}

Keyword args:
    out (tuple, optional): the tuple of two output tensors (min, min_indices)

Example::

    >>> a = torch.randn(4, 4)
    >>> a
    tensor([[-0.6248,  1.1334, -1.1899, -0.2803],
            [-1.4644, -0.2635, -0.3651,  0.6134],
            [ 0.2457,  0.0384,  1.0128,  0.7015],
            [-0.1153,  2.9849,  2.1458,  0.5788]])
    >>> torch.min(a, 1)
    torch.return_types.min(values=tensor([-1.1899, -1.4644,  0.0384, -0.1153]), indices=tensor([2, 0, 1, 0]))

.. function:: min(input, other, *, out=None) -> Tensor
   :noindex:

See :func:`torch.minimum`.
""".format(**single_dim_common))

add_docstr(torch.minimum, r"""
minimum(input, other, *, out=None) -> Tensor

Computes the element-wise minimum of :attr:`input` and :attr:`other`.

.. note::
    If one of the elements being compared is a NaN, then that element is returned.
    :func:`minimum` is not supported for tensors with complex dtypes.

Args:
    {input}
    other (Tensor): the second input tensor

Keyword args:
    {out}

Example::

    >>> a = torch.tensor((1, 2, -1))
    >>> b = torch.tensor((3, 0, 4))
    >>> torch.minimum(a, b)
    tensor([1, 0, -1])
""".format(**common_args))

add_docstr(torch.fmin, r"""
fmin(input, other, *, out=None) -> Tensor

Computes the element-wise minimum of :attr:`input` and :attr:`other`.

This is like :func:`torch.minimum` except it handles NaNs differently:
if exactly one of the two elements being compared is a NaN then the non-NaN element is taken as the minimum.
Only if both elements are NaN is NaN propagated.

This function is a wrapper around C++'s ``std::fmin`` and is similar to NumPy's ``fmin`` function.

Supports :ref:`broadcasting to a common shape <broadcasting-semantics>`,
:ref:`type promotion <type-promotion-doc>`, and integer and floating-point inputs.

Args:
    {input}
    other (Tensor): the second input tensor

Keyword args:
    {out}

Example::

    >>> a = torch.tensor([2.2, float('nan'), 2.1, float('nan')])
    >>> b = torch.tensor([-9.3, 0.1, float('nan'), float('nan')])
    >>> torch.fmin(a, b)
    tensor([-9.3000, 0.1000, 2.1000,    nan])
""".format(**common_args))

add_docstr(torch.amin,
           r"""
amin(input, dim, keepdim=False, *, out=None) -> Tensor

Returns the minimum value of each slice of the :attr:`input` tensor in the given
dimension(s) :attr:`dim`.

.. note::
    The difference between ``max``/``min`` and ``amax``/``amin`` is:
        - ``amax``/``amin`` supports reducing on multiple dimensions,
        - ``amax``/``amin`` does not return indices,
        - ``amax``/``amin`` evenly distributes gradient between equal values,
          while ``max(dim)``/``min(dim)`` propagates gradient only to a single
          index in the source tensor.

{keepdim_details}

Args:
    {input}
    {dim}
    {keepdim}

Keyword args:
  {out}

Example::

    >>> a = torch.randn(4, 4)
    >>> a
    tensor([[ 0.6451, -0.4866,  0.2987, -1.3312],
            [-0.5744,  1.2980,  1.8397, -0.2713],
            [ 0.9128,  0.9214, -1.7268, -0.2995],
            [ 0.9023,  0.4853,  0.9075, -1.6165]])
    >>> torch.amin(a, 1)
    tensor([-1.3312, -0.5744, -1.7268, -1.6165])
""".format(**multi_dim_common))

add_docstr(torch.aminmax, r"""
aminmax(input, *, dim=None, keepdim=False, out=None) -> (Tensor min, Tensor max)

Computes the minimum and maximum values of the :attr:`input` tensor.

Args:
    input (Tensor):
        The input tensor

Keyword Args:
    dim (Optional[int]):
        The dimension along which to compute the values. If `None`,
        computes the values over the entire :attr:`input` tensor.
        Default is `None`.
    keepdim (bool):
        If `True`, the reduced dimensions will be kept in the output
        tensor as dimensions with size 1 for broadcasting, otherwise
        they will be removed, as if calling (:func:`torch.squeeze`).
        Default is `False`.
    out (Optional[Tuple[Tensor, Tensor]]):
        Optional tensors on which to write the result. Must have the same
        shape and dtype as the expected output.
        Default is `None`.

Returns:
    A named tuple `(min, max)` containing the minimum and maximum values.

Raises:
    RuntimeError
        If any of the dimensions to compute the values over has size 0.

.. note::
    NaN values are propagated to the output if at least one value is NaN.

.. seealso::
    :func:`torch.amin` computes just the minimum value
    :func:`torch.amax` computes just the maximum value

Example::

    >>> torch.aminmax(torch.tensor([1, -3, 5]))
    torch.return_types.aminmax(
    min=tensor(-3),
    max=tensor(5))

    >>> # aminmax propagates NaNs
    >>> torch.aminmax(torch.tensor([1, -3, 5, torch.nan]))
    torch.return_types.aminmax(
    min=tensor(nan),
    max=tensor(nan))

    >>> t = torch.arange(10).view(2, 5)
    >>> t
    tensor([[0, 1, 2, 3, 4],
            [5, 6, 7, 8, 9]])
    >>> t.aminmax(dim=0, keepdim=True)
    torch.return_types.aminmax(
    min=tensor([[0, 1, 2, 3, 4]]),
    max=tensor([[5, 6, 7, 8, 9]]))
""")

add_docstr(torch.argmin,
           r"""
argmin(input, dim=None, keepdim=False) -> LongTensor

Returns the indices of the minimum value(s) of the flattened tensor or along a dimension

This is the second value returned by :meth:`torch.min`. See its
documentation for the exact semantics of this method.

.. note:: If there are multiple minimal values then the indices of the first minimal value are returned.

Args:
    {input}
    {dim} If ``None``, the argmin of the flattened input is returned.
    {keepdim} Ignored if ``dim=None``.

Example::

    >>> a = torch.randn(4, 4)
    >>> a
    tensor([[ 0.1139,  0.2254, -0.1381,  0.3687],
            [ 1.0100, -1.1975, -0.0102, -0.4732],
            [-0.9240,  0.1207, -0.7506, -1.0213],
            [ 1.7809, -1.2960,  0.9384,  0.1438]])
    >>> torch.argmin(a)
    tensor(13)
    >>> torch.argmin(a, dim=1)
    tensor([ 2,  1,  3,  1])
    >>> torch.argmin(a, dim=1, keepdim=True)
    tensor([[2],
            [1],
            [3],
            [1]])
""".format(**single_dim_common))

add_docstr(torch.mm,
           r"""
mm(input, mat2, *, out=None) -> Tensor

Performs a matrix multiplication of the matrices :attr:`input` and :attr:`mat2`.

If :attr:`input` is a :math:`(n \times m)` tensor, :attr:`mat2` is a
:math:`(m \times p)` tensor, :attr:`out` will be a :math:`(n \times p)` tensor.

.. note:: This function does not :ref:`broadcast <broadcasting-semantics>`.
          For broadcasting matrix products, see :func:`torch.matmul`.

Supports strided and sparse 2-D tensors as inputs, autograd with
respect to strided inputs.

{tf32_note}

Args:
    input (Tensor): the first matrix to be matrix multiplied
    mat2 (Tensor): the second matrix to be matrix multiplied

Keyword args:
    {out}

Example::

    >>> mat1 = torch.randn(2, 3)
    >>> mat2 = torch.randn(3, 3)
    >>> torch.mm(mat1, mat2)
    tensor([[ 0.4851,  0.5037, -0.3633],
            [-0.0760, -3.6705,  2.4784]])
""".format(**common_args, **tf32_notes))

add_docstr(torch.hspmm,
           r"""
hspmm(mat1, mat2, *, out=None) -> Tensor

Performs a matrix multiplication of a :ref:`sparse COO matrix
<sparse-coo-docs>` :attr:`mat1` and a strided matrix :attr:`mat2`. The
result is a (1 + 1)-dimensional :ref:`hybrid COO matrix
<sparse-hybrid-coo-docs>`.

Args:
    mat1 (Tensor): the first sparse matrix to be matrix multiplied
    mat2 (Tensor): the second strided matrix to be matrix multiplied

Keyword args:
    {out}
""".format(**common_args))

add_docstr(torch.matmul,
           r"""
matmul(input, other, *, out=None) -> Tensor

Matrix product of two tensors.

The behavior depends on the dimensionality of the tensors as follows:

- If both tensors are 1-dimensional, the dot product (scalar) is returned.
- If both arguments are 2-dimensional, the matrix-matrix product is returned.
- If the first argument is 1-dimensional and the second argument is 2-dimensional,
  a 1 is prepended to its dimension for the purpose of the matrix multiply.
  After the matrix multiply, the prepended dimension is removed.
- If the first argument is 2-dimensional and the second argument is 1-dimensional,
  the matrix-vector product is returned.
- If both arguments are at least 1-dimensional and at least one argument is
  N-dimensional (where N > 2), then a batched matrix multiply is returned.  If the first
  argument is 1-dimensional, a 1 is prepended to its dimension for the purpose of the
  batched matrix multiply and removed after.  If the second argument is 1-dimensional, a
  1 is appended to its dimension for the purpose of the batched matrix multiple and removed after.
  The non-matrix (i.e. batch) dimensions are :ref:`broadcasted <broadcasting-semantics>` (and thus
  must be broadcastable).  For example, if :attr:`input` is a
  :math:`(j \times 1 \times n \times n)` tensor and :attr:`other` is a :math:`(k \times n \times n)`
  tensor, :attr:`out` will be a :math:`(j \times k \times n \times n)` tensor.

  Note that the broadcasting logic only looks at the batch dimensions when determining if the inputs
  are broadcastable, and not the matrix dimensions. For example, if :attr:`input` is a
  :math:`(j \times 1 \times n \times m)` tensor and :attr:`other` is a :math:`(k \times m \times p)`
  tensor, these inputs are valid for broadcasting even though the final two dimensions (i.e. the
  matrix dimensions) are different. :attr:`out` will be a :math:`(j \times k \times n \times p)` tensor.

{tf32_note}

.. note::

    The 1-dimensional dot product version of this function does not support an :attr:`out` parameter.

Arguments:
    input (Tensor): the first tensor to be multiplied
    other (Tensor): the second tensor to be multiplied

Keyword args:
    {out}

Example::

    >>> # vector x vector
    >>> tensor1 = torch.randn(3)
    >>> tensor2 = torch.randn(3)
    >>> torch.matmul(tensor1, tensor2).size()
    torch.Size([])
    >>> # matrix x vector
    >>> tensor1 = torch.randn(3, 4)
    >>> tensor2 = torch.randn(4)
    >>> torch.matmul(tensor1, tensor2).size()
    torch.Size([3])
    >>> # batched matrix x broadcasted vector
    >>> tensor1 = torch.randn(10, 3, 4)
    >>> tensor2 = torch.randn(4)
    >>> torch.matmul(tensor1, tensor2).size()
    torch.Size([10, 3])
    >>> # batched matrix x batched matrix
    >>> tensor1 = torch.randn(10, 3, 4)
    >>> tensor2 = torch.randn(10, 4, 5)
    >>> torch.matmul(tensor1, tensor2).size()
    torch.Size([10, 3, 5])
    >>> # batched matrix x broadcasted matrix
    >>> tensor1 = torch.randn(10, 3, 4)
    >>> tensor2 = torch.randn(4, 5)
    >>> torch.matmul(tensor1, tensor2).size()
    torch.Size([10, 3, 5])

""".format(**common_args, **tf32_notes))

add_docstr(torch.mode,
           r"""
mode(input, dim=-1, keepdim=False, *, out=None) -> (Tensor, LongTensor)

Returns a namedtuple ``(values, indices)`` where ``values`` is the mode
value of each row of the :attr:`input` tensor in the given dimension
:attr:`dim`, i.e. a value which appears most often
in that row, and ``indices`` is the index location of each mode value found.

By default, :attr:`dim` is the last dimension of the :attr:`input` tensor.

If :attr:`keepdim` is ``True``, the output tensors are of the same size as
:attr:`input` except in the dimension :attr:`dim` where they are of size 1.
Otherwise, :attr:`dim` is squeezed (see :func:`torch.squeeze`), resulting
in the output tensors having 1 fewer dimension than :attr:`input`.

.. note:: This function is not defined for ``torch.cuda.Tensor`` yet.

Args:
    {input}
    {dim}
    {keepdim}

Keyword args:
    out (tuple, optional): the result tuple of two output tensors (values, indices)

Example::

    >>> a = torch.randint(10, (5,))
    >>> a
    tensor([6, 5, 1, 0, 2])
    >>> b = a + (torch.randn(50, 1) * 5).long()
    >>> torch.mode(b, 0)
    torch.return_types.mode(values=tensor([6, 5, 1, 0, 2]), indices=tensor([2, 2, 2, 2, 2]))
""".format(**single_dim_common))

add_docstr(torch.mul, r"""
mul(input, other, *, out=None) -> Tensor

Multiplies each element of the input :attr:`input` with the scalar
:attr:`other` and returns a new resulting tensor.

.. math::
    \text{out}_i = \text{other} \times \text{input}_i
""" + r"""
If :attr:`input` is of type `FloatTensor` or `DoubleTensor`, :attr:`other`
should be a real number, otherwise it should be an integer

Args:
    {input}
    other (Number): the number to be multiplied to each element of :attr:`input`

Keyword args:
    {out}

Example::

    >>> a = torch.randn(3)
    >>> a
    tensor([ 0.2015, -0.4255,  2.6087])
    >>> torch.mul(a, 100)
    tensor([  20.1494,  -42.5491,  260.8663])

.. function:: mul(input, other, *, out=None) -> Tensor
   :noindex:

Each element of the tensor :attr:`input` is multiplied by the corresponding
element of the Tensor :attr:`other`. The resulting tensor is returned.

The shapes of :attr:`input` and :attr:`other` must be
:ref:`broadcastable <broadcasting-semantics>`.

.. math::
    \text{{out}}_i = \text{{input}}_i \times \text{{other}}_i
""".format(**common_args) + r"""

Args:
    input (Tensor): the first multiplicand tensor
    other (Tensor): the second multiplicand tensor

Keyword args:
    {out}

Example::

    >>> a = torch.randn(4, 1)
    >>> a
    tensor([[ 1.1207],
            [-0.3137],
            [ 0.0700],
            [ 0.8378]])
    >>> b = torch.randn(1, 4)
    >>> b
    tensor([[ 0.5146,  0.1216, -0.5244,  2.2382]])
    >>> torch.mul(a, b)
    tensor([[ 0.5767,  0.1363, -0.5877,  2.5083],
            [-0.1614, -0.0382,  0.1645, -0.7021],
            [ 0.0360,  0.0085, -0.0367,  0.1567],
            [ 0.4312,  0.1019, -0.4394,  1.8753]])
""".format(**common_args))

add_docstr(torch.multiply, r"""
multiply(input, other, *, out=None)

Alias for :func:`torch.mul`.
""".format(**common_args))

add_docstr(torch.multinomial,
           r"""
multinomial(input, num_samples, replacement=False, *, generator=None, out=None) -> LongTensor

Returns a tensor where each row contains :attr:`num_samples` indices sampled
from the multinomial probability distribution located in the corresponding row
of tensor :attr:`input`.

.. note::
    The rows of :attr:`input` do not need to sum to one (in which case we use
    the values as weights), but must be non-negative, finite and have
    a non-zero sum.

Indices are ordered from left to right according to when each was sampled
(first samples are placed in first column).

If :attr:`input` is a vector, :attr:`out` is a vector of size :attr:`num_samples`.

If :attr:`input` is a matrix with `m` rows, :attr:`out` is an matrix of shape
:math:`(m \times \text{{num\_samples}})`.

If replacement is ``True``, samples are drawn with replacement.

If not, they are drawn without replacement, which means that when a
sample index is drawn for a row, it cannot be drawn again for that row.

.. note::
    When drawn without replacement, :attr:`num_samples` must be lower than
    number of non-zero elements in :attr:`input` (or the min number of non-zero
    elements in each row of :attr:`input` if it is a matrix).

Args:
    input (Tensor): the input tensor containing probabilities
    num_samples (int): number of samples to draw
    replacement (bool, optional): whether to draw with replacement or not

Keyword args:
    {generator}
    {out}

Example::

    >>> weights = torch.tensor([0, 10, 3, 0], dtype=torch.float) # create a tensor of weights
    >>> torch.multinomial(weights, 2)
    tensor([1, 2])
    >>> torch.multinomial(weights, 4) # ERROR!
    RuntimeError: invalid argument 2: invalid multinomial distribution (with replacement=False,
    not enough non-negative category to sample) at ../aten/src/TH/generic/THTensorRandom.cpp:320
    >>> torch.multinomial(weights, 4, replacement=True)
    tensor([ 2,  1,  1,  1])
""".format(**common_args))

add_docstr(torch.mv,
           r"""
mv(input, vec, *, out=None) -> Tensor

Performs a matrix-vector product of the matrix :attr:`input` and the vector
:attr:`vec`.

If :attr:`input` is a :math:`(n \times m)` tensor, :attr:`vec` is a 1-D tensor of
size :math:`m`, :attr:`out` will be 1-D of size :math:`n`.

.. note:: This function does not :ref:`broadcast <broadcasting-semantics>`.

Args:
    input (Tensor): matrix to be multiplied
    vec (Tensor): vector to be multiplied

Keyword args:
    {out}

Example::

    >>> mat = torch.randn(2, 3)
    >>> vec = torch.randn(3)
    >>> torch.mv(mat, vec)
    tensor([ 1.0404, -0.6361])
""".format(**common_args))

add_docstr(torch.mvlgamma,
           r"""
mvlgamma(input, p, *, out=None) -> Tensor

Alias for :func:`torch.special.multigammaln`.
""")

add_docstr(torch.movedim, r"""
movedim(input, source, destination) -> Tensor

Moves the dimension(s) of :attr:`input` at the position(s) in :attr:`source`
to the position(s) in :attr:`destination`.

Other dimensions of :attr:`input` that are not explicitly moved remain in
their original order and appear at the positions not specified in :attr:`destination`.

Args:
    {input}
    source (int or tuple of ints): Original positions of the dims to move. These must be unique.
    destination (int or tuple of ints): Destination positions for each of the original dims. These must also be unique.

Examples::

    >>> t = torch.randn(3,2,1)
    >>> t
    tensor([[[-0.3362],
            [-0.8437]],

            [[-0.9627],
            [ 0.1727]],

            [[ 0.5173],
            [-0.1398]]])
    >>> torch.movedim(t, 1, 0).shape
    torch.Size([2, 3, 1])
    >>> torch.movedim(t, 1, 0)
    tensor([[[-0.3362],
            [-0.9627],
            [ 0.5173]],

            [[-0.8437],
            [ 0.1727],
            [-0.1398]]])
    >>> torch.movedim(t, (1, 2), (0, 1)).shape
    torch.Size([2, 1, 3])
    >>> torch.movedim(t, (1, 2), (0, 1))
    tensor([[[-0.3362, -0.9627,  0.5173]],

            [[-0.8437,  0.1727, -0.1398]]])
""".format(**common_args))

add_docstr(torch.moveaxis, r"""
moveaxis(input, source, destination) -> Tensor

Alias for :func:`torch.movedim`.

This function is equivalent to NumPy's moveaxis function.

Examples::

    >>> t = torch.randn(3,2,1)
    >>> t
    tensor([[[-0.3362],
            [-0.8437]],

            [[-0.9627],
            [ 0.1727]],

            [[ 0.5173],
            [-0.1398]]])
    >>> torch.moveaxis(t, 1, 0).shape
    torch.Size([2, 3, 1])
    >>> torch.moveaxis(t, 1, 0)
    tensor([[[-0.3362],
            [-0.9627],
            [ 0.5173]],

            [[-0.8437],
            [ 0.1727],
            [-0.1398]]])
    >>> torch.moveaxis(t, (1, 2), (0, 1)).shape
    torch.Size([2, 1, 3])
    >>> torch.moveaxis(t, (1, 2), (0, 1))
    tensor([[[-0.3362, -0.9627,  0.5173]],

            [[-0.8437,  0.1727, -0.1398]]])
""".format(**common_args))

add_docstr(torch.swapdims, r"""
swapdims(input, dim0, dim1) -> Tensor

Alias for :func:`torch.transpose`.

This function is equivalent to NumPy's swapaxes function.

Examples::

    >>> x = torch.tensor([[[0,1],[2,3]],[[4,5],[6,7]]])
    >>> x
    tensor([[[0, 1],
            [2, 3]],

            [[4, 5],
            [6, 7]]])
    >>> torch.swapdims(x, 0, 1)
    tensor([[[0, 1],
            [4, 5]],

            [[2, 3],
            [6, 7]]])
    >>> torch.swapdims(x, 0, 2)
    tensor([[[0, 4],
            [2, 6]],

            [[1, 5],
            [3, 7]]])
""".format(**common_args))

add_docstr(torch.swapaxes, r"""
swapaxes(input, axis0, axis1) -> Tensor

Alias for :func:`torch.transpose`.

This function is equivalent to NumPy's swapaxes function.

Examples::

    >>> x = torch.tensor([[[0,1],[2,3]],[[4,5],[6,7]]])
    >>> x
    tensor([[[0, 1],
            [2, 3]],

            [[4, 5],
            [6, 7]]])
    >>> torch.swapaxes(x, 0, 1)
    tensor([[[0, 1],
            [4, 5]],

            [[2, 3],
            [6, 7]]])
    >>> torch.swapaxes(x, 0, 2)
    tensor([[[0, 4],
            [2, 6]],

            [[1, 5],
            [3, 7]]])
""".format(**common_args))

add_docstr(torch.narrow,
           r"""
narrow(input, dim, start, length) -> Tensor

Returns a new tensor that is a narrowed version of :attr:`input` tensor. The
dimension :attr:`dim` is input from :attr:`start` to ``start + length``. The
returned tensor and :attr:`input` tensor share the same underlying storage.

Args:
    input (Tensor): the tensor to narrow
    dim (int): the dimension along which to narrow
    start (int): the starting dimension
    length (int): the distance to the ending dimension

Example::

    >>> x = torch.tensor([[1, 2, 3], [4, 5, 6], [7, 8, 9]])
    >>> torch.narrow(x, 0, 0, 2)
    tensor([[ 1,  2,  3],
            [ 4,  5,  6]])
    >>> torch.narrow(x, 1, 1, 2)
    tensor([[ 2,  3],
            [ 5,  6],
            [ 8,  9]])
""")

add_docstr(torch.nan_to_num,
           r"""
nan_to_num(input, nan=0.0, posinf=None, neginf=None, *, out=None) -> Tensor

Replaces :literal:`NaN`, positive infinity, and negative infinity values in :attr:`input`
with the values specified by :attr:`nan`, :attr:`posinf`, and :attr:`neginf`, respectively.
By default, :literal:`NaN`\ s are replaced with zero, positive infinity is replaced with the
greatest finite value representable by :attr:`input`'s dtype, and negative infinity
is replaced with the least finite value representable by :attr:`input`'s dtype.

Args:
    {input}
    nan (Number, optional): the value to replace :literal:`NaN`\s with. Default is zero.
    posinf (Number, optional): if a Number, the value to replace positive infinity values with.
        If None, positive infinity values are replaced with the greatest finite value representable by :attr:`input`'s dtype.
        Default is None.
    neginf (Number, optional): if a Number, the value to replace negative infinity values with.
        If None, negative infinity values are replaced with the lowest finite value representable by :attr:`input`'s dtype.
        Default is None.

Keyword args:
    {out}

Example::

    >>> x = torch.tensor([float('nan'), float('inf'), -float('inf'), 3.14])
    >>> torch.nan_to_num(x)
    tensor([ 0.0000e+00,  3.4028e+38, -3.4028e+38,  3.1400e+00])
    >>> torch.nan_to_num(x, nan=2.0)
    tensor([ 2.0000e+00,  3.4028e+38, -3.4028e+38,  3.1400e+00])
    >>> torch.nan_to_num(x, nan=2.0, posinf=1.0)
    tensor([ 2.0000e+00,  1.0000e+00, -3.4028e+38,  3.1400e+00])

""".format(**common_args))

add_docstr(torch.ne, r"""
ne(input, other, *, out=None) -> Tensor

Computes :math:`\text{input} \neq \text{other}` element-wise.
""" + r"""

The second argument can be a number or a tensor whose shape is
:ref:`broadcastable <broadcasting-semantics>` with the first argument.

Args:
    input (Tensor): the tensor to compare
    other (Tensor or float): the tensor or value to compare

Keyword args:
    {out}

Returns:
    A boolean tensor that is True where :attr:`input` is not equal to :attr:`other` and False elsewhere

Example::

    >>> torch.ne(torch.tensor([[1, 2], [3, 4]]), torch.tensor([[1, 1], [4, 4]]))
    tensor([[False, True], [True, False]])
""".format(**common_args))

add_docstr(torch.not_equal, r"""
not_equal(input, other, *, out=None) -> Tensor

Alias for :func:`torch.ne`.
""")

add_docstr(torch.neg,
           r"""
neg(input, *, out=None) -> Tensor

Returns a new tensor with the negative of the elements of :attr:`input`.

.. math::
    \text{out} = -1 \times \text{input}
""" + r"""
Args:
    {input}

Keyword args:
    {out}

Example::

    >>> a = torch.randn(5)
    >>> a
    tensor([ 0.0090, -0.2262, -0.0682, -0.2866,  0.3940])
    >>> torch.neg(a)
    tensor([-0.0090,  0.2262,  0.0682,  0.2866, -0.3940])
""".format(**common_args))

add_docstr(torch.negative,
           r"""
negative(input, *, out=None) -> Tensor

Alias for :func:`torch.neg`
""".format(**common_args))

add_docstr(torch.nextafter,
           r"""
nextafter(input, other, *, out=None) -> Tensor

Return the next floating-point value after :attr:`input` towards :attr:`other`, elementwise.

The shapes of ``input`` and ``other`` must be
:ref:`broadcastable <broadcasting-semantics>`.

Args:
    input (Tensor): the first input tensor
    other (Tensor): the second input tensor

Keyword args:
    {out}

Example::

    >>> eps = torch.finfo(torch.float32).eps
    >>> torch.nextafter(torch.tensor([1.0, 2.0]), torch.tensor([2.0, 1.0])) == torch.tensor([eps + 1, 2 - eps])
    tensor([True, True])

""".format(**common_args))

add_docstr(torch.nonzero,
           r"""
nonzero(input, *, out=None, as_tuple=False) -> LongTensor or tuple of LongTensors

.. note::
    :func:`torch.nonzero(..., as_tuple=False) <torch.nonzero>` (default) returns a
    2-D tensor where each row is the index for a nonzero value.

    :func:`torch.nonzero(..., as_tuple=True) <torch.nonzero>` returns a tuple of 1-D
    index tensors, allowing for advanced indexing, so ``x[x.nonzero(as_tuple=True)]``
    gives all nonzero values of tensor ``x``. Of the returned tuple, each index tensor
    contains nonzero indices for a certain dimension.

    See below for more details on the two behaviors.

    When :attr:`input` is on CUDA, :func:`torch.nonzero() <torch.nonzero>` causes
    host-device synchronization.

**When** :attr:`as_tuple` **is** ``False`` **(default)**:

Returns a tensor containing the indices of all non-zero elements of
:attr:`input`.  Each row in the result contains the indices of a non-zero
element in :attr:`input`. The result is sorted lexicographically, with
the last index changing the fastest (C-style).

If :attr:`input` has :math:`n` dimensions, then the resulting indices tensor
:attr:`out` is of size :math:`(z \times n)`, where :math:`z` is the total number of
non-zero elements in the :attr:`input` tensor.

**When** :attr:`as_tuple` **is** ``True``:

Returns a tuple of 1-D tensors, one for each dimension in :attr:`input`,
each containing the indices (in that dimension) of all non-zero elements of
:attr:`input` .

If :attr:`input` has :math:`n` dimensions, then the resulting tuple contains :math:`n`
tensors of size :math:`z`, where :math:`z` is the total number of
non-zero elements in the :attr:`input` tensor.

As a special case, when :attr:`input` has zero dimensions and a nonzero scalar
value, it is treated as a one-dimensional tensor with one element.

Args:
    {input}

Keyword args:
    out (LongTensor, optional): the output tensor containing indices

Returns:
    LongTensor or tuple of LongTensor: If :attr:`as_tuple` is ``False``, the output
    tensor containing indices. If :attr:`as_tuple` is ``True``, one 1-D tensor for
    each dimension, containing the indices of each nonzero element along that
    dimension.

Example::

    >>> torch.nonzero(torch.tensor([1, 1, 1, 0, 1]))
    tensor([[ 0],
            [ 1],
            [ 2],
            [ 4]])
    >>> torch.nonzero(torch.tensor([[0.6, 0.0, 0.0, 0.0],
    ...                             [0.0, 0.4, 0.0, 0.0],
    ...                             [0.0, 0.0, 1.2, 0.0],
    ...                             [0.0, 0.0, 0.0,-0.4]]))
    tensor([[ 0,  0],
            [ 1,  1],
            [ 2,  2],
            [ 3,  3]])
    >>> torch.nonzero(torch.tensor([1, 1, 1, 0, 1]), as_tuple=True)
    (tensor([0, 1, 2, 4]),)
    >>> torch.nonzero(torch.tensor([[0.6, 0.0, 0.0, 0.0],
    ...                             [0.0, 0.4, 0.0, 0.0],
    ...                             [0.0, 0.0, 1.2, 0.0],
    ...                             [0.0, 0.0, 0.0,-0.4]]), as_tuple=True)
    (tensor([0, 1, 2, 3]), tensor([0, 1, 2, 3]))
    >>> torch.nonzero(torch.tensor(5), as_tuple=True)
    (tensor([0]),)
""".format(**common_args))

add_docstr(torch.normal,
           r"""
normal(mean, std, *, generator=None, out=None) -> Tensor

Returns a tensor of random numbers drawn from separate normal distributions
whose mean and standard deviation are given.

The :attr:`mean` is a tensor with the mean of
each output element's normal distribution

The :attr:`std` is a tensor with the standard deviation of
each output element's normal distribution

The shapes of :attr:`mean` and :attr:`std` don't need to match, but the
total number of elements in each tensor need to be the same.

.. note:: When the shapes do not match, the shape of :attr:`mean`
          is used as the shape for the returned output tensor

.. note:: When :attr:`std` is a CUDA tensor, this function synchronizes
          its device with the CPU.

Args:
    mean (Tensor): the tensor of per-element means
    std (Tensor): the tensor of per-element standard deviations

Keyword args:
    {generator}
    {out}

Example::

    >>> torch.normal(mean=torch.arange(1., 11.), std=torch.arange(1, 0, -0.1))
    tensor([  1.0425,   3.5672,   2.7969,   4.2925,   4.7229,   6.2134,
              8.0505,   8.1408,   9.0563,  10.0566])

.. function:: normal(mean=0.0, std, *, out=None) -> Tensor
   :noindex:

Similar to the function above, but the means are shared among all drawn
elements.

Args:
    mean (float, optional): the mean for all distributions
    std (Tensor): the tensor of per-element standard deviations

Keyword args:
    {out}

Example::

    >>> torch.normal(mean=0.5, std=torch.arange(1., 6.))
    tensor([-1.2793, -1.0732, -2.0687,  5.1177, -1.2303])

.. function:: normal(mean, std=1.0, *, out=None) -> Tensor
   :noindex:

Similar to the function above, but the standard deviations are shared among
all drawn elements.

Args:
    mean (Tensor): the tensor of per-element means
    std (float, optional): the standard deviation for all distributions

Keyword args:
    out (Tensor, optional): the output tensor

Example::

    >>> torch.normal(mean=torch.arange(1., 6.))
    tensor([ 1.1552,  2.6148,  2.6535,  5.8318,  4.2361])

.. function:: normal(mean, std, size, *, out=None) -> Tensor
   :noindex:

Similar to the function above, but the means and standard deviations are shared
among all drawn elements. The resulting tensor has size given by :attr:`size`.

Args:
    mean (float): the mean for all distributions
    std (float): the standard deviation for all distributions
    size (int...): a sequence of integers defining the shape of the output tensor.

Keyword args:
    {out}

Example::

    >>> torch.normal(2, 3, size=(1, 4))
    tensor([[-1.3987, -1.9544,  3.6048,  0.7909]])
""".format(**common_args))

add_docstr(torch.numel,
           r"""
numel(input) -> int

Returns the total number of elements in the :attr:`input` tensor.

Args:
    {input}

Example::

    >>> a = torch.randn(1, 2, 3, 4, 5)
    >>> torch.numel(a)
    120
    >>> a = torch.zeros(4,4)
    >>> torch.numel(a)
    16

""".format(**common_args))

add_docstr(torch.ones,
           r"""
ones(*size, *, out=None, dtype=None, layout=torch.strided, device=None, requires_grad=False) -> Tensor

Returns a tensor filled with the scalar value `1`, with the shape defined
by the variable argument :attr:`size`.

Args:
    size (int...): a sequence of integers defining the shape of the output tensor.
        Can be a variable number of arguments or a collection like a list or tuple.

Keyword arguments:
    {out}
    {dtype}
    {layout}
    {device}
    {requires_grad}

Example::

    >>> torch.ones(2, 3)
    tensor([[ 1.,  1.,  1.],
            [ 1.,  1.,  1.]])

    >>> torch.ones(5)
    tensor([ 1.,  1.,  1.,  1.,  1.])

""".format(**factory_common_args))

add_docstr(torch.ones_like,
           r"""
ones_like(input, *, dtype=None, layout=None, device=None, requires_grad=False, memory_format=torch.preserve_format) -> Tensor

Returns a tensor filled with the scalar value `1`, with the same size as
:attr:`input`. ``torch.ones_like(input)`` is equivalent to
``torch.ones(input.size(), dtype=input.dtype, layout=input.layout, device=input.device)``.

.. warning::
    As of 0.4, this function does not support an :attr:`out` keyword. As an alternative,
    the old ``torch.ones_like(input, out=output)`` is equivalent to
    ``torch.ones(input.size(), out=output)``.

Args:
    {input}

Keyword arguments:
    {dtype}
    {layout}
    {device}
    {requires_grad}
    {memory_format}

Example::

    >>> input = torch.empty(2, 3)
    >>> torch.ones_like(input)
    tensor([[ 1.,  1.,  1.],
            [ 1.,  1.,  1.]])
""".format(**factory_like_common_args))

add_docstr(torch.orgqr,
           r"""
orgqr(input, tau) -> Tensor

Alias for :func:`torch.linalg.householder_product`.
""")

add_docstr(torch.ormqr,
           r"""
ormqr(input, tau, other, left=True, transpose=False, *, out=None) -> Tensor

Computes the matrix-matrix multiplication of a product of Householder matrices with a general matrix.

Multiplies a :math:`m \times n` matrix `C` (given by :attr:`other`) with a matrix `Q`,
where `Q` is represented using Householder reflectors `(input, tau)`.
See `Representation of Orthogonal or Unitary Matrices`_ for further details.

If :attr:`left` is `True` then `op(Q)` times `C` is computed, otherwise the result is `C` times `op(Q)`.
When :attr:`left` is `True`, the implicit matrix `Q` has size :math:`m \times m`.
It has size :math:`n \times n` otherwise.
If :attr:`transpose` is `True` then `op` is the conjugate transpose operation, otherwise it's a no-op.

Supports inputs of float, double, cfloat and cdouble dtypes.
Also supports batched inputs, and, if the input is batched, the output is batched with the same dimensions.

.. seealso::

        :func:`torch.geqrf` can be used to form the Householder representation `(input, tau)` of matrix `Q`
        from the QR decomposition.

Args:
    input (Tensor): tensor of shape `(*, mn, k)` where `*` is zero or more batch dimensions
                    and `mn` equals to `m` or `n` depending on the :attr:`left`.
    tau (Tensor): tensor of shape `(*, min(mn, k))` where `*` is zero or more batch dimensions.
    other (Tensor): tensor of shape `(*, m, n)` where `*` is zero or more batch dimensions.
    left (bool): controls the order of multiplication.
    transpose (bool): controls whether the matrix `Q` is conjugate transposed or not.

Keyword args:
    out (Tensor, optional): the output Tensor. Ignored if `None`. Default: `None`.

.. _Representation of Orthogonal or Unitary Matrices:
    https://www.netlib.org/lapack/lug/node128.html
""")

add_docstr(torch.permute,
           r"""
permute(input, dims) -> Tensor

Returns a view of the original tensor :attr:`input` with its dimensions permuted.

Args:
    {input}
    dims (tuple of ints): The desired ordering of dimensions

Example:
    >>> x = torch.randn(2, 3, 5)
    >>> x.size()
    torch.Size([2, 3, 5])
    >>> torch.permute(x, (2, 0, 1)).size()
    torch.Size([5, 2, 3])
""".format(**common_args))

add_docstr(torch.poisson,
           r"""
poisson(input, generator=None) -> Tensor

Returns a tensor of the same size as :attr:`input` with each element
sampled from a Poisson distribution with rate parameter given by the corresponding
element in :attr:`input` i.e.,

.. math::
    \text{{out}}_i \sim \text{{Poisson}}(\text{{input}}_i)

Args:
    input (Tensor): the input tensor containing the rates of the Poisson distribution

Keyword args:
    {generator}

Example::

    >>> rates = torch.rand(4, 4) * 5  # rate parameter between 0 and 5
    >>> torch.poisson(rates)
    tensor([[9., 1., 3., 5.],
            [8., 6., 6., 0.],
            [0., 4., 5., 3.],
            [2., 1., 4., 2.]])
""".format(**common_args))

add_docstr(torch.polygamma,
           r"""
polygamma(n, input, *, out=None) -> Tensor

Alias for :func:`torch.special.polygamma`.
""".format(**common_args))

add_docstr(torch.positive,
           r"""
positive(input) -> Tensor

Returns :attr:`input`.
Throws a runtime error if :attr:`input` is a bool tensor.
""" + r"""
Args:
    {input}

Example::

    >>> t = torch.randn(5)
    >>> t
    tensor([ 0.0090, -0.2262, -0.0682, -0.2866,  0.3940])
    >>> torch.positive(t)
    tensor([ 0.0090, -0.2262, -0.0682, -0.2866,  0.3940])
""".format(**common_args))

add_docstr(torch.pow,
           r"""
pow(input, exponent, *, out=None) -> Tensor

Takes the power of each element in :attr:`input` with :attr:`exponent` and
returns a tensor with the result.

:attr:`exponent` can be either a single ``float`` number or a `Tensor`
with the same number of elements as :attr:`input`.

When :attr:`exponent` is a scalar value, the operation applied is:

.. math::
    \text{out}_i = x_i ^ \text{exponent}

When :attr:`exponent` is a tensor, the operation applied is:

.. math::
    \text{out}_i = x_i ^ {\text{exponent}_i}
""" + r"""
When :attr:`exponent` is a tensor, the shapes of :attr:`input`
and :attr:`exponent` must be :ref:`broadcastable <broadcasting-semantics>`.

Args:
    {input}
    exponent (float or tensor): the exponent value

Keyword args:
    {out}

Example::

    >>> a = torch.randn(4)
    >>> a
    tensor([ 0.4331,  1.2475,  0.6834, -0.2791])
    >>> torch.pow(a, 2)
    tensor([ 0.1875,  1.5561,  0.4670,  0.0779])
    >>> exp = torch.arange(1., 5.)

    >>> a = torch.arange(1., 5.)
    >>> a
    tensor([ 1.,  2.,  3.,  4.])
    >>> exp
    tensor([ 1.,  2.,  3.,  4.])
    >>> torch.pow(a, exp)
    tensor([   1.,    4.,   27.,  256.])

.. function:: pow(self, exponent, *, out=None) -> Tensor
   :noindex:

:attr:`self` is a scalar ``float`` value, and :attr:`exponent` is a tensor.
The returned tensor :attr:`out` is of the same shape as :attr:`exponent`

The operation applied is:

.. math::
    \text{{out}}_i = \text{{self}} ^ {{\text{{exponent}}_i}}

Args:
    self (float): the scalar base value for the power operation
    exponent (Tensor): the exponent tensor

Keyword args:
    {out}

Example::

    >>> exp = torch.arange(1., 5.)
    >>> base = 2
    >>> torch.pow(base, exp)
    tensor([  2.,   4.,   8.,  16.])
""".format(**common_args))

add_docstr(torch.float_power,
           r"""
float_power(input, exponent, *, out=None) -> Tensor

Raises :attr:`input` to the power of :attr:`exponent`, elementwise, in double precision.
If neither input is complex returns a ``torch.float64`` tensor,
and if one or more inputs is complex returns a ``torch.complex128`` tensor.

.. note::
    This function always computes in double precision, unlike :func:`torch.pow`,
    which implements more typical :ref:`type promotion <type-promotion-doc>`.
    This is useful when the computation needs to be performed in a wider or more precise dtype,
    or the results of the computation may contain fractional values not representable in the input dtypes,
    like when an integer base is raised to a negative integer exponent.

Args:
    input (Tensor or Number): the base value(s)
    exponent (Tensor or Number): the exponent value(s)

Keyword args:
    {out}

Example::

    >>> a = torch.randint(10, (4,))
    >>> a
    tensor([6, 4, 7, 1])
    >>> torch.float_power(a, 2)
    tensor([36., 16., 49.,  1.], dtype=torch.float64)

    >>> a = torch.arange(1, 5)
    >>> a
    tensor([ 1,  2,  3,  4])
    >>> exp = torch.tensor([2, -3, 4, -5])
    >>> exp
    tensor([ 2, -3,  4, -5])
    >>> torch.float_power(a, exp)
    tensor([1.0000e+00, 1.2500e-01, 8.1000e+01, 9.7656e-04], dtype=torch.float64)
""".format(**common_args))

add_docstr(torch.prod,
           r"""
prod(input, *, dtype=None) -> Tensor

Returns the product of all elements in the :attr:`input` tensor.

Args:
    {input}

Keyword args:
    {dtype}

Example::

    >>> a = torch.randn(1, 3)
    >>> a
    tensor([[-0.8020,  0.5428, -1.5854]])
    >>> torch.prod(a)
    tensor(0.6902)

.. function:: prod(input, dim, keepdim=False, *, dtype=None) -> Tensor
   :noindex:

Returns the product of each row of the :attr:`input` tensor in the given
dimension :attr:`dim`.

{keepdim_details}

Args:
    {input}
    {dim}
    {keepdim}

Keyword args:
    {dtype}

Example::

    >>> a = torch.randn(4, 2)
    >>> a
    tensor([[ 0.5261, -0.3837],
            [ 1.1857, -0.2498],
            [-1.1646,  0.0705],
            [ 1.1131, -1.0629]])
    >>> torch.prod(a, 1)
    tensor([-0.2018, -0.2962, -0.0821, -1.1831])
""".format(**single_dim_common))

add_docstr(torch.promote_types,
           r"""
promote_types(type1, type2) -> dtype

Returns the :class:`torch.dtype` with the smallest size and scalar kind that is
not smaller nor of lower kind than either `type1` or `type2`. See type promotion
:ref:`documentation <type-promotion-doc>` for more information on the type
promotion logic.

Args:
    type1 (:class:`torch.dtype`)
    type2 (:class:`torch.dtype`)

Example::

    >>> torch.promote_types(torch.int32, torch.float32)
    torch.float32
    >>> torch.promote_types(torch.uint8, torch.long)
    torch.long
""")

add_docstr(torch.qr,
           r"""
qr(input, some=True, *, out=None) -> (Tensor, Tensor)

Computes the QR decomposition of a matrix or a batch of matrices :attr:`input`,
and returns a namedtuple (Q, R) of tensors such that :math:`\text{input} = Q R`
with :math:`Q` being an orthogonal matrix or batch of orthogonal matrices and
:math:`R` being an upper triangular matrix or batch of upper triangular matrices.

If :attr:`some` is ``True``, then this function returns the thin (reduced) QR factorization.
Otherwise, if :attr:`some` is ``False``, this function returns the complete QR factorization.

.. warning::

    :func:`torch.qr` is deprecated in favor of :func:`torch.linalg.qr`
    and will be removed in a future PyTorch release. The boolean parameter :attr:`some` has been
    replaced with a string parameter :attr:`mode`.

    ``Q, R = torch.qr(A)`` should be replaced with

    .. code:: python

        Q, R = torch.linalg.qr(A)

    ``Q, R = torch.qr(A, some=False)`` should be replaced with

    .. code:: python

        Q, R = torch.linalg.qr(A, mode="complete")

.. warning::
          If you plan to backpropagate through QR, note that the current backward implementation
          is only well-defined when the first :math:`\min(input.size(-1), input.size(-2))`
          columns of :attr:`input` are linearly independent.
          This behavior will propably change once QR supports pivoting.

.. note:: This function uses LAPACK for CPU inputs and MAGMA for CUDA inputs,
          and may produce different (valid) decompositions on different device types
          or different platforms.

Args:
    input (Tensor): the input tensor of size :math:`(*, m, n)` where `*` is zero or more
                batch dimensions consisting of matrices of dimension :math:`m \times n`.
    some (bool, optional): Set to ``True`` for reduced QR decomposition and ``False`` for
                complete QR decomposition. If `k = min(m, n)` then:

                  * ``some=True`` : returns `(Q, R)` with dimensions (m, k), (k, n) (default)

                  * ``'some=False'``: returns `(Q, R)` with dimensions (m, m), (m, n)

Keyword args:
    out (tuple, optional): tuple of `Q` and `R` tensors.
                The dimensions of `Q` and `R` are detailed in the description of :attr:`some` above.

Example::

    >>> a = torch.tensor([[12., -51, 4], [6, 167, -68], [-4, 24, -41]])
    >>> q, r = torch.qr(a)
    >>> q
    tensor([[-0.8571,  0.3943,  0.3314],
            [-0.4286, -0.9029, -0.0343],
            [ 0.2857, -0.1714,  0.9429]])
    >>> r
    tensor([[ -14.0000,  -21.0000,   14.0000],
            [   0.0000, -175.0000,   70.0000],
            [   0.0000,    0.0000,  -35.0000]])
    >>> torch.mm(q, r).round()
    tensor([[  12.,  -51.,    4.],
            [   6.,  167.,  -68.],
            [  -4.,   24.,  -41.]])
    >>> torch.mm(q.t(), q).round()
    tensor([[ 1.,  0.,  0.],
            [ 0.,  1., -0.],
            [ 0., -0.,  1.]])
    >>> a = torch.randn(3, 4, 5)
    >>> q, r = torch.qr(a, some=False)
    >>> torch.allclose(torch.matmul(q, r), a)
    True
    >>> torch.allclose(torch.matmul(q.transpose(-2, -1), q), torch.eye(5))
    True
""")

add_docstr(torch.rad2deg,
           r"""
rad2deg(input, *, out=None) -> Tensor

Returns a new tensor with each of the elements of :attr:`input`
converted from angles in radians to degrees.

Args:
    {input}

Keyword arguments:
    {out}

Example::

    >>> a = torch.tensor([[3.142, -3.142], [6.283, -6.283], [1.570, -1.570]])
    >>> torch.rad2deg(a)
    tensor([[ 180.0233, -180.0233],
            [ 359.9894, -359.9894],
            [  89.9544,  -89.9544]])

""".format(**common_args))

add_docstr(torch.deg2rad,
           r"""
deg2rad(input, *, out=None) -> Tensor

Returns a new tensor with each of the elements of :attr:`input`
converted from angles in degrees to radians.

Args:
    {input}

Keyword arguments:
    {out}

Example::

    >>> a = torch.tensor([[180.0, -180.0], [360.0, -360.0], [90.0, -90.0]])
    >>> torch.deg2rad(a)
    tensor([[ 3.1416, -3.1416],
            [ 6.2832, -6.2832],
            [ 1.5708, -1.5708]])

""".format(**common_args))

add_docstr(torch.heaviside,
           r"""
heaviside(input, values, *, out=None) -> Tensor

Computes the Heaviside step function for each element in :attr:`input`.
The Heaviside step function is defined as:

.. math::
    \text{{heaviside}}(input, values) = \begin{cases}
        0, & \text{if input < 0}\\
        values, & \text{if input == 0}\\
        1, & \text{if input > 0}
    \end{cases}
""" + r"""

Args:
    {input}
    values (Tensor): The values to use where :attr:`input` is zero.

Keyword arguments:
    {out}

Example::

    >>> input = torch.tensor([-1.5, 0, 2.0])
    >>> values = torch.tensor([0.5])
    >>> torch.heaviside(input, values)
    tensor([0.0000, 0.5000, 1.0000])
    >>> values = torch.tensor([1.2, -2.0, 3.5])
    >>> torch.heaviside(input, values)
    tensor([0., -2., 1.])

""".format(**common_args))

add_docstr(torch.rand,
           r"""
rand(*size, *, out=None, dtype=None, layout=torch.strided, device=None, requires_grad=False) -> Tensor

Returns a tensor filled with random numbers from a uniform distribution
on the interval :math:`[0, 1)`

The shape of the tensor is defined by the variable argument :attr:`size`.

Args:
    size (int...): a sequence of integers defining the shape of the output tensor.
        Can be a variable number of arguments or a collection like a list or tuple.

Keyword args:
    {generator}
    {out}
    {dtype}
    {layout}
    {device}
    {requires_grad}

Example::

    >>> torch.rand(4)
    tensor([ 0.5204,  0.2503,  0.3525,  0.5673])
    >>> torch.rand(2, 3)
    tensor([[ 0.8237,  0.5781,  0.6879],
            [ 0.3816,  0.7249,  0.0998]])
""".format(**factory_common_args))

add_docstr(torch.rand_like,
           r"""
rand_like(input, *, dtype=None, layout=None, device=None, requires_grad=False, memory_format=torch.preserve_format) -> Tensor

Returns a tensor with the same size as :attr:`input` that is filled with
random numbers from a uniform distribution on the interval :math:`[0, 1)`.
``torch.rand_like(input)`` is equivalent to
``torch.rand(input.size(), dtype=input.dtype, layout=input.layout, device=input.device)``.

Args:
    {input}

Keyword args:
    {dtype}
    {layout}
    {device}
    {requires_grad}
    {memory_format}

""".format(**factory_like_common_args))

<<<<<<< HEAD
add_docstr(
    torch.randint,
    r"""
randint(low=0, high, size, *, generator=None, out=None, \
=======
add_docstr(torch.randint,
           """
randint(low=0, high, size, \\*, generator=None, out=None, \
>>>>>>> 4fc46605
dtype=None, layout=torch.strided, device=None, requires_grad=False) -> Tensor

Returns a tensor filled with random integers generated uniformly
between :attr:`low` (inclusive) and :attr:`high` (exclusive).

The shape of the tensor is defined by the variable argument :attr:`size`.

.. note::
    With the global dtype default (``torch.float32``), this function returns
    a tensor with dtype ``torch.int64``.

Args:
    low (int, optional): Lowest integer to be drawn from the distribution. Default: 0.
    high (int): One above the highest integer to be drawn from the distribution.
    size (tuple): a tuple defining the shape of the output tensor.

Keyword args:
    {generator}
    {out}
    dtype (`torch.dtype`, optional) - the desired data type of returned tensor. Default: if ``None``,
        this function returns a tensor with dtype ``torch.int64``.
    {layout}
    {device}
    {requires_grad}

Example::

    >>> torch.randint(3, 5, (3,))
    tensor([4, 3, 4])


    >>> torch.randint(10, (2, 2))
    tensor([[0, 2],
            [5, 5]])


    >>> torch.randint(3, 10, (2, 2))
    tensor([[4, 5],
            [6, 7]])


""".format(**factory_common_args))

add_docstr(torch.randint_like,
           """
randint_like(input, low=0, high, \\*, dtype=None, layout=torch.strided, device=None, requires_grad=False, \
memory_format=torch.preserve_format) -> Tensor

Returns a tensor with the same shape as Tensor :attr:`input` filled with
random integers generated uniformly between :attr:`low` (inclusive) and
:attr:`high` (exclusive).

.. note:
    With the global dtype default (``torch.float32``), this function returns
    a tensor with dtype ``torch.int64``.

Args:
    {input}
    low (int, optional): Lowest integer to be drawn from the distribution. Default: 0.
    high (int): One above the highest integer to be drawn from the distribution.

Keyword args:
    {dtype}
    {layout}
    {device}
    {requires_grad}
    {memory_format}

""".format(**factory_like_common_args))

add_docstr(torch.randn,
           r"""
randn(*size, *, out=None, dtype=None, layout=torch.strided, device=None, requires_grad=False) -> Tensor

Returns a tensor filled with random numbers from a normal distribution
with mean `0` and variance `1` (also called the standard normal
distribution).

.. math::
    \text{{out}}_{{i}} \sim \mathcal{{N}}(0, 1)

The shape of the tensor is defined by the variable argument :attr:`size`.

Args:
    size (int...): a sequence of integers defining the shape of the output tensor.
        Can be a variable number of arguments or a collection like a list or tuple.

Keyword args:
    {generator}
    {out}
    {dtype}
    {layout}
    {device}
    {requires_grad}

Example::

    >>> torch.randn(4)
    tensor([-2.1436,  0.9966,  2.3426, -0.6366])
    >>> torch.randn(2, 3)
    tensor([[ 1.5954,  2.8929, -1.0923],
            [ 1.1719, -0.4709, -0.1996]])
""".format(**factory_common_args))

add_docstr(torch.randn_like,
           r"""
randn_like(input, *, dtype=None, layout=None, device=None, requires_grad=False, memory_format=torch.preserve_format) -> Tensor

Returns a tensor with the same size as :attr:`input` that is filled with
random numbers from a normal distribution with mean 0 and variance 1.
``torch.randn_like(input)`` is equivalent to
``torch.randn(input.size(), dtype=input.dtype, layout=input.layout, device=input.device)``.

Args:
    {input}

Keyword args:
    {dtype}
    {layout}
    {device}
    {requires_grad}
    {memory_format}

""".format(**factory_like_common_args))

add_docstr(torch.randperm,
           """
randperm(n, *, generator=None, out=None, dtype=torch.int64,layout=torch.strided, \
device=None, requires_grad=False, pin_memory=False) -> Tensor
""" + r"""
Returns a random permutation of integers from ``0`` to ``n - 1``.

Args:
    n (int): the upper bound (exclusive)

Keyword args:
    {generator}
    {out}
    dtype (:class:`torch.dtype`, optional): the desired data type of returned tensor.
        Default: ``torch.int64``.
    {layout}
    {device}
    {requires_grad}
    {pin_memory}

Example::

    >>> torch.randperm(4)
    tensor([2, 1, 0, 3])
""".format(**factory_common_args))

add_docstr(torch.tensor,
           r"""
tensor(data, *, dtype=None, device=None, requires_grad=False, pin_memory=False) -> Tensor

Constructs a tensor with :attr:`data`.

.. warning::

    :func:`torch.tensor` always copies :attr:`data`. If you have a Tensor
    ``data`` and want to avoid a copy, use :func:`torch.Tensor.requires_grad_`
    or :func:`torch.Tensor.detach`.
    If you have a NumPy ``ndarray`` and want to avoid a copy, use
    :func:`torch.as_tensor`.

.. warning::

    When data is a tensor `x`, :func:`torch.tensor` reads out 'the data' from whatever it is passed,
    and constructs a leaf variable. Therefore ``torch.tensor(x)`` is equivalent to ``x.clone().detach()``
    and ``torch.tensor(x, requires_grad=True)`` is equivalent to ``x.clone().detach().requires_grad_(True)``.
    The equivalents using ``clone()`` and ``detach()`` are recommended.

Args:
    {data}

Keyword args:
    {dtype}
    {device}
    {requires_grad}
    {pin_memory}


Example::

    >>> torch.tensor([[0.1, 1.2], [2.2, 3.1], [4.9, 5.2]])
    tensor([[ 0.1000,  1.2000],
            [ 2.2000,  3.1000],
            [ 4.9000,  5.2000]])

    >>> torch.tensor([0, 1])  # Type inference on data
    tensor([ 0,  1])

    >>> torch.tensor([[0.11111, 0.222222, 0.3333333]],
    ...              dtype=torch.float64,
    ...              device=torch.device('cuda:0'))  # creates a torch.cuda.DoubleTensor
    tensor([[ 0.1111,  0.2222,  0.3333]], dtype=torch.float64, device='cuda:0')

    >>> torch.tensor(3.14159)  # Create a scalar (zero-dimensional tensor)
    tensor(3.1416)

    >>> torch.tensor([])  # Create an empty tensor (of size (0,))
    tensor([])
""".format(**factory_data_common_args))

add_docstr(torch.range,
           r"""
range(start=0, end, step=1, *, out=None, dtype=None, layout=torch.strided, device=None, requires_grad=False) -> Tensor

Returns a 1-D tensor of size :math:`\left\lfloor \frac{\text{end} - \text{start}}{\text{step}} \right\rfloor + 1`
with values from :attr:`start` to :attr:`end` with step :attr:`step`. Step is
the gap between two values in the tensor.

.. math::
    \text{out}_{i+1} = \text{out}_i + \text{step}.
""" + r"""
.. warning::
    This function is deprecated and will be removed in a future release because its behavior is inconsistent with
    Python's range builtin. Instead, use :func:`torch.arange`, which produces values in [start, end).

Args:
    start (float): the starting value for the set of points. Default: ``0``.
    end (float): the ending value for the set of points
    step (float): the gap between each pair of adjacent points. Default: ``1``.

Keyword args:
    {out}
    {dtype} If `dtype` is not given, infer the data type from the other input
        arguments. If any of `start`, `end`, or `stop` are floating-point, the
        `dtype` is inferred to be the default dtype, see
        :meth:`~torch.get_default_dtype`. Otherwise, the `dtype` is inferred to
        be `torch.int64`.
    {layout}
    {device}
    {requires_grad}

Example::

    >>> torch.range(1, 4)
    tensor([ 1.,  2.,  3.,  4.])
    >>> torch.range(1, 4, 0.5)
    tensor([ 1.0000,  1.5000,  2.0000,  2.5000,  3.0000,  3.5000,  4.0000])
""".format(**factory_common_args))

add_docstr(torch.arange,
           r"""
arange(start=0, end, step=1, *, out=None, dtype=None, layout=torch.strided, device=None, requires_grad=False) -> Tensor

Returns a 1-D tensor of size :math:`\left\lceil \frac{\text{end} - \text{start}}{\text{step}} \right\rceil`
with values from the interval ``[start, end)`` taken with common difference
:attr:`step` beginning from `start`.

Note that non-integer :attr:`step` is subject to floating point rounding errors when
comparing against :attr:`end`; to avoid inconsistency, we advise adding a small epsilon to :attr:`end`
in such cases.

.. math::
    \text{out}_{{i+1}} = \text{out}_{i} + \text{step}
""" + r"""
Args:
    start (Number): the starting value for the set of points. Default: ``0``.
    end (Number): the ending value for the set of points
    step (Number): the gap between each pair of adjacent points. Default: ``1``.

Keyword args:
    {out}
    {dtype} If `dtype` is not given, infer the data type from the other input
        arguments. If any of `start`, `end`, or `stop` are floating-point, the
        `dtype` is inferred to be the default dtype, see
        :meth:`~torch.get_default_dtype`. Otherwise, the `dtype` is inferred to
        be `torch.int64`.
    {layout}
    {device}
    {requires_grad}

Example::

    >>> torch.arange(5)
    tensor([ 0,  1,  2,  3,  4])
    >>> torch.arange(1, 4)
    tensor([ 1,  2,  3])
    >>> torch.arange(1, 2.5, 0.5)
    tensor([ 1.0000,  1.5000,  2.0000])
""".format(**factory_common_args))

add_docstr(torch.ravel,
           r"""
ravel(input) -> Tensor

Return a contiguous flattened tensor. A copy is made only if needed.

Args:
    {input}

Example::

    >>> t = torch.tensor([[[1, 2],
    ...                    [3, 4]],
    ...                   [[5, 6],
    ...                    [7, 8]]])
    >>> torch.ravel(t)
    tensor([1, 2, 3, 4, 5, 6, 7, 8])
""".format(**common_args))

add_docstr(torch.remainder,
           r"""
remainder(input, other, *, out=None) -> Tensor

Like :func:`torch.fmod` this applies C++'s `std::fmod <https://en.cppreference.com/w/cpp/numeric/math/fmod>`_
for floating point tensors and the modulus operation for integer tensors.
Unlike :func:`torch.fmod`, however, if the sign of the modulus is different
than the sign of the divisor :attr:`other` then the divisor is added to the modulus.

Supports :ref:`broadcasting to a common shape <broadcasting-semantics>`,
:ref:`type promotion <type-promotion-doc>`, and integer and float inputs.

.. note::
    Complex inputs are not supported. In some cases, it is not mathematically
    possible to satisfy the definition of a modulo operation with complex numbers.
    See :func:`torch.fmod` for how division by zero is handled.

.. note::
    This op, like NumPy's `remainder <https://numpy.org/doc/stable/reference/generated/numpy.remainder.html>`_,
    is equivalent to Python's modulus operation, and different from Python's
    `math.remainder <https://docs.python.org/dev/library/math.html#math.remainder>`_ and
    C++'s `std::remainder <https://en.cppreference.com/w/cpp/numeric/math/remainder>`_ which implement
    the IEEE remainder.

Args:
    input (Tensor or Scalar): the dividend
    other (Tensor or Scalar): the divisor

Keyword args:
    {out}

Example::

    >>> torch.remainder(torch.tensor([-3., -2, -1, 1, 2, 3]), 2)
    tensor([ 1.,  0.,  1.,  1.,  0.,  1.])
    >>> torch.remainder(torch.tensor([1, 2, 3, 4, 5]), -1.5)
    tensor([ -0.5000, -1.0000,  0.0000, -0.5000, -1.0000 ])

.. seealso::

    :func:`torch.fmod` which just computes the modulus for integer inputs and
    applies C++'s `std::fmod <https://en.cppreference.com/w/cpp/numeric/math/fmod>`_
    for floating point inputs.
""".format(**common_args))

add_docstr(torch.renorm,
           r"""
renorm(input, p, dim, maxnorm, *, out=None) -> Tensor

Returns a tensor where each sub-tensor of :attr:`input` along dimension
:attr:`dim` is normalized such that the `p`-norm of the sub-tensor is lower
than the value :attr:`maxnorm`

.. note:: If the norm of a row is lower than `maxnorm`, the row is unchanged

Args:
    {input}
    p (float): the power for the norm computation
    dim (int): the dimension to slice over to get the sub-tensors
    maxnorm (float): the maximum norm to keep each sub-tensor under

Keyword args:
    {out}

Example::

    >>> x = torch.ones(3, 3)
    >>> x[1].fill_(2)
    tensor([ 2.,  2.,  2.])
    >>> x[2].fill_(3)
    tensor([ 3.,  3.,  3.])
    >>> x
    tensor([[ 1.,  1.,  1.],
            [ 2.,  2.,  2.],
            [ 3.,  3.,  3.]])
    >>> torch.renorm(x, 1, 0, 5)
    tensor([[ 1.0000,  1.0000,  1.0000],
            [ 1.6667,  1.6667,  1.6667],
            [ 1.6667,  1.6667,  1.6667]])
""".format(**common_args))

add_docstr(torch.reshape,
           r"""
reshape(input, shape) -> Tensor

Returns a tensor with the same data and number of elements as :attr:`input`,
but with the specified shape. When possible, the returned tensor will be a view
of :attr:`input`. Otherwise, it will be a copy. Contiguous inputs and inputs
with compatible strides can be reshaped without copying, but you should not
depend on the copying vs. viewing behavior.

See :meth:`torch.Tensor.view` on when it is possible to return a view.

A single dimension may be -1, in which case it's inferred from the remaining
dimensions and the number of elements in :attr:`input`.

Args:
    input (Tensor): the tensor to be reshaped
    shape (tuple of ints): the new shape

Example::

    >>> a = torch.arange(4.)
    >>> torch.reshape(a, (2, 2))
    tensor([[ 0.,  1.],
            [ 2.,  3.]])
    >>> b = torch.tensor([[0, 1], [2, 3]])
    >>> torch.reshape(b, (-1,))
    tensor([ 0,  1,  2,  3])
""")


add_docstr(torch.result_type,
           r"""
result_type(tensor1, tensor2) -> dtype

Returns the :class:`torch.dtype` that would result from performing an arithmetic
operation on the provided input tensors. See type promotion :ref:`documentation <type-promotion-doc>`
for more information on the type promotion logic.

Args:
    tensor1 (Tensor or Number): an input tensor or number
    tensor2 (Tensor or Number): an input tensor or number

Example::

    >>> torch.result_type(torch.tensor([1, 2], dtype=torch.int), 1.0)
    torch.float32
    >>> torch.result_type(torch.tensor([1, 2], dtype=torch.uint8), torch.tensor(1))
    torch.uint8
""")

add_docstr(torch.row_stack,
           r"""
row_stack(tensors, *, out=None) -> Tensor

Alias of :func:`torch.vstack`.
""".format(**common_args))

add_docstr(torch.round,
           r"""
round(input, *, out=None) -> Tensor

Returns a new tensor with each of the elements of :attr:`input` rounded
to the closest integer.

Args:
    {input}

Keyword args:
    {out}

Example::

    >>> a = torch.randn(4)
    >>> a
    tensor([ 0.9920,  0.6077,  0.9734, -1.0362])
    >>> torch.round(a)
    tensor([ 1.,  1.,  1., -1.])
""".format(**common_args))

add_docstr(torch.rsqrt,
           r"""
rsqrt(input, *, out=None) -> Tensor

Returns a new tensor with the reciprocal of the square-root of each of
the elements of :attr:`input`.

.. math::
    \text{out}_{i} = \frac{1}{\sqrt{\text{input}_{i}}}
""" + r"""
Args:
    {input}

Keyword args:
    {out}

Example::

    >>> a = torch.randn(4)
    >>> a
    tensor([-0.0370,  0.2970,  1.5420, -0.9105])
    >>> torch.rsqrt(a)
    tensor([    nan,  1.8351,  0.8053,     nan])
""".format(**common_args))

add_docstr(torch.scatter,
           r"""
scatter(input, dim, index, src) -> Tensor

Out-of-place version of :meth:`torch.Tensor.scatter_`
""")

add_docstr(torch.scatter_add,
           r"""
scatter_add(input, dim, index, src) -> Tensor

Out-of-place version of :meth:`torch.Tensor.scatter_add_`
""")

add_docstr(torch.set_flush_denormal,
           r"""
set_flush_denormal(mode) -> bool

Disables denormal floating numbers on CPU.

Returns ``True`` if your system supports flushing denormal numbers and it
successfully configures flush denormal mode.  :meth:`~torch.set_flush_denormal`
is only supported on x86 architectures supporting SSE3.

Args:
    mode (bool): Controls whether to enable flush denormal mode or not

Example::

    >>> torch.set_flush_denormal(True)
    True
    >>> torch.tensor([1e-323], dtype=torch.float64)
    tensor([ 0.], dtype=torch.float64)
    >>> torch.set_flush_denormal(False)
    True
    >>> torch.tensor([1e-323], dtype=torch.float64)
    tensor(9.88131e-324 *
           [ 1.0000], dtype=torch.float64)
""")

add_docstr(torch.set_num_threads, r"""
set_num_threads(int)

Sets the number of threads used for intraop parallelism on CPU.

.. warning::
    To ensure that the correct number of threads is used, set_num_threads
    must be called before running eager, JIT or autograd code.
""")

add_docstr(torch.set_num_interop_threads, r"""
set_num_interop_threads(int)

Sets the number of threads used for interop parallelism
(e.g. in JIT interpreter) on CPU.

.. warning::
    Can only be called once and before any inter-op parallel work
    is started (e.g. JIT execution).
""")

add_docstr(torch.sigmoid, r"""
sigmoid(input, *, out=None) -> Tensor

Alias for :func:`torch.special.expit`.
""")

add_docstr(torch.logit,
           r"""
logit(input, eps=None, *, out=None) -> Tensor

Alias for :func:`torch.special.logit`.
""")

add_docstr(torch.sign,
           r"""
sign(input, *, out=None) -> Tensor

Returns a new tensor with the signs of the elements of :attr:`input`.

.. math::
    \text{out}_{i} = \operatorname{sgn}(\text{input}_{i})
""" + r"""
Args:
    {input}

Keyword args:
    {out}

Example::

    >>> a = torch.tensor([0.7, -1.2, 0., 2.3])
    >>> a
    tensor([ 0.7000, -1.2000,  0.0000,  2.3000])
    >>> torch.sign(a)
    tensor([ 1., -1.,  0.,  1.])
""".format(**common_args))

add_docstr(torch.signbit,
           r"""
signbit(input, *, out=None) -> Tensor

Tests if each element of :attr:`input` has its sign bit set (is less than zero) or not.

Args:
  {input}

Keyword args:
  {out}

Example::

    >>> a = torch.tensor([0.7, -1.2, 0., 2.3])
    >>> torch.signbit(a)
    tensor([ False, True,  False,  False])
""".format(**common_args))

add_docstr(torch.sgn,
           r"""
sgn(input, *, out=None) -> Tensor

This function is an extension of torch.sign() to complex tensors.
It computes a new tensor whose elements have
the same angles as the corresponding elements of :attr:`input` and
absolute values (i.e. magnitudes) of one for complex tensors and
is equivalent to torch.sign() for non-complex tensors.

.. math::
    \text{out}_{i} = \begin{cases}
                    0 & |\text{{input}}_i| == 0 \\
                    \frac{{\text{{input}}_i}}{|{\text{{input}}_i}|} & \text{otherwise}
                    \end{cases}

""" + r"""
Args:
    {input}

Keyword args:
  {out}

Example::

    >>> t = torch.tensor([3+4j, 7-24j, 0, 1+2j])
    >>> t.sgn()
    tensor([0.6000+0.8000j, 0.2800-0.9600j, 0.0000+0.0000j, 0.4472+0.8944j])
""".format(**common_args))

add_docstr(torch.sin,
           r"""
sin(input, *, out=None) -> Tensor

Returns a new tensor with the sine of the elements of :attr:`input`.

.. math::
    \text{out}_{i} = \sin(\text{input}_{i})
""" + r"""
Args:
    {input}

Keyword args:
    {out}

Example::

    >>> a = torch.randn(4)
    >>> a
    tensor([-0.5461,  0.1347, -2.7266, -0.2746])
    >>> torch.sin(a)
    tensor([-0.5194,  0.1343, -0.4032, -0.2711])
""".format(**common_args))

add_docstr(torch.sinc,
           r"""
sinc(input, *, out=None) -> Tensor

Alias for :func:`torch.special.sinc`.
""")

add_docstr(torch.sinh,
           r"""
sinh(input, *, out=None) -> Tensor

Returns a new tensor with the hyperbolic sine of the elements of
:attr:`input`.

.. math::
    \text{out}_{i} = \sinh(\text{input}_{i})
""" + r"""
Args:
    {input}

Keyword args:
    {out}

Example::

    >>> a = torch.randn(4)
    >>> a
    tensor([ 0.5380, -0.8632, -0.1265,  0.9399])
    >>> torch.sinh(a)
    tensor([ 0.5644, -0.9744, -0.1268,  1.0845])

.. note::
   When :attr:`input` is on the CPU, the implementation of torch.sinh may use
   the Sleef library, which rounds very large results to infinity or negative
   infinity. See `here <https://sleef.org/purec.xhtml>`_ for details.
""".format(**common_args))

add_docstr(torch.sort,
           r"""
sort(input, dim=-1, descending=False, stable=False, *, out=None) -> (Tensor, LongTensor)

Sorts the elements of the :attr:`input` tensor along a given dimension
in ascending order by value.

If :attr:`dim` is not given, the last dimension of the `input` is chosen.

If :attr:`descending` is ``True`` then the elements are sorted in descending
order by value.

If :attr:`stable` is ``True`` then the sorting routine becomes stable, preserving
the order of equivalent elements.

A namedtuple of (values, indices) is returned, where the `values` are the
sorted values and `indices` are the indices of the elements in the original
`input` tensor.

Args:
    {input}
    dim (int, optional): the dimension to sort along
    descending (bool, optional): controls the sorting order (ascending or descending)
    stable (bool, optional): makes the sorting routine stable, which guarantees that the order
       of equivalent elements is preserved.

Keyword args:
    out (tuple, optional): the output tuple of (`Tensor`, `LongTensor`) that can
        be optionally given to be used as output buffers

Example::

    >>> x = torch.randn(3, 4)
    >>> sorted, indices = torch.sort(x)
    >>> sorted
    tensor([[-0.2162,  0.0608,  0.6719,  2.3332],
            [-0.5793,  0.0061,  0.6058,  0.9497],
            [-0.5071,  0.3343,  0.9553,  1.0960]])
    >>> indices
    tensor([[ 1,  0,  2,  3],
            [ 3,  1,  0,  2],
            [ 0,  3,  1,  2]])

    >>> sorted, indices = torch.sort(x, 0)
    >>> sorted
    tensor([[-0.5071, -0.2162,  0.6719, -0.5793],
            [ 0.0608,  0.0061,  0.9497,  0.3343],
            [ 0.6058,  0.9553,  1.0960,  2.3332]])
    >>> indices
    tensor([[ 2,  0,  0,  1],
            [ 0,  1,  1,  2],
            [ 1,  2,  2,  0]])
    >>> x = torch.tensor([0, 1] * 9)
    >>> x.sort()
    torch.return_types.sort(
        values=tensor([0, 0, 0, 0, 0, 0, 0, 0, 0, 1, 1, 1, 1, 1, 1, 1, 1, 1]),
        indices=tensor([ 2, 16,  4,  6, 14,  8,  0, 10, 12,  9, 17, 15, 13, 11,  7,  5,  3,  1]))
    >>> x.sort(stable=True)
    torch.return_types.sort(
        values=tensor([0, 0, 0, 0, 0, 0, 0, 0, 0, 1, 1, 1, 1, 1, 1, 1, 1, 1]),
        indices=tensor([ 0,  2,  4,  6,  8, 10, 12, 14, 16,  1,  3,  5,  7,  9, 11, 13, 15, 17]))
""".format(**common_args))

add_docstr(torch.argsort,
           r"""
argsort(input, dim=-1, descending=False) -> LongTensor

Returns the indices that sort a tensor along a given dimension in ascending
order by value.

This is the second value returned by :meth:`torch.sort`.  See its documentation
for the exact semantics of this method.

Args:
    {input}
    dim (int, optional): the dimension to sort along
    descending (bool, optional): controls the sorting order (ascending or descending)

Example::

    >>> a = torch.randn(4, 4)
    >>> a
    tensor([[ 0.0785,  1.5267, -0.8521,  0.4065],
            [ 0.1598,  0.0788, -0.0745, -1.2700],
            [ 1.2208,  1.0722, -0.7064,  1.2564],
            [ 0.0669, -0.2318, -0.8229, -0.9280]])


    >>> torch.argsort(a, dim=1)
    tensor([[2, 0, 3, 1],
            [3, 2, 1, 0],
            [2, 1, 0, 3],
            [3, 2, 1, 0]])
""".format(**common_args))

add_docstr(torch.msort,
           r"""
msort(input, *, out=None) -> Tensor

Sorts the elements of the :attr:`input` tensor along its first dimension
in ascending order by value.

.. note:: `torch.msort(t)` is equivalent to `torch.sort(t, dim=0)[0]`.
          See also :func:`torch.sort`.

Args:
    {input}

Keyword args:
    {out}

Example::

    >>> t = torch.randn(3, 4)
    >>> t
    tensor([[-0.1321,  0.4370, -1.2631, -1.1289],
            [-2.0527, -1.1250,  0.2275,  0.3077],
            [-0.0881, -0.1259, -0.5495,  1.0284]])
    >>> torch.msort(t)
    tensor([[-2.0527, -1.1250, -1.2631, -1.1289],
            [-0.1321, -0.1259, -0.5495,  0.3077],
            [-0.0881,  0.4370,  0.2275,  1.0284]])
""".format(**common_args))

add_docstr(torch.sparse_csr_tensor,
           r"""
sparse_csr_tensor(crow_indices, col_indices, values, size=None, *, dtype=None, device=None, requires_grad=False) -> Tensor

Constructs a :ref:`sparse tensor in CSR (Compressed Sparse Row) <sparse-csr-docs>` with specified
values at the given :attr:`crow_indices` and :attr:`col_indices`. Sparse matrix multiplication operations
in CSR format are typically faster than that for sparse tensors in COO format. Make you have a look
at :ref:`the note on the data type of the indices <sparse-csr-docs>`.

Args:
    crow_indices (array_like): One-dimensional array of size size[0] + 1. The last element
        is the number of non-zeros. This tensor encodes the index in values and col_indices
        depending on where the given row starts. Each successive number in the tensor
        subtracted by the number before it denotes the number of elements in a given row.
    col_indices (array_like): Column co-ordinates of each element in values. Strictly one
        dimensional tensor with the same length as values.
    values (array_list): Initial values for the tensor. Can be a list, tuple, NumPy ``ndarray``, scalar,
        and other types.
    size (list, tuple, :class:`torch.Size`, optional): Size of the sparse tensor. If not provided, the
        size will be inferred as the minimum size big enough to hold all non-zero elements.

Keyword args:
    dtype (:class:`torch.dtype`, optional): the desired data type of returned tensor.
        Default: if None, infers data type from :attr:`values`.
    device (:class:`torch.device`, optional): the desired device of returned tensor.
        Default: if None, uses the current device for the default tensor type
        (see :func:`torch.set_default_tensor_type`). :attr:`device` will be the CPU
        for CPU tensor types and the current CUDA device for CUDA tensor types.
    {requires_grad}

Example ::
    >>> crow_indices = [0, 2, 4]
    >>> col_indices = [0, 1, 0, 1]
    >>> values = [1, 2, 3, 4]
    >>> torch.sparse_csr_tensor(torch.tensor(crow_indices, dtype=torch.int64),
    ...                         torch.tensor(col_indices, dtype=torch.int64),
    ...                         torch.tensor(values), dtype=torch.double)
    tensor(crow_indices=tensor([0, 2, 4]),
           col_indices=tensor([0, 1, 0, 1]),
           values=tensor([1., 2., 3., 4.]), size=(2, 2), nnz=4,
           dtype=torch.float64, layout=torch.sparse_csr)
""".format(**factory_common_args))

add_docstr(torch.sparse_coo_tensor,
           r"""
sparse_coo_tensor(indices, values, size=None, *, dtype=None, device=None, requires_grad=False) -> Tensor

Constructs a :ref:`sparse tensor in COO(rdinate) format
<sparse-coo-docs>` with specified values at the given
:attr:`indices`.

.. note::

   This function returns an :ref:`uncoalesced tensor <sparse-uncoalesced-coo-docs>`.

Args:
    indices (array_like): Initial data for the tensor. Can be a list, tuple,
        NumPy ``ndarray``, scalar, and other types. Will be cast to a :class:`torch.LongTensor`
        internally. The indices are the coordinates of the non-zero values in the matrix, and thus
        should be two-dimensional where the first dimension is the number of tensor dimensions and
        the second dimension is the number of non-zero values.
    values (array_like): Initial values for the tensor. Can be a list, tuple,
        NumPy ``ndarray``, scalar, and other types.
    size (list, tuple, or :class:`torch.Size`, optional): Size of the sparse tensor. If not
        provided the size will be inferred as the minimum size big enough to hold all non-zero
        elements.

Keyword args:
    dtype (:class:`torch.dtype`, optional): the desired data type of returned tensor.
        Default: if None, infers data type from :attr:`values`.
    device (:class:`torch.device`, optional): the desired device of returned tensor.
        Default: if None, uses the current device for the default tensor type
        (see :func:`torch.set_default_tensor_type`). :attr:`device` will be the CPU
        for CPU tensor types and the current CUDA device for CUDA tensor types.
    {requires_grad}


Example::

    >>> i = torch.tensor([[0, 1, 1],
    ...                   [2, 0, 2]])
    >>> v = torch.tensor([3, 4, 5], dtype=torch.float32)
    >>> torch.sparse_coo_tensor(i, v, [2, 4])
    tensor(indices=tensor([[0, 1, 1],
                           [2, 0, 2]]),
           values=tensor([3., 4., 5.]),
           size=(2, 4), nnz=3, layout=torch.sparse_coo)

    >>> torch.sparse_coo_tensor(i, v)  # Shape inference
    tensor(indices=tensor([[0, 1, 1],
                           [2, 0, 2]]),
           values=tensor([3., 4., 5.]),
           size=(2, 3), nnz=3, layout=torch.sparse_coo)

    >>> torch.sparse_coo_tensor(i, v, [2, 4],
    ...                         dtype=torch.float64,
    ...                         device=torch.device('cuda:0'))
    tensor(indices=tensor([[0, 1, 1],
                           [2, 0, 2]]),
           values=tensor([3., 4., 5.]),
           device='cuda:0', size=(2, 4), nnz=3, dtype=torch.float64,
           layout=torch.sparse_coo)

    # Create an empty sparse tensor with the following invariants:
    #   1. sparse_dim + dense_dim = len(SparseTensor.shape)
    #   2. SparseTensor._indices().shape = (sparse_dim, nnz)
    #   3. SparseTensor._values().shape = (nnz, SparseTensor.shape[sparse_dim:])
    #
    # For instance, to create an empty sparse tensor with nnz = 0, dense_dim = 0 and
    # sparse_dim = 1 (hence indices is a 2D tensor of shape = (1, 0))
    >>> S = torch.sparse_coo_tensor(torch.empty([1, 0]), [], [1])
    tensor(indices=tensor([], size=(1, 0)),
           values=tensor([], size=(0,)),
           size=(1,), nnz=0, layout=torch.sparse_coo)

    # and to create an empty sparse tensor with nnz = 0, dense_dim = 1 and
    # sparse_dim = 1
    >>> S = torch.sparse_coo_tensor(torch.empty([1, 0]), torch.empty([0, 2]), [1, 2])
    tensor(indices=tensor([], size=(1, 0)),
           values=tensor([], size=(0, 2)),
           size=(1, 2), nnz=0, layout=torch.sparse_coo)

.. _torch.sparse: https://pytorch.org/docs/stable/sparse.html
""".format(**factory_common_args))

add_docstr(torch.sqrt,
           r"""
sqrt(input, *, out=None) -> Tensor

Returns a new tensor with the square-root of the elements of :attr:`input`.

.. math::
    \text{out}_{i} = \sqrt{\text{input}_{i}}
""" + r"""
Args:
    {input}

Keyword args:
    {out}

Example::

    >>> a = torch.randn(4)
    >>> a
    tensor([-2.0755,  1.0226,  0.0831,  0.4806])
    >>> torch.sqrt(a)
    tensor([    nan,  1.0112,  0.2883,  0.6933])
""".format(**common_args))

add_docstr(torch.square,
           r"""
square(input, *, out=None) -> Tensor

Returns a new tensor with the square of the elements of :attr:`input`.

Args:
    {input}

Keyword args:
    {out}

Example::

    >>> a = torch.randn(4)
    >>> a
    tensor([-2.0755,  1.0226,  0.0831,  0.4806])
    >>> torch.square(a)
    tensor([ 4.3077,  1.0457,  0.0069,  0.2310])
""".format(**common_args))

add_docstr(torch.squeeze,
           r"""
squeeze(input, dim=None, *, out=None) -> Tensor

Returns a tensor with all the dimensions of :attr:`input` of size `1` removed.

For example, if `input` is of shape:
:math:`(A \times 1 \times B \times C \times 1 \times D)` then the `out` tensor
will be of shape: :math:`(A \times B \times C \times D)`.

When :attr:`dim` is given, a squeeze operation is done only in the given
dimension. If `input` is of shape: :math:`(A \times 1 \times B)`,
``squeeze(input, 0)`` leaves the tensor unchanged, but ``squeeze(input, 1)``
will squeeze the tensor to the shape :math:`(A \times B)`.

.. note:: The returned tensor shares the storage with the input tensor,
          so changing the contents of one will change the contents of the other.

.. warning:: If the tensor has a batch dimension of size 1, then `squeeze(input)`
          will also remove the batch dimension, which can lead to unexpected
          errors.

Args:
    {input}
    dim (int, optional): if given, the input will be squeezed only in
           this dimension

Keyword args:
    {out}

Example::

    >>> x = torch.zeros(2, 1, 2, 1, 2)
    >>> x.size()
    torch.Size([2, 1, 2, 1, 2])
    >>> y = torch.squeeze(x)
    >>> y.size()
    torch.Size([2, 2, 2])
    >>> y = torch.squeeze(x, 0)
    >>> y.size()
    torch.Size([2, 1, 2, 1, 2])
    >>> y = torch.squeeze(x, 1)
    >>> y.size()
    torch.Size([2, 2, 1, 2])
""".format(**common_args))

add_docstr(torch.std, r"""
std(input, dim, unbiased, keepdim=False, *, out=None) -> Tensor

If :attr:`unbiased` is ``True``, Bessel's correction will be used.
Otherwise, the sample deviation is calculated, without any correction.

Args:
    {input}
    {dim}

Keyword args:
    unbiased (bool): whether to use Bessel's correction (:math:`\delta N = 1`).
    {keepdim}
    {out}


.. function:: std(input, unbiased) -> Tensor
   :noindex:

Calculates the standard deviation of all elements in the :attr:`input` tensor.

If :attr:`unbiased` is ``True``, Bessel's correction will be used.
Otherwise, the sample deviation is calculated, without any correction.

Args:
    {input}
    unbiased (bool): whether to use Bessel's correction (:math:`\delta N = 1`).

Example::

    >>> a = torch.tensor([[-0.8166, -1.3802, -0.3560]])
    >>> torch.std(a, unbiased=False)
    tensor(0.4188)
""".format(**multi_dim_common))

add_docstr(torch.std_mean,
           r"""
std_mean(input, dim, unbiased, keepdim=False, *, out=None) -> (Tensor, Tensor)

If :attr:`unbiased` is ``True``, Bessel's correction will be used to calculate
the standard deviation. Otherwise, the sample deviation is calculated, without
any correction.

Args:
    {input}
    {dim}

Keyword args:
    unbiased (bool): whether to use Bessel's correction (:math:`\delta N = 1`).
    {keepdim}
    {out}

Returns:
    A tuple (std, mean) containing the standard deviation and mean.

.. function:: std_mean(input, unbiased) -> (Tensor, Tensor)
   :noindex:

Calculates the standard deviation and mean of all elements in the :attr:`input`
tensor.

If :attr:`unbiased` is ``True``, Bessel's correction will be used.
Otherwise, the sample deviation is calculated, without any correction.

Args:
    {input}
    unbiased (bool): whether to use Bessel's correction (:math:`\delta N = 1`).

Returns:
    A tuple (std, mean) containing the standard deviation and mean.

Example::

    >>> a = torch.tensor([[-0.8166, -1.3802, -0.3560]])
    >>> torch.std_mean(a, unbiased=False)
    (tensor(0.4188), tensor(-0.8509))
""".format(**multi_dim_common))

add_docstr(torch.sub, r"""
sub(input, other, *, alpha=1, out=None) -> Tensor

Subtracts :attr:`other`, scaled by :attr:`alpha`, from :attr:`input`.

.. math::
    \text{{out}}_i = \text{{input}}_i - \text{{alpha}} \times \text{{other}}_i
""" + r"""

Supports :ref:`broadcasting to a common shape <broadcasting-semantics>`,
:ref:`type promotion <type-promotion-doc>`, and integer, float, and complex inputs.

Args:
    {input}
    other (Tensor or Scalar): the tensor or scalar to subtract from :attr:`input`

Keyword args:
    alpha (Scalar): the scalar multiplier for :attr:`other`
    {out}

Example::

    >>> a = torch.tensor((1, 2))
    >>> b = torch.tensor((0, 1))
    >>> torch.sub(a, b, alpha=2)
    tensor([1, 0])
""".format(**common_args))

add_docstr(torch.subtract, r"""
subtract(input, other, *, alpha=1, out=None) -> Tensor

Alias for :func:`torch.sub`.
""")

add_docstr(torch.sum,
           r"""
sum(input, *, dtype=None) -> Tensor

Returns the sum of all elements in the :attr:`input` tensor.

Args:
    {input}

Keyword args:
    {dtype}

Example::

    >>> a = torch.randn(1, 3)
    >>> a
    tensor([[ 0.1133, -0.9567,  0.2958]])
    >>> torch.sum(a)
    tensor(-0.5475)

.. function:: sum(input, dim, keepdim=False, *, dtype=None) -> Tensor
   :noindex:

Returns the sum of each row of the :attr:`input` tensor in the given
dimension :attr:`dim`. If :attr:`dim` is a list of dimensions,
reduce over all of them.

{keepdim_details}

Args:
    {input}
    {dim}
    {keepdim}

Keyword args:
    {dtype}

Example::

    >>> a = torch.randn(4, 4)
    >>> a
    tensor([[ 0.0569, -0.2475,  0.0737, -0.3429],
            [-0.2993,  0.9138,  0.9337, -1.6864],
            [ 0.1132,  0.7892, -0.1003,  0.5688],
            [ 0.3637, -0.9906, -0.4752, -1.5197]])
    >>> torch.sum(a, 1)
    tensor([-0.4598, -0.1381,  1.3708, -2.6217])
    >>> b = torch.arange(4 * 5 * 6).view(4, 5, 6)
    >>> torch.sum(b, (2, 1))
    tensor([  435.,  1335.,  2235.,  3135.])
""".format(**multi_dim_common))

add_docstr(torch.nansum,
           r"""
nansum(input, *, dtype=None) -> Tensor

Returns the sum of all elements, treating Not a Numbers (NaNs) as zero.

Args:
    {input}

Keyword args:
    {dtype}

Example::

    >>> a = torch.tensor([1., 2., float('nan'), 4.])
    >>> torch.nansum(a)
    tensor(7.)

.. function:: nansum(input, dim, keepdim=False, *, dtype=None) -> Tensor
   :noindex:

Returns the sum of each row of the :attr:`input` tensor in the given
dimension :attr:`dim`, treating Not a Numbers (NaNs) as zero.
If :attr:`dim` is a list of dimensions, reduce over all of them.

{keepdim_details}

Args:
    {input}
    {dim}
    {keepdim}

Keyword args:
    {dtype}

Example::

    >>> torch.nansum(torch.tensor([1., float("nan")]))
    1.0
    >>> a = torch.tensor([[1, 2], [3., float("nan")]])
    >>> torch.nansum(a)
    tensor(6.)
    >>> torch.nansum(a, dim=0)
    tensor([4., 2.])
    >>> torch.nansum(a, dim=1)
    tensor([3., 3.])
""".format(**multi_dim_common))

add_docstr(torch.svd,
           r"""
svd(input, some=True, compute_uv=True, *, out=None) -> (Tensor, Tensor, Tensor)

Computes the singular value decomposition of either a matrix or batch of
matrices :attr:`input`. The singular value decomposition is represented as a
namedtuple `(U, S, V)`, such that :attr:`input` :math:`= U \text{diag}(S) V^{\text{H}}`.
where :math:`V^{\text{H}}` is the transpose of `V` for real inputs,
and the conjugate transpose of `V` for complex inputs.
If :attr:`input` is a batch of matrices, then `U`, `S`, and `V` are also
batched with the same batch dimensions as :attr:`input`.

If :attr:`some` is `True` (default), the method returns the reduced singular
value decomposition. In this case, if the last two dimensions of :attr:`input` are
`m` and `n`, then the returned `U` and `V` matrices will contain only
`min(n, m)` orthonormal columns.

If :attr:`compute_uv` is `False`, the returned `U` and `V` will be
zero-filled matrices of shape `(m, m)` and `(n, n)`
respectively, and the same device as :attr:`input`. The argument :attr:`some`
has no effect when :attr:`compute_uv` is `False`.

Supports :attr:`input` of float, double, cfloat and cdouble data types.
The dtypes of `U` and `V` are the same as :attr:`input`'s. `S` will
always be real-valued, even if :attr:`input` is complex.

.. warning::

    :func:`torch.svd` is deprecated in favor of :func:`torch.linalg.svd`
    and will be removed in a future PyTorch release.

    ``U, S, V = torch.svd(A, some=some, compute_uv=True)`` (default) should be replaced with

    .. code:: python

        U, S, Vh = torch.linalg.svd(A, full_matrices=not some)
        V = Vh.transpose(-2, -1).conj()

    ``_, S, _ = torch.svd(A, some=some, compute_uv=False)`` should be replaced with

    .. code:: python

        S = torch.svdvals(A)

.. note:: Differences with :func:`torch.linalg.svd`:

             * :attr:`some` is the opposite of
               :func:`torch.linalg.svd`'s :attr:`full_matrices`. Note that
               default value for both is `True`, so the default behavior is
               effectively the opposite.
             * :func:`torch.svd` returns `V`, whereas :func:`torch.linalg.svd` returns
               `Vh`, that is, :math:`V^{\text{H}}`.
             * If :attr:`compute_uv` is `False`, :func:`torch.svd` returns zero-filled
               tensors for `U` and `Vh`, whereas :func:`torch.linalg.svd` returns
               empty tensors.

.. note:: The singular values are returned in descending order. If :attr:`input` is a batch of matrices,
          then the singular values of each matrix in the batch are returned in descending order.

.. note:: The `S` tensor can only be used to compute gradients if :attr:`compute_uv` is `True`.

.. note:: When :attr:`some` is `False`, the gradients on `U[..., :, min(m, n):]`
          and `V[..., :, min(m, n):]` will be ignored in the backward pass, as those vectors
          can be arbitrary bases of the corresponding subspaces.

.. note:: The implementation of :func:`torch.linalg.svd` on CPU uses LAPACK's routine `?gesdd`
          (a divide-and-conquer algorithm) instead of `?gesvd` for speed. Analogously,
          on GPU, it uses cuSOLVER's routines `gesvdj` and `gesvdjBatched` on CUDA 10.1.243
          and later, and MAGMA's routine `gesdd` on earlier versions of CUDA.

.. note:: The returned `U` will not be contiguous. The matrix (or batch of matrices) will
          be represented as a column-major matrix (i.e. Fortran-contiguous).

.. warning:: The gradients with respect to `U` and `V` will only be finite when the input does not
             have zero nor repeated singular values.

.. warning:: If the distance between any two singular values is close to zero, the gradients with respect to
             `U` and `V` will be numerically unstable, as they depends on
             :math:`\frac{1}{\min_{i \neq j} \sigma_i^2 - \sigma_j^2}`. The same happens when the matrix
             has small singular values, as these gradients also depend on `S⁻¹`.

.. warning:: For complex-valued :attr:`input` the singular value decomposition is not unique,
             as `U` and `V` may be multiplied by an arbitrary phase factor :math:`e^{i \phi}` on every column.
             The same happens when :attr:`input` has repeated singular values, where one may multiply
             the columns of the spanning subspace in `U` and `V` by a rotation matrix
             and `the resulting vectors will span the same subspace`_.
             Different platforms, like NumPy, or inputs on different device types,
             may produce different `U` and `V` tensors.

Args:
    input (Tensor): the input tensor of size `(*, m, n)` where `*` is zero or more
                    batch dimensions consisting of `(m, n)` matrices.
    some (bool, optional): controls whether to compute the reduced or full decomposition, and
                           consequently, the shape of returned `U` and `V`. Default: `True`.
    compute_uv (bool, optional): controls whether to compute `U` and `V`. Default: `True`.

Keyword args:
    out (tuple, optional): the output tuple of tensors

Example::

    >>> a = torch.randn(5, 3)
    >>> a
    tensor([[ 0.2364, -0.7752,  0.6372],
            [ 1.7201,  0.7394, -0.0504],
            [-0.3371, -1.0584,  0.5296],
            [ 0.3550, -0.4022,  1.5569],
            [ 0.2445, -0.0158,  1.1414]])
    >>> u, s, v = torch.svd(a)
    >>> u
    tensor([[ 0.4027,  0.0287,  0.5434],
            [-0.1946,  0.8833,  0.3679],
            [ 0.4296, -0.2890,  0.5261],
            [ 0.6604,  0.2717, -0.2618],
            [ 0.4234,  0.2481, -0.4733]])
    >>> s
    tensor([2.3289, 2.0315, 0.7806])
    >>> v
    tensor([[-0.0199,  0.8766,  0.4809],
            [-0.5080,  0.4054, -0.7600],
            [ 0.8611,  0.2594, -0.4373]])
    >>> torch.dist(a, torch.mm(torch.mm(u, torch.diag(s)), v.t()))
    tensor(8.6531e-07)
    >>> a_big = torch.randn(7, 5, 3)
    >>> u, s, v = torch.svd(a_big)
    >>> torch.dist(a_big, torch.matmul(torch.matmul(u, torch.diag_embed(s)), v.transpose(-2, -1)))
    tensor(2.6503e-06)

.. _the resulting vectors will span the same subspace:
       (https://en.wikipedia.org/wiki/Singular_value_decomposition#Singular_values,_singular_vectors,_and_their_relation_to_the_SVD)
""")

add_docstr(torch.symeig, r"""
symeig(input, eigenvectors=False, upper=True, *, out=None) -> (Tensor, Tensor)

This function returns eigenvalues and eigenvectors
of a real symmetric or complex Hermitian matrix :attr:`input` or a batch thereof,
represented by a namedtuple (eigenvalues, eigenvectors).

This function calculates all eigenvalues (and vectors) of :attr:`input`
such that :math:`\text{input} = V \text{diag}(e) V^T`.

The boolean argument :attr:`eigenvectors` defines computation of
both eigenvectors and eigenvalues or eigenvalues only.

If it is ``False``, only eigenvalues are computed. If it is ``True``,
both eigenvalues and eigenvectors are computed.

Since the input matrix :attr:`input` is supposed to be symmetric or Hermitian,
only the upper triangular portion is used by default.

If :attr:`upper` is ``False``, then lower triangular portion is used.

.. warning::

    :func:`torch.symeig` is deprecated in favor of :func:`torch.linalg.eigh`
    and will be removed in a future PyTorch release. The default behavior has changed
    from using the upper triangular portion of the matrix by default to using the
    lower triangular portion.

    ``L, _ = torch.symeig(A, upper=upper)`` should be replaced with

    .. code :: python

        UPLO = "U" if upper else "L"
        L = torch.linalg.eigvalsh(A, UPLO=UPLO)

    ``L, V = torch.symeig(A, eigenvectors=True, upper=upper)`` should be replaced with

    .. code :: python

        UPLO = "U" if upper else "L"
        L, V = torch.linalg.eigh(A, UPLO=UPLO)

.. note:: The eigenvalues are returned in ascending order. If :attr:`input` is a batch of matrices,
          then the eigenvalues of each matrix in the batch is returned in ascending order.

.. note:: Irrespective of the original strides, the returned matrix `V` will
          be transposed, i.e. with strides `V.contiguous().transpose(-1, -2).stride()`.

.. warning:: Extra care needs to be taken when backward through outputs. Such
             operation is only stable when all eigenvalues are distinct and becomes
             less stable the smaller :math:`\min_{i \neq j} |\lambda_i - \lambda_j|` is.

Args:
    input (Tensor): the input tensor of size :math:`(*, n, n)` where `*` is zero or more
                    batch dimensions consisting of symmetric or Hermitian matrices.
    eigenvectors(bool, optional): controls whether eigenvectors have to be computed
    upper(boolean, optional): controls whether to consider upper-triangular or lower-triangular region

Keyword args:
    out (tuple, optional): the output tuple of (Tensor, Tensor)

Returns:
    (Tensor, Tensor): A namedtuple (eigenvalues, eigenvectors) containing

        - **eigenvalues** (*Tensor*): Shape :math:`(*, m)`. The eigenvalues in ascending order.
        - **eigenvectors** (*Tensor*): Shape :math:`(*, m, m)`.
          If ``eigenvectors=False``, it's an empty tensor.
          Otherwise, this tensor contains the orthonormal eigenvectors of the ``input``.

Examples::


    >>> a = torch.randn(5, 5)
    >>> a = a + a.t()  # To make a symmetric
    >>> a
    tensor([[-5.7827,  4.4559, -0.2344, -1.7123, -1.8330],
            [ 4.4559,  1.4250, -2.8636, -3.2100, -0.1798],
            [-0.2344, -2.8636,  1.7112, -5.5785,  7.1988],
            [-1.7123, -3.2100, -5.5785, -2.6227,  3.1036],
            [-1.8330, -0.1798,  7.1988,  3.1036, -5.1453]])
    >>> e, v = torch.symeig(a, eigenvectors=True)
    >>> e
    tensor([-13.7012,  -7.7497,  -2.3163,   5.2477,   8.1050])
    >>> v
    tensor([[ 0.1643,  0.9034, -0.0291,  0.3508,  0.1817],
            [-0.2417, -0.3071, -0.5081,  0.6534,  0.4026],
            [-0.5176,  0.1223, -0.0220,  0.3295, -0.7798],
            [-0.4850,  0.2695, -0.5773, -0.5840,  0.1337],
            [ 0.6415, -0.0447, -0.6381, -0.0193, -0.4230]])
    >>> a_big = torch.randn(5, 2, 2)
    >>> a_big = a_big + a_big.transpose(-2, -1)  # To make a_big symmetric
    >>> e, v = a_big.symeig(eigenvectors=True)
    >>> torch.allclose(torch.matmul(v, torch.matmul(e.diag_embed(), v.transpose(-2, -1))), a_big)
    True
""")

add_docstr(torch.t,
           r"""
t(input) -> Tensor

Expects :attr:`input` to be <= 2-D tensor and transposes dimensions 0
and 1.

0-D and 1-D tensors are returned as is. When input is a 2-D tensor this
is equivalent to ``transpose(input, 0, 1)``.

Args:
    {input}

Example::

    >>> x = torch.randn(())
    >>> x
    tensor(0.1995)
    >>> torch.t(x)
    tensor(0.1995)
    >>> x = torch.randn(3)
    >>> x
    tensor([ 2.4320, -0.4608,  0.7702])
    >>> torch.t(x)
    tensor([ 2.4320, -0.4608,  0.7702])
    >>> x = torch.randn(2, 3)
    >>> x
    tensor([[ 0.4875,  0.9158, -0.5872],
            [ 0.3938, -0.6929,  0.6932]])
    >>> torch.t(x)
    tensor([[ 0.4875,  0.3938],
            [ 0.9158, -0.6929],
            [-0.5872,  0.6932]])

See also :func:`torch.transpose`.
""".format(**common_args))

add_docstr(torch.flip,
           r"""
flip(input, dims) -> Tensor

Reverse the order of a n-D tensor along given axis in dims.

.. note::
    `torch.flip` makes a copy of :attr:`input`'s data. This is different from NumPy's `np.flip`,
    which returns a view in constant time. Since copying a tensor's data is more work than viewing that data,
    `torch.flip` is expected to be slower than `np.flip`.

Args:
    {input}
    dims (a list or tuple): axis to flip on

Example::

    >>> x = torch.arange(8).view(2, 2, 2)
    >>> x
    tensor([[[ 0,  1],
             [ 2,  3]],

            [[ 4,  5],
             [ 6,  7]]])
    >>> torch.flip(x, [0, 1])
    tensor([[[ 6,  7],
             [ 4,  5]],

            [[ 2,  3],
             [ 0,  1]]])
""".format(**common_args))

add_docstr(torch.fliplr,
           r"""
fliplr(input) -> Tensor

Flip tensor in the left/right direction, returning a new tensor.

Flip the entries in each row in the left/right direction.
Columns are preserved, but appear in a different order than before.

Note:
    Requires the tensor to be at least 2-D.

.. note::
    `torch.fliplr` makes a copy of :attr:`input`'s data. This is different from NumPy's `np.fliplr`,
    which returns a view in constant time. Since copying a tensor's data is more work than viewing that data,
    `torch.fliplr` is expected to be slower than `np.fliplr`.

Args:
    input (Tensor): Must be at least 2-dimensional.

Example::

    >>> x = torch.arange(4).view(2, 2)
    >>> x
    tensor([[0, 1],
            [2, 3]])
    >>> torch.fliplr(x)
    tensor([[1, 0],
            [3, 2]])
""".format(**common_args))

add_docstr(torch.flipud,
           r"""
flipud(input) -> Tensor

Flip tensor in the up/down direction, returning a new tensor.

Flip the entries in each column in the up/down direction.
Rows are preserved, but appear in a different order than before.

Note:
    Requires the tensor to be at least 1-D.

.. note::
    `torch.flipud` makes a copy of :attr:`input`'s data. This is different from NumPy's `np.flipud`,
    which returns a view in constant time. Since copying a tensor's data is more work than viewing that data,
    `torch.flipud` is expected to be slower than `np.flipud`.

Args:
    input (Tensor): Must be at least 1-dimensional.

Example::

    >>> x = torch.arange(4).view(2, 2)
    >>> x
    tensor([[0, 1],
            [2, 3]])
    >>> torch.flipud(x)
    tensor([[2, 3],
            [0, 1]])
""".format(**common_args))

add_docstr(torch.roll,
           r"""
roll(input, shifts, dims=None) -> Tensor

Roll the tensor along the given dimension(s). Elements that are shifted beyond the
last position are re-introduced at the first position. If a dimension is not
specified, the tensor will be flattened before rolling and then restored
to the original shape.

Args:
    {input}
    shifts (int or tuple of ints): The number of places by which the elements
        of the tensor are shifted. If shifts is a tuple, dims must be a tuple of
        the same size, and each dimension will be rolled by the corresponding
        value
    dims (int or tuple of ints): Axis along which to roll

Example::

    >>> x = torch.tensor([1, 2, 3, 4, 5, 6, 7, 8]).view(4, 2)
    >>> x
    tensor([[1, 2],
            [3, 4],
            [5, 6],
            [7, 8]])
    >>> torch.roll(x, 1, 0)
    tensor([[7, 8],
            [1, 2],
            [3, 4],
            [5, 6]])
    >>> torch.roll(x, -1, 0)
    tensor([[3, 4],
            [5, 6],
            [7, 8],
            [1, 2]])
    >>> torch.roll(x, shifts=(2, 1), dims=(0, 1))
    tensor([[6, 5],
            [8, 7],
            [2, 1],
            [4, 3]])
""".format(**common_args))

add_docstr(torch.rot90,
           r"""
rot90(input, k, dims) -> Tensor

Rotate a n-D tensor by 90 degrees in the plane specified by dims axis.
Rotation direction is from the first towards the second axis if k > 0, and from the second towards the first for k < 0.

Args:
    {input}
    k (int): number of times to rotate
    dims (a list or tuple): axis to rotate

Example::

    >>> x = torch.arange(4).view(2, 2)
    >>> x
    tensor([[0, 1],
            [2, 3]])
    >>> torch.rot90(x, 1, [0, 1])
    tensor([[1, 3],
            [0, 2]])

    >>> x = torch.arange(8).view(2, 2, 2)
    >>> x
    tensor([[[0, 1],
             [2, 3]],

            [[4, 5],
             [6, 7]]])
    >>> torch.rot90(x, 1, [1, 2])
    tensor([[[1, 3],
             [0, 2]],

            [[5, 7],
             [4, 6]]])
""".format(**common_args))

add_docstr(torch.take,
           r"""
take(input, index) -> Tensor

Returns a new tensor with the elements of :attr:`input` at the given indices.
The input tensor is treated as if it were viewed as a 1-D tensor. The result
takes the same shape as the indices.

Args:
    {input}
    index (LongTensor): the indices into tensor

Example::

    >>> src = torch.tensor([[4, 3, 5],
    ...                     [6, 7, 8]])
    >>> torch.take(src, torch.tensor([0, 2, 5]))
    tensor([ 4,  5,  8])
""".format(**common_args))

add_docstr(torch.take_along_dim,
           r"""
take_along_dim(input, indices, dim, *, out=None) -> Tensor

Selects values from :attr:`input` at the 1-dimensional indices from :attr:`indices` along the given :attr:`dim`.

Functions that return indices along a dimension, like :func:`torch.argmax` and :func:`torch.argsort`,
are designed to work with this function. See the examples below.

.. note::
    This function is similar to NumPy's `take_along_axis`.
    See also :func:`torch.gather`.

Args:
    {input}
    indices (tensor): the indices into :attr:`input`. Must have long dtype.
    dim (int): dimension to select along.

Keyword args:
    {out}

Example::

    >>> t = torch.tensor([[10, 30, 20], [60, 40, 50]])
    >>> max_idx = torch.argmax(t)
    >>> torch.take_along_dim(t, max_idx)
    tensor([60])
    >>> sorted_idx = torch.argsort(t, dim=1)
    >>> torch.take_along_dim(t, sorted_idx, dim=1)
    tensor([[10, 20, 30],
            [40, 50, 60]])
""".format(**common_args))

add_docstr(torch.tan,
           r"""
tan(input, *, out=None) -> Tensor

Returns a new tensor with the tangent of the elements of :attr:`input`.

.. math::
    \text{out}_{i} = \tan(\text{input}_{i})
""" + r"""
Args:
    {input}

Keyword args:
    {out}

Example::

    >>> a = torch.randn(4)
    >>> a
    tensor([-1.2027, -1.7687,  0.4412, -1.3856])
    >>> torch.tan(a)
    tensor([-2.5930,  4.9859,  0.4722, -5.3366])
""".format(**common_args))

add_docstr(torch.tanh,
           r"""
tanh(input, *, out=None) -> Tensor

Returns a new tensor with the hyperbolic tangent of the elements
of :attr:`input`.

.. math::
    \text{out}_{i} = \tanh(\text{input}_{i})
""" + r"""
Args:
    {input}

Keyword args:
    {out}

Example::

    >>> a = torch.randn(4)
    >>> a
    tensor([ 0.8986, -0.7279,  1.1745,  0.2611])
    >>> torch.tanh(a)
    tensor([ 0.7156, -0.6218,  0.8257,  0.2553])
""".format(**common_args))

add_docstr(torch.topk,
           r"""
topk(input, k, dim=None, largest=True, sorted=True, *, out=None) -> (Tensor, LongTensor)

Returns the :attr:`k` largest elements of the given :attr:`input` tensor along
a given dimension.

If :attr:`dim` is not given, the last dimension of the `input` is chosen.

If :attr:`largest` is ``False`` then the `k` smallest elements are returned.

A namedtuple of `(values, indices)` is returned, where the `indices` are the indices
of the elements in the original `input` tensor.

The boolean option :attr:`sorted` if ``True``, will make sure that the returned
`k` elements are themselves sorted

Args:
    {input}
    k (int): the k in "top-k"
    dim (int, optional): the dimension to sort along
    largest (bool, optional): controls whether to return largest or
           smallest elements
    sorted (bool, optional): controls whether to return the elements
           in sorted order

Keyword args:
    out (tuple, optional): the output tuple of (Tensor, LongTensor) that can be
        optionally given to be used as output buffers

Example::

    >>> x = torch.arange(1., 6.)
    >>> x
    tensor([ 1.,  2.,  3.,  4.,  5.])
    >>> torch.topk(x, 3)
    torch.return_types.topk(values=tensor([5., 4., 3.]), indices=tensor([4, 3, 2]))
""".format(**common_args))

add_docstr(torch.trace,
           r"""
trace(input) -> Tensor

Returns the sum of the elements of the diagonal of the input 2-D matrix.

Example::

    >>> x = torch.arange(1., 10.).view(3, 3)
    >>> x
    tensor([[ 1.,  2.,  3.],
            [ 4.,  5.,  6.],
            [ 7.,  8.,  9.]])
    >>> torch.trace(x)
    tensor(15.)
""")

add_docstr(torch.transpose,
           r"""
transpose(input, dim0, dim1) -> Tensor

Returns a tensor that is a transposed version of :attr:`input`.
The given dimensions :attr:`dim0` and :attr:`dim1` are swapped.

The resulting :attr:`out` tensor shares its underlying storage with the
:attr:`input` tensor, so changing the content of one would change the content
of the other.

Args:
    {input}
    dim0 (int): the first dimension to be transposed
    dim1 (int): the second dimension to be transposed

Example::

    >>> x = torch.randn(2, 3)
    >>> x
    tensor([[ 1.0028, -0.9893,  0.5809],
            [-0.1669,  0.7299,  0.4942]])
    >>> torch.transpose(x, 0, 1)
    tensor([[ 1.0028, -0.1669],
            [-0.9893,  0.7299],
            [ 0.5809,  0.4942]])

See also :func:`torch.t`.
""".format(**common_args))

add_docstr(torch.triangular_solve,
           r"""
triangular_solve(b, A, upper=True, transpose=False, unitriangular=False) -> (Tensor, Tensor)

Solves a system of equations with a triangular coefficient matrix :math:`A`
and multiple right-hand sides :math:`b`.

In particular, solves :math:`AX = b` and assumes :math:`A` is upper-triangular
with the default keyword arguments.

`torch.triangular_solve(b, A)` can take in 2D inputs `b, A` or inputs that are
batches of 2D matrices. If the inputs are batches, then returns
batched outputs `X`

Supports input of float, double, cfloat and cdouble data types.

Args:
    b (Tensor): multiple right-hand sides of size :math:`(*, m, k)` where
                :math:`*` is zero of more batch dimensions
    A (Tensor): the input triangular coefficient matrix of size :math:`(*, m, m)`
                where :math:`*` is zero or more batch dimensions
    upper (bool, optional): whether to solve the upper-triangular system
        of equations (default) or the lower-triangular system of equations. Default: ``True``.
    transpose (bool, optional): whether :math:`A` should be transposed before
        being sent into the solver. Default: ``False``.
    unitriangular (bool, optional): whether :math:`A` is unit triangular.
        If True, the diagonal elements of :math:`A` are assumed to be
        1 and not referenced from :math:`A`. Default: ``False``.

Returns:
    A namedtuple `(solution, cloned_coefficient)` where `cloned_coefficient`
    is a clone of :math:`A` and `solution` is the solution :math:`X` to :math:`AX = b`
    (or whatever variant of the system of equations, depending on the keyword arguments.)

Examples::

    >>> A = torch.randn(2, 2).triu()
    >>> A
    tensor([[ 1.1527, -1.0753],
            [ 0.0000,  0.7986]])
    >>> b = torch.randn(2, 3)
    >>> b
    tensor([[-0.0210,  2.3513, -1.5492],
            [ 1.5429,  0.7403, -1.0243]])
    >>> torch.triangular_solve(b, A)
    torch.return_types.triangular_solve(
    solution=tensor([[ 1.7841,  2.9046, -2.5405],
            [ 1.9320,  0.9270, -1.2826]]),
    cloned_coefficient=tensor([[ 1.1527, -1.0753],
            [ 0.0000,  0.7986]]))
""")

add_docstr(torch.tril,
           r"""
tril(input, diagonal=0, *, out=None) -> Tensor

Returns the lower triangular part of the matrix (2-D tensor) or batch of matrices
:attr:`input`, the other elements of the result tensor :attr:`out` are set to 0.

The lower triangular part of the matrix is defined as the elements on and
below the diagonal.

The argument :attr:`diagonal` controls which diagonal to consider. If
:attr:`diagonal` = 0, all elements on and below the main diagonal are
retained. A positive value includes just as many diagonals above the main
diagonal, and similarly a negative value excludes just as many diagonals below
the main diagonal. The main diagonal are the set of indices
:math:`\lbrace (i, i) \rbrace` for :math:`i \in [0, \min\{d_{1}, d_{2}\} - 1]` where
:math:`d_{1}, d_{2}` are the dimensions of the matrix.
""" + r"""
Args:
    {input}
    diagonal (int, optional): the diagonal to consider

Keyword args:
    {out}

Example::

    >>> a = torch.randn(3, 3)
    >>> a
    tensor([[-1.0813, -0.8619,  0.7105],
            [ 0.0935,  0.1380,  2.2112],
            [-0.3409, -0.9828,  0.0289]])
    >>> torch.tril(a)
    tensor([[-1.0813,  0.0000,  0.0000],
            [ 0.0935,  0.1380,  0.0000],
            [-0.3409, -0.9828,  0.0289]])

    >>> b = torch.randn(4, 6)
    >>> b
    tensor([[ 1.2219,  0.5653, -0.2521, -0.2345,  1.2544,  0.3461],
            [ 0.4785, -0.4477,  0.6049,  0.6368,  0.8775,  0.7145],
            [ 1.1502,  3.2716, -1.1243, -0.5413,  0.3615,  0.6864],
            [-0.0614, -0.7344, -1.3164, -0.7648, -1.4024,  0.0978]])
    >>> torch.tril(b, diagonal=1)
    tensor([[ 1.2219,  0.5653,  0.0000,  0.0000,  0.0000,  0.0000],
            [ 0.4785, -0.4477,  0.6049,  0.0000,  0.0000,  0.0000],
            [ 1.1502,  3.2716, -1.1243, -0.5413,  0.0000,  0.0000],
            [-0.0614, -0.7344, -1.3164, -0.7648, -1.4024,  0.0000]])
    >>> torch.tril(b, diagonal=-1)
    tensor([[ 0.0000,  0.0000,  0.0000,  0.0000,  0.0000,  0.0000],
            [ 0.4785,  0.0000,  0.0000,  0.0000,  0.0000,  0.0000],
            [ 1.1502,  3.2716,  0.0000,  0.0000,  0.0000,  0.0000],
            [-0.0614, -0.7344, -1.3164,  0.0000,  0.0000,  0.0000]])
""".format(**common_args))

# docstr is split in two parts to avoid format mis-captureing :math: braces '{}'
# as common args.
add_docstr(torch.tril_indices,
           r"""
tril_indices(row, col, offset=0, *, dtype=torch.long, device='cpu', layout=torch.strided) -> Tensor

Returns the indices of the lower triangular part of a :attr:`row`-by-
:attr:`col` matrix in a 2-by-N Tensor, where the first row contains row
coordinates of all indices and the second row contains column coordinates.
Indices are ordered based on rows and then columns.

The lower triangular part of the matrix is defined as the elements on and
below the diagonal.

The argument :attr:`offset` controls which diagonal to consider. If
:attr:`offset` = 0, all elements on and below the main diagonal are
retained. A positive value includes just as many diagonals above the main
diagonal, and similarly a negative value excludes just as many diagonals below
the main diagonal. The main diagonal are the set of indices
:math:`\lbrace (i, i) \rbrace` for :math:`i \in [0, \min\{d_{1}, d_{2}\} - 1]`
where :math:`d_{1}, d_{2}` are the dimensions of the matrix.

.. note::
    When running on CUDA, ``row * col`` must be less than :math:`2^{59}` to
    prevent overflow during calculation.
""" + r"""
Args:
    row (``int``): number of rows in the 2-D matrix.
    col (``int``): number of columns in the 2-D matrix.
    offset (``int``): diagonal offset from the main diagonal.
        Default: if not provided, 0.

Keyword args:
    dtype (:class:`torch.dtype`, optional): the desired data type of returned tensor.
        Default: if ``None``, ``torch.long``.
    {device}
    layout (:class:`torch.layout`, optional): currently only support ``torch.strided``.

Example::

    >>> a = torch.tril_indices(3, 3)
    >>> a
    tensor([[0, 1, 1, 2, 2, 2],
            [0, 0, 1, 0, 1, 2]])

    >>> a = torch.tril_indices(4, 3, -1)
    >>> a
    tensor([[1, 2, 2, 3, 3, 3],
            [0, 0, 1, 0, 1, 2]])

    >>> a = torch.tril_indices(4, 3, 1)
    >>> a
    tensor([[0, 0, 1, 1, 1, 2, 2, 2, 3, 3, 3],
            [0, 1, 0, 1, 2, 0, 1, 2, 0, 1, 2]])
""".format(**factory_common_args))

add_docstr(torch.triu,
           r"""
triu(input, diagonal=0, *, out=None) -> Tensor

Returns the upper triangular part of a matrix (2-D tensor) or batch of matrices
:attr:`input`, the other elements of the result tensor :attr:`out` are set to 0.

The upper triangular part of the matrix is defined as the elements on and
above the diagonal.

The argument :attr:`diagonal` controls which diagonal to consider. If
:attr:`diagonal` = 0, all elements on and above the main diagonal are
retained. A positive value excludes just as many diagonals above the main
diagonal, and similarly a negative value includes just as many diagonals below
the main diagonal. The main diagonal are the set of indices
:math:`\lbrace (i, i) \rbrace` for :math:`i \in [0, \min\{d_{1}, d_{2}\} - 1]` where
:math:`d_{1}, d_{2}` are the dimensions of the matrix.
""" + r"""
Args:
    {input}
    diagonal (int, optional): the diagonal to consider

Keyword args:
    {out}

Example::

    >>> a = torch.randn(3, 3)
    >>> a
    tensor([[ 0.2309,  0.5207,  2.0049],
            [ 0.2072, -1.0680,  0.6602],
            [ 0.3480, -0.5211, -0.4573]])
    >>> torch.triu(a)
    tensor([[ 0.2309,  0.5207,  2.0049],
            [ 0.0000, -1.0680,  0.6602],
            [ 0.0000,  0.0000, -0.4573]])
    >>> torch.triu(a, diagonal=1)
    tensor([[ 0.0000,  0.5207,  2.0049],
            [ 0.0000,  0.0000,  0.6602],
            [ 0.0000,  0.0000,  0.0000]])
    >>> torch.triu(a, diagonal=-1)
    tensor([[ 0.2309,  0.5207,  2.0049],
            [ 0.2072, -1.0680,  0.6602],
            [ 0.0000, -0.5211, -0.4573]])

    >>> b = torch.randn(4, 6)
    >>> b
    tensor([[ 0.5876, -0.0794, -1.8373,  0.6654,  0.2604,  1.5235],
            [-0.2447,  0.9556, -1.2919,  1.3378, -0.1768, -1.0857],
            [ 0.4333,  0.3146,  0.6576, -1.0432,  0.9348, -0.4410],
            [-0.9888,  1.0679, -1.3337, -1.6556,  0.4798,  0.2830]])
    >>> torch.triu(b, diagonal=1)
    tensor([[ 0.0000, -0.0794, -1.8373,  0.6654,  0.2604,  1.5235],
            [ 0.0000,  0.0000, -1.2919,  1.3378, -0.1768, -1.0857],
            [ 0.0000,  0.0000,  0.0000, -1.0432,  0.9348, -0.4410],
            [ 0.0000,  0.0000,  0.0000,  0.0000,  0.4798,  0.2830]])
    >>> torch.triu(b, diagonal=-1)
    tensor([[ 0.5876, -0.0794, -1.8373,  0.6654,  0.2604,  1.5235],
            [-0.2447,  0.9556, -1.2919,  1.3378, -0.1768, -1.0857],
            [ 0.0000,  0.3146,  0.6576, -1.0432,  0.9348, -0.4410],
            [ 0.0000,  0.0000, -1.3337, -1.6556,  0.4798,  0.2830]])
""".format(**common_args))

# docstr is split in two parts to avoid format mis-capturing :math: braces '{}'
# as common args.
add_docstr(torch.triu_indices,
           r"""
triu_indices(row, col, offset=0, *, dtype=torch.long, device='cpu', layout=torch.strided) -> Tensor

Returns the indices of the upper triangular part of a :attr:`row` by
:attr:`col` matrix in a 2-by-N Tensor, where the first row contains row
coordinates of all indices and the second row contains column coordinates.
Indices are ordered based on rows and then columns.

The upper triangular part of the matrix is defined as the elements on and
above the diagonal.

The argument :attr:`offset` controls which diagonal to consider. If
:attr:`offset` = 0, all elements on and above the main diagonal are
retained. A positive value excludes just as many diagonals above the main
diagonal, and similarly a negative value includes just as many diagonals below
the main diagonal. The main diagonal are the set of indices
:math:`\lbrace (i, i) \rbrace` for :math:`i \in [0, \min\{d_{1}, d_{2}\} - 1]`
where :math:`d_{1}, d_{2}` are the dimensions of the matrix.

.. note::
    When running on CUDA, ``row * col`` must be less than :math:`2^{59}` to
    prevent overflow during calculation.
""" + r"""
Args:
    row (``int``): number of rows in the 2-D matrix.
    col (``int``): number of columns in the 2-D matrix.
    offset (``int``): diagonal offset from the main diagonal.
        Default: if not provided, 0.

Keyword args:
    dtype (:class:`torch.dtype`, optional): the desired data type of returned tensor.
        Default: if ``None``, ``torch.long``.
    {device}
    layout (:class:`torch.layout`, optional): currently only support ``torch.strided``.

Example::

    >>> a = torch.triu_indices(3, 3)
    >>> a
    tensor([[0, 0, 0, 1, 1, 2],
            [0, 1, 2, 1, 2, 2]])

    >>> a = torch.triu_indices(4, 3, -1)
    >>> a
    tensor([[0, 0, 0, 1, 1, 1, 2, 2, 3],
            [0, 1, 2, 0, 1, 2, 1, 2, 2]])

    >>> a = torch.triu_indices(4, 3, 1)
    >>> a
    tensor([[0, 0, 1],
            [1, 2, 2]])
""".format(**factory_common_args))

add_docstr(torch.true_divide, r"""
true_divide(dividend, divisor, *, out) -> Tensor

Alias for :func:`torch.div` with ``rounding_mode=None``.
""".format(**common_args))

add_docstr(torch.trunc,
           r"""
trunc(input, *, out=None) -> Tensor

Returns a new tensor with the truncated integer values of
the elements of :attr:`input`.

Args:
    {input}

Keyword args:
    {out}

Example::

    >>> a = torch.randn(4)
    >>> a
    tensor([ 3.4742,  0.5466, -0.8008, -0.9079])
    >>> torch.trunc(a)
    tensor([ 3.,  0., -0., -0.])
""".format(**common_args))

add_docstr(torch.fake_quantize_per_tensor_affine,
           r"""
fake_quantize_per_tensor_affine(input, scale, zero_point, quant_min, quant_max) -> Tensor

Returns a new tensor with the data in :attr:`input` fake quantized using :attr:`scale`,
:attr:`zero_point`, :attr:`quant_min` and :attr:`quant_max`.

.. math::
    \text{output} = min(
        \text{quant\_max},
        max(
            \text{quant\_min},
            \text{std::nearby\_int}(\text{input} / \text{scale}) + \text{zero\_point}
        )
    )

Args:
    input (Tensor): the input value(s), in ``torch.float32``.
    scale (double): quantization scale
    zero_point (int64): quantization zero_point
    quant_min (int64): lower bound of the quantized domain
    quant_max (int64): upper bound of the quantized domain

Returns:
    Tensor: A newly fake_quantized tensor

Example::

    >>> x = torch.randn(4)
    >>> x
    tensor([ 0.0552,  0.9730,  0.3973, -1.0780])
    >>> torch.fake_quantize_per_tensor_affine(x, 0.1, 0, 0, 255)
    tensor([0.1000, 1.0000, 0.4000, 0.0000])
""")

add_docstr(torch.fake_quantize_per_channel_affine,
           r"""
fake_quantize_per_channel_affine(input, scale, zero_point, quant_min, quant_max) -> Tensor

Returns a new tensor with the data in :attr:`input` fake quantized per channel using :attr:`scale`,
:attr:`zero_point`, :attr:`quant_min` and :attr:`quant_max`, across the channel specified by :attr:`axis`.

.. math::
    \text{output} = min(
        \text{quant\_max},
        max(
            \text{quant\_min},
            \text{std::nearby\_int}(\text{input} / \text{scale}) + \text{zero\_point}
        )
    )

Args:
    input (Tensor): the input value(s), in ``torch.float32``.
    scale (Tensor): quantization scale, per channel
    zero_point (Tensor): quantization zero_point, per channel
    axis (int32): channel axis
    quant_min (int64): lower bound of the quantized domain
    quant_max (int64): upper bound of the quantized domain

Returns:
    Tensor: A newly fake_quantized per channel tensor

Example::

    >>> x = torch.randn(2, 2, 2)
    >>> x
    tensor([[[-0.2525, -0.0466],
             [ 0.3491, -0.2168]],

            [[-0.5906,  1.6258],
             [ 0.6444, -0.0542]]])
    >>> scales = (torch.randn(2) + 1) * 0.05
    >>> scales
    tensor([0.0475, 0.0486])
    >>> zero_points = torch.zeros(2).to(torch.long)
    >>> zero_points
    tensor([0, 0])
    >>> torch.fake_quantize_per_channel_affine(x, scales, zero_points, 1, 0, 255)
    tensor([[[0.0000, 0.0000],
             [0.3405, 0.0000]],

            [[0.0000, 1.6134],
            [0.6323, 0.0000]]])
""")

add_docstr(torch.fix,
           r"""
fix(input, *, out=None) -> Tensor

Alias for :func:`torch.trunc`
""".format(**common_args))

add_docstr(torch.unsqueeze,
           r"""
unsqueeze(input, dim) -> Tensor

Returns a new tensor with a dimension of size one inserted at the
specified position.

The returned tensor shares the same underlying data with this tensor.

A :attr:`dim` value within the range ``[-input.dim() - 1, input.dim() + 1)``
can be used. Negative :attr:`dim` will correspond to :meth:`unsqueeze`
applied at :attr:`dim` = ``dim + input.dim() + 1``.

Args:
    {input}
    dim (int): the index at which to insert the singleton dimension

Example::

    >>> x = torch.tensor([1, 2, 3, 4])
    >>> torch.unsqueeze(x, 0)
    tensor([[ 1,  2,  3,  4]])
    >>> torch.unsqueeze(x, 1)
    tensor([[ 1],
            [ 2],
            [ 3],
            [ 4]])
""".format(**common_args))

add_docstr(torch.var, r"""
var(input, dim, unbiased, keepdim=False, *, out=None) -> Tensor

If :attr:`unbiased` is ``True``, Bessel's correction will be used.
Otherwise, the sample variance is calculated, without any correction.

Args:
    {input}
    {dim}

Keyword args:
    unbiased (bool): whether to use Bessel's correction (:math:`\delta N = 1`).
    {keepdim}
    {out}

.. function:: var(input, unbiased) -> Tensor
   :noindex:

Calculates the variance of all elements in the :attr:`input` tensor.

If :attr:`unbiased` is ``True``, Bessel's correction will be used.
Otherwise, the sample deviation is calculated, without any correction.

Args:
    {input}
    unbiased (bool): whether to use Bessel's correction (:math:`\delta N = 1`).

Example::

    >>> a = torch.tensor([[-0.8166, -1.3802, -0.3560]])
    >>> torch.var(a, unbiased=False)
    tensor(0.1754)
""".format(**multi_dim_common))

add_docstr(torch.var_mean,
           r"""
var_mean(input, dim, unbiased, keepdim=False, *, out=None) -> (Tensor, Tensor)

If :attr:`unbiased` is ``True``, Bessel's correction will be used to calculate
the variance. Otherwise, the sample variance is calculated, without any
correction.

Args:
    {input}
    {dim}

Keyword args:
    unbiased (bool): whether to use Bessel's correction (:math:`\delta N = 1`).
    {keepdim}
    {out}

Returns:
    A tuple (var, mean) containing the variance and mean.

.. function:: var_mean(input, unbiased) -> (Tensor, Tensor)
   :noindex:

Calculates the variance and mean of all elements in the :attr:`input`
tensor.

If :attr:`unbiased` is ``True``, Bessel's correction will be used.
Otherwise, the sample deviation is calculated, without any correction.

Args:
    {input}
    unbiased (bool): whether to use Bessel's correction (:math:`\delta N = 1`).

Returns:
    A tuple (var, mean) containing the variance and mean.

Example::

    >>> a = torch.tensor([[-0.8166, -1.3802, -0.3560]])
    >>> torch.var_mean(a, unbiased=False)
    (tensor(0.1754), tensor(-0.8509))
""".format(**multi_dim_common))

add_docstr(torch.zeros,
           r"""
zeros(*size, *, out=None, dtype=None, layout=torch.strided, device=None, requires_grad=False) -> Tensor

Returns a tensor filled with the scalar value `0`, with the shape defined
by the variable argument :attr:`size`.

Args:
    size (int...): a sequence of integers defining the shape of the output tensor.
        Can be a variable number of arguments or a collection like a list or tuple.

Keyword args:
    {out}
    {dtype}
    {layout}
    {device}
    {requires_grad}

Example::

    >>> torch.zeros(2, 3)
    tensor([[ 0.,  0.,  0.],
            [ 0.,  0.,  0.]])

    >>> torch.zeros(5)
    tensor([ 0.,  0.,  0.,  0.,  0.])
""".format(**factory_common_args))

add_docstr(torch.zeros_like,
           r"""
zeros_like(input, *, dtype=None, layout=None, device=None, requires_grad=False, memory_format=torch.preserve_format) -> Tensor

Returns a tensor filled with the scalar value `0`, with the same size as
:attr:`input`. ``torch.zeros_like(input)`` is equivalent to
``torch.zeros(input.size(), dtype=input.dtype, layout=input.layout, device=input.device)``.

.. warning::
    As of 0.4, this function does not support an :attr:`out` keyword. As an alternative,
    the old ``torch.zeros_like(input, out=output)`` is equivalent to
    ``torch.zeros(input.size(), out=output)``.

Args:
    {input}

Keyword args:
    {dtype}
    {layout}
    {device}
    {requires_grad}
    {memory_format}

Example::

    >>> input = torch.empty(2, 3)
    >>> torch.zeros_like(input)
    tensor([[ 0.,  0.,  0.],
            [ 0.,  0.,  0.]])
""".format(**factory_like_common_args))

add_docstr(torch.empty,
           """
empty(*size, *, out=None, dtype=None, layout=torch.strided, device=None, requires_grad=False, pin_memory=False, \
memory_format=torch.contiguous_format) -> Tensor

Returns a tensor filled with uninitialized data. The shape of the tensor is
defined by the variable argument :attr:`size`.

Args:
    size (int...): a sequence of integers defining the shape of the output tensor.
        Can be a variable number of arguments or a collection like a list or tuple.

Keyword args:
    {out}
    {dtype}
    {layout}
    {device}
    {requires_grad}
    {pin_memory}
    {memory_format}

Example::

    >>> a=torch.empty((2,3), dtype=torch.int32, device = 'cuda')
    >>> torch.empty_like(a)
    tensor([[0, 0, 0],
            [0, 0, 0]], device='cuda:0', dtype=torch.int32)
""".format(**factory_common_args))

add_docstr(torch.empty_like,
           r"""
empty_like(input, *, dtype=None, layout=None, device=None, requires_grad=False, memory_format=torch.preserve_format) -> Tensor

Returns an uninitialized tensor with the same size as :attr:`input`.
``torch.empty_like(input)`` is equivalent to
``torch.empty(input.size(), dtype=input.dtype, layout=input.layout, device=input.device)``.

Args:
    {input}

Keyword args:
    {dtype}
    {layout}
    {device}
    {requires_grad}
    {memory_format}

Example::

    >>> torch.empty((2,3), dtype=torch.int64)
    tensor([[ 9.4064e+13,  2.8000e+01,  9.3493e+13],
            [ 7.5751e+18,  7.1428e+18,  7.5955e+18]])
""".format(**factory_like_common_args))

add_docstr(torch.empty_strided,
           r"""
empty_strided(size, stride, *, dtype=None, layout=None, device=None, requires_grad=False, pin_memory=False) -> Tensor

Returns a tensor filled with uninitialized data. The shape and strides of the tensor is
defined by the variable argument :attr:`size` and :attr:`stride` respectively.
``torch.empty_strided(size, stride)`` is equivalent to
``torch.empty(size).as_strided(size, stride)``.

.. warning::
    More than one element of the created tensor may refer to a single memory
    location. As a result, in-place operations (especially ones that are
    vectorized) may result in incorrect behavior. If you need to write to
    the tensors, please clone them first.

Args:
    size (tuple of ints): the shape of the output tensor
    stride (tuple of ints): the strides of the output tensor

Keyword args:
    {dtype}
    {layout}
    {device}
    {requires_grad}
    {pin_memory}

Example::

    >>> a = torch.empty_strided((2, 3), (1, 2))
    >>> a
    tensor([[8.9683e-44, 4.4842e-44, 5.1239e+07],
            [0.0000e+00, 0.0000e+00, 3.0705e-41]])
    >>> a.stride()
    (1, 2)
    >>> a.size()
    torch.Size([2, 3])
""".format(**factory_common_args))

add_docstr(torch.full, r"""
full(size, fill_value, *, out=None, dtype=None, layout=torch.strided, device=None, requires_grad=False) -> Tensor

Creates a tensor of size :attr:`size` filled with :attr:`fill_value`. The
tensor's dtype is inferred from :attr:`fill_value`.

Args:
    size (int...): a list, tuple, or :class:`torch.Size` of integers defining the
        shape of the output tensor.
    fill_value (Scalar): the value to fill the output tensor with.

Keyword args:
    {out}
    {dtype}
    {layout}
    {device}
    {requires_grad}

Example::

    >>> torch.full((2, 3), 3.141592)
    tensor([[ 3.1416,  3.1416,  3.1416],
            [ 3.1416,  3.1416,  3.1416]])
""".format(**factory_common_args))

add_docstr(torch.full_like,
           """
full_like(input, fill_value, \\*, dtype=None, layout=torch.strided, device=None, requires_grad=False, \
memory_format=torch.preserve_format) -> Tensor

Returns a tensor with the same size as :attr:`input` filled with :attr:`fill_value`.
``torch.full_like(input, fill_value)`` is equivalent to
``torch.full(input.size(), fill_value, dtype=input.dtype, layout=input.layout, device=input.device)``.

Args:
    {input}
    fill_value: the number to fill the output tensor with.

Keyword args:
    {dtype}
    {layout}
    {device}
    {requires_grad}
    {memory_format}
""".format(**factory_like_common_args))

add_docstr(torch.det, r"""
det(input) -> Tensor

Alias for :func:`torch.linalg.det`
""")

add_docstr(torch.where,
           r"""
where(condition, x, y) -> Tensor

Return a tensor of elements selected from either :attr:`x` or :attr:`y`, depending on :attr:`condition`.

The operation is defined as:

.. math::
    \text{out}_i = \begin{cases}
        \text{x}_i & \text{if } \text{condition}_i \\
        \text{y}_i & \text{otherwise} \\
    \end{cases}

.. note::
    The tensors :attr:`condition`, :attr:`x`, :attr:`y` must be :ref:`broadcastable <broadcasting-semantics>`.

.. note::
    Currently valid scalar and tensor combination are
    1. Scalar of floating dtype and torch.double
    2. Scalar of integral dtype and torch.long
    3. Scalar of complex dtype and torch.complex128

Arguments:
    condition (BoolTensor): When True (nonzero), yield x, otherwise yield y
    x (Tensor or Scalar): value (if :attr:`x` is a scalar) or values selected at indices
                          where :attr:`condition` is ``True``
    y (Tensor or Scalar): value (if :attr:`y` is a scalar) or values selected at indices
                          where :attr:`condition` is ``False``

Returns:
    Tensor: A tensor of shape equal to the broadcasted shape of :attr:`condition`, :attr:`x`, :attr:`y`

Example::

    >>> x = torch.randn(3, 2)
    >>> y = torch.ones(3, 2)
    >>> x
    tensor([[-0.4620,  0.3139],
            [ 0.3898, -0.7197],
            [ 0.0478, -0.1657]])
    >>> torch.where(x > 0, x, y)
    tensor([[ 1.0000,  0.3139],
            [ 0.3898,  1.0000],
            [ 0.0478,  1.0000]])
    >>> x = torch.randn(2, 2, dtype=torch.double)
    >>> x
    tensor([[ 1.0779,  0.0383],
            [-0.8785, -1.1089]], dtype=torch.float64)
    >>> torch.where(x > 0, x, 0.)
    tensor([[1.0779, 0.0383],
            [0.0000, 0.0000]], dtype=torch.float64)

.. function:: where(condition) -> tuple of LongTensor
   :noindex:

``torch.where(condition)`` is identical to
``torch.nonzero(condition, as_tuple=True)``.

.. note::
    See also :func:`torch.nonzero`.
""")

add_docstr(torch.logdet,
           r"""
logdet(input) -> Tensor

Calculates log determinant of a square matrix or batches of square matrices.

.. note::
    Result is ``-inf`` if :attr:`input` has zero log determinant, and is ``nan`` if
    :attr:`input` has negative determinant.

.. note::
    Backward through :meth:`logdet` internally uses SVD results when :attr:`input`
    is not invertible. In this case, double backward through :meth:`logdet` will
    be unstable in when :attr:`input` doesn't have distinct singular values. See
    :meth:`~torch.svd` for details.

Arguments:
    input (Tensor): the input tensor of size ``(*, n, n)`` where ``*`` is zero or more
                batch dimensions.

Example::

    >>> A = torch.randn(3, 3)
    >>> torch.det(A)
    tensor(0.2611)
    >>> torch.logdet(A)
    tensor(-1.3430)
    >>> A
    tensor([[[ 0.9254, -0.6213],
             [-0.5787,  1.6843]],

            [[ 0.3242, -0.9665],
             [ 0.4539, -0.0887]],

            [[ 1.1336, -0.4025],
             [-0.7089,  0.9032]]])
    >>> A.det()
    tensor([1.1990, 0.4099, 0.7386])
    >>> A.det().log()
    tensor([ 0.1815, -0.8917, -0.3031])
""")

add_docstr(torch.slogdet, r"""
slogdet(input) -> (Tensor, Tensor)

Alias for :func:`torch.linalg.slogdet`
""")

add_docstr(torch.pinverse, r"""
pinverse(input, rcond=1e-15) -> Tensor

Alias for :func:`torch.linalg.pinv`
""")

add_docstr(torch.hann_window,
           """
hann_window(window_length, periodic=True, *, dtype=None, \
layout=torch.strided, device=None, requires_grad=False) -> Tensor
""" + r"""
Hann window function.

.. math::
    w[n] = \frac{1}{2}\ \left[1 - \cos \left( \frac{2 \pi n}{N - 1} \right)\right] =
            \sin^2 \left( \frac{\pi n}{N - 1} \right),

where :math:`N` is the full window size.

The input :attr:`window_length` is a positive integer controlling the
returned window size. :attr:`periodic` flag determines whether the returned
window trims off the last duplicate value from the symmetric window and is
ready to be used as a periodic window with functions like
:meth:`torch.stft`. Therefore, if :attr:`periodic` is true, the :math:`N` in
above formula is in fact :math:`\text{window\_length} + 1`. Also, we always have
``torch.hann_window(L, periodic=True)`` equal to
``torch.hann_window(L + 1, periodic=False)[:-1])``.

.. note::
    If :attr:`window_length` :math:`=1`, the returned window contains a single value 1.
""" + r"""
Arguments:
    window_length (int): the size of returned window
    periodic (bool, optional): If True, returns a window to be used as periodic
        function. If False, return a symmetric window.

Keyword args:
    {dtype} Only floating point types are supported.
    layout (:class:`torch.layout`, optional): the desired layout of returned window tensor. Only
          ``torch.strided`` (dense layout) is supported.
    {device}
    {requires_grad}

Returns:
    Tensor: A 1-D tensor of size :math:`(\text{{window\_length}},)` containing the window

""".format(**factory_common_args))


add_docstr(torch.hamming_window,
           """
hamming_window(window_length, periodic=True, alpha=0.54, beta=0.46, *, dtype=None, \
layout=torch.strided, device=None, requires_grad=False) -> Tensor
""" + r"""
Hamming window function.

.. math::
    w[n] = \alpha - \beta\ \cos \left( \frac{2 \pi n}{N - 1} \right),

where :math:`N` is the full window size.

The input :attr:`window_length` is a positive integer controlling the
returned window size. :attr:`periodic` flag determines whether the returned
window trims off the last duplicate value from the symmetric window and is
ready to be used as a periodic window with functions like
:meth:`torch.stft`. Therefore, if :attr:`periodic` is true, the :math:`N` in
above formula is in fact :math:`\text{window\_length} + 1`. Also, we always have
``torch.hamming_window(L, periodic=True)`` equal to
``torch.hamming_window(L + 1, periodic=False)[:-1])``.

.. note::
    If :attr:`window_length` :math:`=1`, the returned window contains a single value 1.

.. note::
    This is a generalized version of :meth:`torch.hann_window`.
""" + r"""
Arguments:
    window_length (int): the size of returned window
    periodic (bool, optional): If True, returns a window to be used as periodic
        function. If False, return a symmetric window.
    alpha (float, optional): The coefficient :math:`\alpha` in the equation above
    beta (float, optional): The coefficient :math:`\beta` in the equation above

Keyword args:
    {dtype} Only floating point types are supported.
    layout (:class:`torch.layout`, optional): the desired layout of returned window tensor. Only
          ``torch.strided`` (dense layout) is supported.
    {device}
    {requires_grad}

Returns:
    Tensor: A 1-D tensor of size :math:`(\text{{window\_length}},)` containing the window

""".format(**factory_common_args))


add_docstr(torch.bartlett_window,
           """
bartlett_window(window_length, periodic=True, *, dtype=None, \
layout=torch.strided, device=None, requires_grad=False) -> Tensor
""" + r"""
Bartlett window function.

.. math::
    w[n] = 1 - \left| \frac{2n}{N-1} - 1 \right| = \begin{cases}
        \frac{2n}{N - 1} & \text{if } 0 \leq n \leq \frac{N - 1}{2} \\
        2 - \frac{2n}{N - 1} & \text{if } \frac{N - 1}{2} < n < N \\
    \end{cases},

where :math:`N` is the full window size.

The input :attr:`window_length` is a positive integer controlling the
returned window size. :attr:`periodic` flag determines whether the returned
window trims off the last duplicate value from the symmetric window and is
ready to be used as a periodic window with functions like
:meth:`torch.stft`. Therefore, if :attr:`periodic` is true, the :math:`N` in
above formula is in fact :math:`\text{window\_length} + 1`. Also, we always have
``torch.bartlett_window(L, periodic=True)`` equal to
``torch.bartlett_window(L + 1, periodic=False)[:-1])``.

.. note::
    If :attr:`window_length` :math:`=1`, the returned window contains a single value 1.
""" + r"""
Arguments:
    window_length (int): the size of returned window
    periodic (bool, optional): If True, returns a window to be used as periodic
        function. If False, return a symmetric window.

Keyword args:
    {dtype} Only floating point types are supported.
    layout (:class:`torch.layout`, optional): the desired layout of returned window tensor. Only
          ``torch.strided`` (dense layout) is supported.
    {device}
    {requires_grad}

Returns:
    Tensor: A 1-D tensor of size :math:`(\text{{window\_length}},)` containing the window

""".format(**factory_common_args))


add_docstr(torch.blackman_window,
           """
blackman_window(window_length, periodic=True, *, dtype=None, \
layout=torch.strided, device=None, requires_grad=False) -> Tensor
""" + r"""
Blackman window function.

.. math::
    w[n] = 0.42 - 0.5 \cos \left( \frac{2 \pi n}{N - 1} \right) + 0.08 \cos \left( \frac{4 \pi n}{N - 1} \right)

where :math:`N` is the full window size.

The input :attr:`window_length` is a positive integer controlling the
returned window size. :attr:`periodic` flag determines whether the returned
window trims off the last duplicate value from the symmetric window and is
ready to be used as a periodic window with functions like
:meth:`torch.stft`. Therefore, if :attr:`periodic` is true, the :math:`N` in
above formula is in fact :math:`\text{window\_length} + 1`. Also, we always have
``torch.blackman_window(L, periodic=True)`` equal to
``torch.blackman_window(L + 1, periodic=False)[:-1])``.

.. note::
    If :attr:`window_length` :math:`=1`, the returned window contains a single value 1.
""" + r"""
Arguments:
    window_length (int): the size of returned window
    periodic (bool, optional): If True, returns a window to be used as periodic
        function. If False, return a symmetric window.

Keyword args:
    {dtype} Only floating point types are supported.
    layout (:class:`torch.layout`, optional): the desired layout of returned window tensor. Only
          ``torch.strided`` (dense layout) is supported.
    {device}
    {requires_grad}

Returns:
    Tensor: A 1-D tensor of size :math:`(\text{{window\_length}},)` containing the window

""".format(**factory_common_args))


add_docstr(torch.kaiser_window, """
kaiser_window(window_length, periodic=True, beta=12.0, *, dtype=None, \
layout=torch.strided, device=None, requires_grad=False) -> Tensor
""" + r"""
Computes the Kaiser window with window length :attr:`window_length` and shape parameter :attr:`beta`.

Let I_0 be the zeroth order modified Bessel function of the first kind (see :func:`torch.i0`) and
``N = L - 1`` if :attr:`periodic` is False and ``L`` if :attr:`periodic` is True,
where ``L`` is the :attr:`window_length`. This function computes:

.. math::
    out_i = I_0 \left( \beta \sqrt{1 - \left( {\frac{i - N/2}{N/2}} \right) ^2 } \right) / I_0( \beta )

Calling ``torch.kaiser_window(L, B, periodic=True)`` is equivalent to calling
``torch.kaiser_window(L + 1, B, periodic=False)[:-1])``.
The :attr:`periodic` argument is intended as a helpful shorthand
to produce a periodic window as input to functions like :func:`torch.stft`.

.. note::
    If :attr:`window_length` is one, then the returned window is a single element tensor containing a one.

""" + r"""
Args:
    window_length (int): length of the window.
    periodic (bool, optional): If True, returns a periodic window suitable for use in spectral analysis.
        If False, returns a symmetric window suitable for use in filter design.
    beta (float, optional): shape parameter for the window.

Keyword args:
    {dtype}
    layout (:class:`torch.layout`, optional): the desired layout of returned window tensor. Only
          ``torch.strided`` (dense layout) is supported.
    {device}
    {requires_grad}

""".format(**factory_common_args))


add_docstr(torch.vander,
           """
vander(x, N=None, increasing=False) -> Tensor
""" + r"""
Generates a Vandermonde matrix.

The columns of the output matrix are elementwise powers of the input vector :math:`x^{{(N-1)}}, x^{{(N-2)}}, ..., x^0`.
If increasing is True, the order of the columns is reversed :math:`x^0, x^1, ..., x^{{(N-1)}}`. Such a
matrix with a geometric progression in each row is named for Alexandre-Theophile Vandermonde.

Arguments:
    x (Tensor): 1-D input tensor.
    N (int, optional): Number of columns in the output. If N is not specified,
        a square array is returned :math:`(N = len(x))`.
    increasing (bool, optional): Order of the powers of the columns. If True,
        the powers increase from left to right, if False (the default) they are reversed.

Returns:
    Tensor: Vandermonde matrix. If increasing is False, the first column is :math:`x^{{(N-1)}}`,
    the second :math:`x^{{(N-2)}}` and so forth. If increasing is True, the columns
    are :math:`x^0, x^1, ..., x^{{(N-1)}}`.

Example::

    >>> x = torch.tensor([1, 2, 3, 5])
    >>> torch.vander(x)
    tensor([[  1,   1,   1,   1],
            [  8,   4,   2,   1],
            [ 27,   9,   3,   1],
            [125,  25,   5,   1]])
    >>> torch.vander(x, N=3)
    tensor([[ 1,  1,  1],
            [ 4,  2,  1],
            [ 9,  3,  1],
            [25,  5,  1]])
    >>> torch.vander(x, N=3, increasing=True)
    tensor([[ 1,  1,  1],
            [ 1,  2,  4],
            [ 1,  3,  9],
            [ 1,  5, 25]])

""".format(**factory_common_args))


add_docstr(torch.unbind,
           r"""
unbind(input, dim=0) -> seq

Removes a tensor dimension.

Returns a tuple of all slices along a given dimension, already without it.

Arguments:
    input (Tensor): the tensor to unbind
    dim (int): dimension to remove

Example::

    >>> torch.unbind(torch.tensor([[1, 2, 3],
    >>>                            [4, 5, 6],
    >>>                            [7, 8, 9]]))
    (tensor([1, 2, 3]), tensor([4, 5, 6]), tensor([7, 8, 9]))
""")


add_docstr(torch.combinations,
           r"""
combinations(input, r=2, with_replacement=False) -> seq

Compute combinations of length :math:`r` of the given tensor. The behavior is similar to
python's `itertools.combinations` when `with_replacement` is set to `False`, and
`itertools.combinations_with_replacement` when `with_replacement` is set to `True`.

Arguments:
    input (Tensor): 1D vector.
    r (int, optional): number of elements to combine
    with_replacement (boolean, optional): whether to allow duplication in combination

Returns:
    Tensor: A tensor equivalent to converting all the input tensors into lists, do
    `itertools.combinations` or `itertools.combinations_with_replacement` on these
    lists, and finally convert the resulting list into tensor.

Example::

    >>> a = [1, 2, 3]
    >>> list(itertools.combinations(a, r=2))
    [(1, 2), (1, 3), (2, 3)]
    >>> list(itertools.combinations(a, r=3))
    [(1, 2, 3)]
    >>> list(itertools.combinations_with_replacement(a, r=2))
    [(1, 1), (1, 2), (1, 3), (2, 2), (2, 3), (3, 3)]
    >>> tensor_a = torch.tensor(a)
    >>> torch.combinations(tensor_a)
    tensor([[1, 2],
            [1, 3],
            [2, 3]])
    >>> torch.combinations(tensor_a, r=3)
    tensor([[1, 2, 3]])
    >>> torch.combinations(tensor_a, with_replacement=True)
    tensor([[1, 1],
            [1, 2],
            [1, 3],
            [2, 2],
            [2, 3],
            [3, 3]])

""")

add_docstr(torch.trapezoid,
           r"""
trapezoid(y, x=None, *, dx=None, dim=-1) -> Tensor

Computes the `trapezoidal rule <https://en.wikipedia.org/wiki/Trapezoidal_rule>`_ along
:attr:`dim`. By default the spacing between elements is assumed to be 1, but
:attr:`dx` can be used to specify a different constant spacing, and :attr:`x` can be
used to specify arbitrary spacing along :attr:`dim`.


Assuming :attr:`y` is a one-dimensional tensor with elements :math:`{y_0, y_1, ..., y_n}`,
the default computation is

.. math::
    \begin{aligned}
        \sum_{i = 1}^{n-1} \frac{1}{2} (y_i + y_{i-1})
    \end{aligned}

When :attr:`dx` is specified the computation becomes

.. math::
    \begin{aligned}
        \sum_{i = 1}^{n-1} \frac{\Delta x}{2} (y_i + y_{i-1})
    \end{aligned}

effectively multiplying the result by :attr:`dx`. When :attr:`x` is specified,
assuming :attr:`x` is also a one-dimensional tensor with
elements :math:`{x_0, x_1, ..., x_n}`, the computation becomes

.. math::
    \begin{aligned}
        \sum_{i = 1}^{n-1} \frac{(x_i - x_{i-1})}{2} (y_i + y_{i-1})
    \end{aligned}

When :attr:`y` is two or more dimensions, this computation is performed independently
along dimension :attr:`dim`. If :attr:`x` is also specified and is one-dimensional,
then that dimension defines the spacing for each computation.
If :attr:`x` is also specified and is not one-dimensional, then it is broadcast to
the shape of :attr:`y` and the corresponding sizes are used for each computation.
See the examples below for details.

.. note::
    The trapezoidal rule is a technique for approximating the definite integral of a function
    by averaging its left and right Riemann sums. The approximation becomes more accurate as
    the resolution of the partition increases.

Arguments:
    y (Tensor): Values to use when computing the trapezoidal rule.
    x (Tensor): If specified, defines spacing between values as specified above.

Keyword arguments:
    dx (float): constant spacing between values. If neither :attr:`x` or :attr:`dx`
        are specified then this defaults to 1. Effectively multiplies the result by its value.
    dim (int): The dimension along which to compute the trapezoidal rule.
        The last (inner-most) dimension by default.

Examples::

    >>> # Computes the trapezoidal rule in 1D, spacing is implicitly 1
    >>> y = torch.tensor([1, 5, 10])
    >>> torch.trapezoid(y)
    tensor(10.5)

    >>> # Computes the same trapezoidal rule directly to verify
    >>> (1 + 10 + 10) / 2
    10.5

    >>> # Computes the trapezoidal rule in 1D with constant spacing of 2
    >>> # NOTE: the result is the same as before, but multiplied by 2
    >>> torch.trapezoid(y, dx=2)
    21.0

    >>> # Computes the trapezoidal rule in 1D with arbitrary spacing
    >>> x = torch.tensor([1, 3, 6])
    >>> torch.trapezoid(y, x)
    28.5

    >>> # Computes the same trapezoidal rule directly to verify
    >>> ((3 - 1) * (1 + 5) + (6 - 3) * (5 + 10)) / 2
    28.5

    >>> # Computes the trapezoidal rule for each row of a 3x3 matrix
    >>> y = torch.arange(9).reshape(3, 3)
    tensor([[0, 1, 2],
            [3, 4, 5],
            [6, 7, 8]])
    >>> torch.trapezoid(y)
    tensor([ 2., 8., 14.])

    >>> # Computes the trapezoidal rule for each column of the matrix
    >>> torch.trapezoid(y, dim=0)
    tensor([ 6., 8., 10.])

    >>> # Computes the trapezoidal rule for each row of a 3x3 ones matrix
    >>> #   with the same arbitrary spacing
    >>> y = torch.ones(3, 3)
    >>> x = torch.tensor([1, 3, 6])
    >>> torch.trapezoid(y, x)
    array([5., 5., 5.])

    >>> # Computes the trapezoidal rule for each row of a 3x3 ones matrix
    >>> #   with different arbitrary spacing per row
    >>> y = torch.ones(3, 3)
    >>> x = torch.tensor([[1, 2, 3], [1, 3, 5], [1, 4, 7]])
    >>> torch.trapezoid(y, x)
    array([2., 4., 6.])
""")

add_docstr(torch.trapz,
           r"""
trapz(y, x, *, dim=-1) -> Tensor

Alias for :func:`torch.trapezoid`.
""")

add_docstr(torch.cumulative_trapezoid,
           r"""
cumulative_trapezoid(y, x=None, *, dx=None, dim=-1) -> Tensor

Cumulatively computes the `trapezoidal rule <https://en.wikipedia.org/wiki/Trapezoidal_rule>`_
along :attr:`dim`. By default the spacing between elements is assumed to be 1, but
:attr:`dx` can be used to specify a different constant spacing, and :attr:`x` can be
used to specify arbitrary spacing along :attr:`dim`.

For more details, please read :func:`torch.trapezoid`. The difference between :func:`torch.trapezoid`
and this function is that, :func:`torch.trapezoid` returns a value for each integration,
where as this function returns a cumulative value for every spacing within the integration. This
is analogous to how `.sum` returns a value and `.cumsum` returns a cumulative sum.

Arguments:
    y (Tensor): Values to use when computing the trapezoidal rule.
    x (Tensor): If specified, defines spacing between values as specified above.

Keyword arguments:
    dx (float): constant spacing between values. If neither :attr:`x` or :attr:`dx`
        are specified then this defaults to 1. Effectively multiplies the result by its value.
    dim (int): The dimension along which to compute the trapezoidal rule.
        The last (inner-most) dimension by default.

Examples::

    >>> # Cumulatively computes the trapezoidal rule in 1D, spacing is implicitly 1.
    >>> y = torch.tensor([1, 5, 10])
    >>> torch.cumulative_trapezoid(y)
    tensor([3., 10.5])

    >>> # Computes the same trapezoidal rule directly up to each element to verify
    >>> (1 + 5) / 2
    3.0
    >>> (1 + 10 + 10) / 2
    10.5

    >>> # Cumulatively computes the trapezoidal rule in 1D with constant spacing of 2
    >>> # NOTE: the result is the same as before, but multiplied by 2
    >>> torch.cumulative_trapezoid(y, dx=2)
    tensor([6., 21.])

    >>> # Cumulatively computes the trapezoidal rule in 1D with arbitrary spacing
    >>> x = torch.tensor([1, 3, 6])
    >>> torch.cumulative_trapezoid(y, x)
    tensor([6., 28.5])

    >>> # Computes the same trapezoidal rule directly up to each element to verify
    >>> ((3 - 1) * (1 + 5)) / 2
    6.0
    >>> ((3 - 1) * (1 + 5) + (6 - 3) * (5 + 10)) / 2
    28.5

    >>> # Cumulatively computes the trapezoidal rule for each row of a 3x3 matrix
    >>> y = torch.arange(9).reshape(3, 3)
    tensor([[0, 1, 2],
            [3, 4, 5],
            [6, 7, 8]])
    >>> torch.cumulative_trapezoid(y)
    tensor([[ 0.5,  2.],
            [ 3.5,  8.],
            [ 6.5, 14.]])

    >>> # Cumulatively computes the trapezoidal rule for each column of the matrix
    >>> torch.cumulative_trapezoid(y, dim=0)
    tensor([[ 1.5,  2.5,  3.5],
            [ 6.0,  8.0, 10.0]])

    >>> # Cumulatively computes the trapezoidal rule for each row of a 3x3 ones matrix
    >>> #   with the same arbitrary spacing
    >>> y = torch.ones(3, 3)
    >>> x = torch.tensor([1, 3, 6])
    >>> torch.cumulative_trapezoid(y, x)
    tensor([[2., 5.],
            [2., 5.],
            [2., 5.]])

    >>> # Cumulatively computes the trapezoidal rule for each row of a 3x3 ones matrix
    >>> #   with different arbitrary spacing per row
    >>> y = torch.ones(3, 3)
    >>> x = torch.tensor([[1, 2, 3], [1, 3, 5], [1, 4, 7]])
    >>> torch.cumulative_trapezoid(y, x)
    tensor([[1., 2.],
            [2., 4.],
            [3., 6.]])
""")

add_docstr(torch.repeat_interleave,
           r"""
repeat_interleave(input, repeats, dim=None, *, output_size=None) -> Tensor

Repeat elements of a tensor.

.. warning::

    This is different from :meth:`torch.Tensor.repeat` but similar to ``numpy.repeat``.

Args:
    {input}
    repeats (Tensor or int): The number of repetitions for each element.
        repeats is broadcasted to fit the shape of the given axis.
    dim (int, optional): The dimension along which to repeat values.
        By default, use the flattened input array, and return a flat output
        array.

Keyword args:
    output_size (int, optional): Total output size for the given axis
        ( e.g. sum of repeats). If given, it will avoid stream syncronization
        needed to calculate output shape of the tensor.

Returns:
    Tensor: Repeated tensor which has the same shape as input, except along the given axis.

Example::

    >>> x = torch.tensor([1, 2, 3])
    >>> x.repeat_interleave(2)
    tensor([1, 1, 2, 2, 3, 3])
    >>> y = torch.tensor([[1, 2], [3, 4]])
    >>> torch.repeat_interleave(y, 2)
    tensor([1, 1, 2, 2, 3, 3, 4, 4])
    >>> torch.repeat_interleave(y, 3, dim=1)
    tensor([[1, 1, 1, 2, 2, 2],
            [3, 3, 3, 4, 4, 4]])
    >>> torch.repeat_interleave(y, torch.tensor([1, 2]), dim=0)
    tensor([[1, 2],
            [3, 4],
            [3, 4]])
    >>> torch.repeat_interleave(y, torch.tensor([1, 2]), dim=0, output_size=3)
    tensor([[1, 2],
            [3, 4],
            [3, 4]])

.. function:: repeat_interleave(repeats, *, output_size=None) -> Tensor
   :noindex:

If the `repeats` is `tensor([n1, n2, n3, ...])`, then the output will be
`tensor([0, 0, ..., 1, 1, ..., 2, 2, ..., ...])` where `0` appears `n1` times,
`1` appears `n2` times, `2` appears `n3` times, etc.
""".format(**common_args))

add_docstr(torch.tile, r"""
tile(input, dims) -> Tensor

Constructs a tensor by repeating the elements of :attr:`input`.
The :attr:`dims` argument specifies the number of repetitions
in each dimension.

If :attr:`dims` specifies fewer dimensions than :attr:`input` has, then
ones are prepended to :attr:`dims` until all dimensions are specified.
For example, if :attr:`input` has shape (8, 6, 4, 2) and :attr:`dims`
is (2, 2), then :attr:`dims` is treated as (1, 1, 2, 2).

Analogously, if :attr:`input` has fewer dimensions than :attr:`dims`
specifies, then :attr:`input` is treated as if it were unsqueezed at
dimension zero until it has as many dimensions as :attr:`dims` specifies.
For example, if :attr:`input` has shape (4, 2) and :attr:`dims`
is (3, 3, 2, 2), then :attr:`input` is treated as if it had the
shape (1, 1, 4, 2).

.. note::

    This function is similar to NumPy's tile function.

Args:
    input (Tensor): the tensor whose elements to repeat.
    dims (tuple): the number of repetitions per dimension.

Example::

    >>> x = torch.tensor([1, 2, 3])
    >>> x.tile((2,))
    tensor([1, 2, 3, 1, 2, 3])
    >>> y = torch.tensor([[1, 2], [3, 4]])
    >>> torch.tile(y, (2, 2))
    tensor([[1, 2, 1, 2],
            [3, 4, 3, 4],
            [1, 2, 1, 2],
            [3, 4, 3, 4]])
""")

add_docstr(torch.quantize_per_tensor,
           r"""
quantize_per_tensor(input, scale, zero_point, dtype) -> Tensor

Converts a float tensor to a quantized tensor with given scale and zero point.

Arguments:
    input (Tensor): float tensor or list of tensors to quantize
    scale (float or Tensor): scale to apply in quantization formula
    zero_point (int or Tensor): offset in integer value that maps to float zero
    dtype (:class:`torch.dtype`): the desired data type of returned tensor.
        Has to be one of the quantized dtypes: ``torch.quint8``, ``torch.qint8``, ``torch.qint32``

Returns:
    Tensor: A newly quantized tensor or list of quantized tensors.

Example::

    >>> torch.quantize_per_tensor(torch.tensor([-1.0, 0.0, 1.0, 2.0]), 0.1, 10, torch.quint8)
    tensor([-1.,  0.,  1.,  2.], size=(4,), dtype=torch.quint8,
           quantization_scheme=torch.per_tensor_affine, scale=0.1, zero_point=10)
    >>> torch.quantize_per_tensor(torch.tensor([-1.0, 0.0, 1.0, 2.0]), 0.1, 10, torch.quint8).int_repr()
    tensor([ 0, 10, 20, 30], dtype=torch.uint8)
    >>> torch.quantize_per_tensor([torch.tensor([-1.0, 0.0]), torch.tensor([-2.0, 2.0])],
    >>> torch.tensor([0.1, 0.2]), torch.tensor([10, 20]), torch.quint8)
    (tensor([-1.,  0.], size=(2,), dtype=torch.quint8,
        quantization_scheme=torch.per_tensor_affine, scale=0.1, zero_point=10),
        tensor([-2.,  2.], size=(2,), dtype=torch.quint8,
        quantization_scheme=torch.per_tensor_affine, scale=0.2, zero_point=20))
    >>> torch.quantize_per_tensor(torch.tensor([-1.0, 0.0, 1.0, 2.0]), torch.tensor(0.1), torch.tensor(10), torch.quint8)
    tensor([-1.,  0.,  1.,  2.], size=(4,), dtype=torch.quint8,
       quantization_scheme=torch.per_tensor_affine, scale=0.10, zero_point=10)
""")

add_docstr(torch.quantize_per_channel,
           r"""
quantize_per_channel(input, scales, zero_points, axis, dtype) -> Tensor

Converts a float tensor to a per-channel quantized tensor with given scales and zero points.

Arguments:
    input (Tensor): float tensor to quantize
    scales (Tensor): float 1D tensor of scales to use, size should match ``input.size(axis)``
    zero_points (int): integer 1D tensor of offset to use, size should match ``input.size(axis)``
    axis (int): dimension on which apply per-channel quantization
    dtype (:class:`torch.dtype`): the desired data type of returned tensor.
        Has to be one of the quantized dtypes: ``torch.quint8``, ``torch.qint8``, ``torch.qint32``

Returns:
    Tensor: A newly quantized tensor

Example::

    >>> x = torch.tensor([[-1.0, 0.0], [1.0, 2.0]])
    >>> torch.quantize_per_channel(x, torch.tensor([0.1, 0.01]), torch.tensor([10, 0]), 0, torch.quint8)
    tensor([[-1.,  0.],
            [ 1.,  2.]], size=(2, 2), dtype=torch.quint8,
           quantization_scheme=torch.per_channel_affine,
           scale=tensor([0.1000, 0.0100], dtype=torch.float64),
           zero_point=tensor([10,  0]), axis=0)
    >>> torch.quantize_per_channel(x, torch.tensor([0.1, 0.01]), torch.tensor([10, 0]), 0, torch.quint8).int_repr()
    tensor([[  0,  10],
            [100, 200]], dtype=torch.uint8)
""")

add_docstr(torch.Generator,
           r"""
Generator(device='cpu') -> Generator

Creates and returns a generator object that manages the state of the algorithm which
produces pseudo random numbers. Used as a keyword argument in many :ref:`inplace-random-sampling`
functions.

Arguments:
    device (:class:`torch.device`, optional): the desired device for the generator.

Returns:
    Generator: An torch.Generator object.

Example::

    >>> g_cpu = torch.Generator()
    >>> g_cuda = torch.Generator(device='cuda')
""")


add_docstr(torch.Generator.set_state,
           r"""
Generator.set_state(new_state) -> void

Sets the Generator state.

Arguments:
    new_state (torch.ByteTensor): The desired state.

Example::

    >>> g_cpu = torch.Generator()
    >>> g_cpu_other = torch.Generator()
    >>> g_cpu.set_state(g_cpu_other.get_state())
""")


add_docstr(torch.Generator.get_state,
           r"""
Generator.get_state() -> Tensor

Returns the Generator state as a ``torch.ByteTensor``.

Returns:
    Tensor: A ``torch.ByteTensor`` which contains all the necessary bits
    to restore a Generator to a specific point in time.

Example::

    >>> g_cpu = torch.Generator()
    >>> g_cpu.get_state()
""")


add_docstr(torch.Generator.manual_seed,
           r"""
Generator.manual_seed(seed) -> Generator

Sets the seed for generating random numbers. Returns a `torch.Generator` object.
It is recommended to set a large seed, i.e. a number that has a good balance of 0
and 1 bits. Avoid having many 0 bits in the seed.

Arguments:
    seed (int): The desired seed. Value must be within the inclusive range
        `[-0x8000_0000_0000_0000, 0xffff_ffff_ffff_ffff]`. Otherwise, a RuntimeError
        is raised. Negative inputs are remapped to positive values with the formula
        `0xffff_ffff_ffff_ffff + seed`.

Returns:
    Generator: An torch.Generator object.

Example::

    >>> g_cpu = torch.Generator()
    >>> g_cpu.manual_seed(2147483647)
""")


add_docstr(torch.Generator.initial_seed,
           r"""
Generator.initial_seed() -> int

Returns the initial seed for generating random numbers.

Example::

    >>> g_cpu = torch.Generator()
    >>> g_cpu.initial_seed()
    2147483647
""")


add_docstr(torch.Generator.seed,
           r"""
Generator.seed() -> int

Gets a non-deterministic random number from std::random_device or the current
time and uses it to seed a Generator.

Example::

    >>> g_cpu = torch.Generator()
    >>> g_cpu.seed()
    1516516984916
""")


add_docstr(torch.Generator.device,
           r"""
Generator.device -> device

Gets the current device of the generator.

Example::

    >>> g_cpu = torch.Generator()
    >>> g_cpu.device
    device(type='cpu')
""")

add_docstr(torch._assert_async,
           r"""
_assert_async(tensor) -> void

Asynchronously assert that the contents of tensor are nonzero.  For CPU tensors,
this is equivalent to ``assert tensor`` or ``assert tensor.is_nonzero()``; for
CUDA tensors, we DO NOT synchronize and you may only find out the assertion
failed at a later CUDA kernel launch.  Asynchronous assertion can be helpful for
testing invariants in CUDA tensors without giving up performance.  This function
is NOT intended to be used for regular error checking, as it will trash your CUDA
context if the assert fails (forcing you to restart your PyTorch process.)

Args:
    tensor (Tensor): a one element tensor to test to see if it is nonzero.  Zero
        elements (including False for boolean tensors) cause an assertion failure
        to be raised.
""")

add_docstr(torch.searchsorted,
           r"""
searchsorted(sorted_sequence, values, *, out_int32=False, right=False, out=None) -> Tensor

Find the indices from the *innermost* dimension of :attr:`sorted_sequence` such that, if the
corresponding values in :attr:`values` were inserted before the indices, the order of the
corresponding *innermost* dimension within :attr:`sorted_sequence` would be preserved.
Return a new tensor with the same size as :attr:`values`. If :attr:`right` is False (default),
then the left boundary of :attr:`sorted_sequence` is closed. More formally, the returned index
satisfies the following rules:

.. list-table::
   :widths: 12 10 78
   :header-rows: 1

   * - :attr:`sorted_sequence`
     - :attr:`right`
     - *returned index satisfies*
   * - 1-D
     - False
     - ``sorted_sequence[i-1] < values[m][n]...[l][x] <= sorted_sequence[i]``
   * - 1-D
     - True
     - ``sorted_sequence[i-1] <= values[m][n]...[l][x] < sorted_sequence[i]``
   * - N-D
     - False
     - ``sorted_sequence[m][n]...[l][i-1] < values[m][n]...[l][x] <= sorted_sequence[m][n]...[l][i]``
   * - N-D
     - True
     - ``sorted_sequence[m][n]...[l][i-1] <= values[m][n]...[l][x] < sorted_sequence[m][n]...[l][i]``

Args:
    sorted_sequence (Tensor): N-D or 1-D tensor, containing monotonically increasing sequence on the *innermost*
                              dimension.
    values (Tensor or Scalar): N-D tensor or a Scalar containing the search value(s).

Keyword args:
    out_int32 (bool, optional): indicate the output data type. torch.int32 if True, torch.int64 otherwise.
                                Default value is False, i.e. default output data type is torch.int64.
    right (bool, optional): if False, return the first suitable location that is found. If True, return the
                            last such index. If no suitable index found, return 0 for non-numerical value
                            (eg. nan, inf) or the size of *innermost* dimension within :attr:`sorted_sequence`
                            (one pass the last index of the *innermost* dimension). In other words, if False,
                            gets the lower bound index for each value in :attr:`values` on the corresponding
                            *innermost* dimension of the :attr:`sorted_sequence`. If True, gets the upper
                            bound index instead. Default value is False.
    out (Tensor, optional): the output tensor, must be the same size as :attr:`values` if provided.

.. note:: If your use case is always 1-D sorted sequence, :func:`torch.bucketize` is preferred,
          because it has fewer dimension checks resulting in slightly better performance.


Example::

    >>> sorted_sequence = torch.tensor([[1, 3, 5, 7, 9], [2, 4, 6, 8, 10]])
    >>> sorted_sequence
    tensor([[ 1,  3,  5,  7,  9],
            [ 2,  4,  6,  8, 10]])
    >>> values = torch.tensor([[3, 6, 9], [3, 6, 9]])
    >>> values
    tensor([[3, 6, 9],
            [3, 6, 9]])
    >>> torch.searchsorted(sorted_sequence, values)
    tensor([[1, 3, 4],
            [1, 2, 4]])
    >>> torch.searchsorted(sorted_sequence, values, right=True)
    tensor([[2, 3, 5],
            [1, 3, 4]])

    >>> sorted_sequence_1d = torch.tensor([1, 3, 5, 7, 9])
    >>> sorted_sequence_1d
    tensor([1, 3, 5, 7, 9])
    >>> torch.searchsorted(sorted_sequence_1d, values)
    tensor([[1, 3, 4],
            [1, 3, 4]])
""")

add_docstr(torch.bucketize,
           r"""
bucketize(input, boundaries, *, out_int32=False, right=False, out=None) -> Tensor

Returns the indices of the buckets to which each value in the :attr:`input` belongs, where the
boundaries of the buckets are set by :attr:`boundaries`. Return a new tensor with the same size
as :attr:`input`. If :attr:`right` is False (default), then the left boundary is closed. More
formally, the returned index satisfies the following rules:

.. list-table::
   :widths: 15 85
   :header-rows: 1

   * - :attr:`right`
     - *returned index satisfies*
   * - False
     - ``boundaries[i-1] < input[m][n]...[l][x] <= boundaries[i]``
   * - True
     - ``boundaries[i-1] <= input[m][n]...[l][x] < boundaries[i]``

Args:
    input (Tensor or Scalar): N-D tensor or a Scalar containing the search value(s).
    boundaries (Tensor): 1-D tensor, must contain a monotonically increasing sequence.

Keyword args:
    out_int32 (bool, optional): indicate the output data type. torch.int32 if True, torch.int64 otherwise.
                                Default value is False, i.e. default output data type is torch.int64.
    right (bool, optional): if False, return the first suitable location that is found. If True, return the
                            last such index. If no suitable index found, return 0 for non-numerical value
                            (eg. nan, inf) or the size of :attr:`boundaries` (one pass the last index).
                            In other words, if False, gets the lower bound index for each value in :attr:`input`
                            from :attr:`boundaries`. If True, gets the upper bound index instead.
                            Default value is False.
    out (Tensor, optional): the output tensor, must be the same size as :attr:`input` if provided.


Example::

    >>> boundaries = torch.tensor([1, 3, 5, 7, 9])
    >>> boundaries
    tensor([1, 3, 5, 7, 9])
    >>> v = torch.tensor([[3, 6, 9], [3, 6, 9]])
    >>> v
    tensor([[3, 6, 9],
            [3, 6, 9]])
    >>> torch.bucketize(v, boundaries)
    tensor([[1, 3, 4],
            [1, 3, 4]])
    >>> torch.bucketize(v, boundaries, right=True)
    tensor([[2, 3, 5],
            [2, 3, 5]])
""")<|MERGE_RESOLUTION|>--- conflicted
+++ resolved
@@ -7837,16 +7837,10 @@
 
 """.format(**factory_like_common_args))
 
-<<<<<<< HEAD
 add_docstr(
     torch.randint,
     r"""
 randint(low=0, high, size, *, generator=None, out=None, \
-=======
-add_docstr(torch.randint,
-           """
-randint(low=0, high, size, \\*, generator=None, out=None, \
->>>>>>> 4fc46605
 dtype=None, layout=torch.strided, device=None, requires_grad=False) -> Tensor
 
 Returns a tensor filled with random integers generated uniformly
