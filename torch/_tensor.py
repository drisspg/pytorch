--- conflicted
+++ resolved
@@ -862,17 +862,10 @@
         Returns the type of the underlying storage.
 
         """
-<<<<<<< HEAD
         if has_torch_function_unary(self):
             return handle_torch_function(Tensor.storage_type, (self,), self)
 
-        # NB: this returns old fashioned _TypedStorage, e.g., FloatStorage, as it
-        # would be pretty pointless otherwise (it would always return
-        # _UntypedStorage)
-        return type(self.storage())
-=======
         return self.storage()._get_legacy_storage_class()
->>>>>>> 12f43493
 
     def refine_names(self, *names):
         r"""Refines the dimension names of :attr:`self` according to :attr:`names`.
