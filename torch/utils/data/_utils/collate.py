--- conflicted
+++ resolved
@@ -134,13 +134,7 @@
             # shared memory tensor to avoid an extra copy
             numel = sum(x.numel() for x in batch)
             storage = elem.storage()._new_shared(numel)
-<<<<<<< HEAD
-            out = elem.new(storage)
-            # Resize 'out' before passing it to 'stack'
-            out = out.resize_((len(batch), *elem.shape))
-=======
             out = elem.new(storage).resize_(len(batch), *list(elem.size()))
->>>>>>> fa5fa74b
         return torch.stack(batch, 0, out=out)
     elif elem_type.__module__ == 'numpy' and elem_type.__name__ != 'str_' \
             and elem_type.__name__ != 'string_':
