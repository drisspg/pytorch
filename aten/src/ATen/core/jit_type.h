--- conflicted
+++ resolved
@@ -144,17 +144,7 @@
     return has_free_variables_;
   }
 
-<<<<<<< HEAD
-  UnionTypePtr unionOf(std::vector<TypePtr>& rhs_types) const;
-  UnionTypePtr unionOf(const UnionTypePtr rhs) const;
-
-  UnionTypePtr intersectionOf(std::vector<TypePtr>& rhs_types) const;
-  UnionTypePtr intersectionOf(const UnionTypePtr rhs) const;
-
-  UnionTypePtr withoutNone() const;
-=======
   c10::optional<TypePtr> toOptional(bool unification_allowed=false) const;
->>>>>>> e82de23f
 
   UnionTypePtr withoutNone() const;
 
