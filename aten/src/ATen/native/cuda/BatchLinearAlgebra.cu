#include <ATen/Context.h>
#include <ATen/cuda/CUDAContext.h>
#include <ATen/Dispatch.h>
#include <ATen/NativeFunctions.h>
#include <ATen/cuda/PinnedMemoryAllocator.h>
#include <ATen/cuda/CUDAApplyUtils.cuh>
#include <ATen/cuda/detail/IndexUtils.cuh>

#include <ATen/native/LinearAlgebraUtils.h>
#include <ATen/native/cuda/MiscUtils.h>
#include <ATen/native/Resize.h>
#include <ATen/native/BatchLinearAlgebra.h>
#include <ATen/native/cuda/BatchLinearAlgebraLib.h>
#include <ATen/native/cpu/zmath.h>

#include <THC/THC.h> // for USE_MAGMA

#ifdef USE_MAGMA
#include <magma_types.h>
#include <magma_v2.h>

const bool use_magma_ = true;
#else
const bool use_magma_ = false;

#endif

namespace at {
namespace native {

#ifdef USE_MAGMA
template<class scalar_t>
void magmaSolve(
    magma_int_t n, magma_int_t nrhs, scalar_t* dA, magma_int_t ldda,
    magma_int_t* ipiv, scalar_t* dB, magma_int_t lddb, magma_int_t* info);

template<class scalar_t>
void magmaSolveBatched(
    magma_int_t n, magma_int_t nrhs, scalar_t** dA_array, magma_int_t ldda,
    magma_int_t** dipiv_array, scalar_t** dB_array, magma_int_t lddb,
    magma_int_t* dinfo_array, magma_int_t batch_count, const MAGMAQueue& magma_queue);

template<class scalar_t>
void magmaLu(
    magma_int_t m, magma_int_t n, scalar_t* dA, magma_int_t ldda,
    magma_int_t* ipiv, magma_int_t* info);

template<class scalar_t>
void magmaLuBatched(
    magma_int_t m, magma_int_t n, scalar_t** dA_array, magma_int_t ldda,
    magma_int_t** ipiv_array, magma_int_t* info_array, magma_int_t batchsize,
    const MAGMAQueue& magma_queue);

template<class scalar_t>
void magmaLuNoPiv(
    magma_int_t m, magma_int_t n, scalar_t* dA, magma_int_t ldda,
    magma_int_t* info);

template<class scalar_t>
void magmaLuNoPivBatched(
    magma_int_t m, magma_int_t n, scalar_t** dA_array, magma_int_t ldda,
    magma_int_t* info_array, magma_int_t batchsize, const MAGMAQueue& magma_queue);

template<class scalar_t>
inline magma_int_t magmaGetriOptimalBlocksize(magma_int_t n);

template<class scalar_t>
void magmaGetri(
    magma_int_t n, scalar_t* dA, magma_int_t ldda, magma_int_t* ipiv, scalar_t* dwork,
    magma_int_t lwork, magma_int_t* info);

template<class scalar_t>
void magmaGetriBatched(
    magma_int_t n, scalar_t** dA_array, magma_int_t ldda,
    magma_int_t** ipiv_array, scalar_t** dinvA_array, magma_int_t lddia,
    magma_int_t* info_array, magma_int_t batchsize, const MAGMAQueue& magma_queue);

template<class scalar_t>
void magmaCholeskySolve(
    magma_uplo_t uplo, magma_int_t n, magma_int_t nrhs, scalar_t* dA, magma_int_t ldda,
    scalar_t* dB, magma_int_t lddb, magma_int_t* info);

template<class scalar_t>
void magmaCholeskySolveBatched(
    magma_uplo_t uplo, magma_int_t n, magma_int_t nrhs, scalar_t** dA_array, magma_int_t ldda,
    scalar_t** dB_array, magma_int_t lddb, magma_int_t& info, magma_int_t batchsize, const MAGMAQueue& magma_queue);

template<class scalar_t>
void magmaCholesky(
    magma_uplo_t uplo, magma_int_t n, scalar_t* dA,
    magma_int_t ldda, magma_int_t* info);

template<class scalar_t>
void magmaCholeskyBatched(
    magma_uplo_t uplo, magma_int_t n, scalar_t** dA_array, magma_int_t ldda,
    magma_int_t* info_array, magma_int_t batchsize, const MAGMAQueue& magma_queue);

template<class scalar_t>
void magmaTriangularSolveBatched(
    magma_uplo_t uplo, magma_trans_t trans, magma_diag_t diag, magma_int_t m, magma_int_t n,
    scalar_t** dA_array, magma_int_t ldda, scalar_t** dB_array, magma_int_t lddb, magma_int_t batchsize,
    const MAGMAQueue& magma_queue);

template<class scalar_t>
inline magma_int_t magmaGeqrfOptimalBlocksize(magma_int_t m, magma_int_t n);

template<class scalar_t>
void magmaGeqrf(
    magma_int_t m, magma_int_t n, scalar_t* dA, magma_int_t ldda,
    scalar_t* tau, scalar_t* dT, magma_int_t* info, bool is_v2);

template<class scalar_t>
void magmaOrgqr(
    magma_int_t m, magma_int_t n, magma_int_t k, scalar_t* dA,
    magma_int_t ldda, scalar_t* tau, scalar_t* dT, magma_int_t nb, magma_int_t* info);

template<class scalar_t, class value_t=scalar_t>
void magmaSyevd(
    magma_vec_t jobz, magma_uplo_t uplo, magma_int_t n, scalar_t* dA, magma_int_t ldda,
    value_t* w, scalar_t* wA, magma_int_t ldwa, scalar_t* work, magma_int_t lwork, value_t* rwork,
    magma_int_t lrwork, magma_int_t* iwork, magma_int_t liwork, magma_int_t* info);

template<class scalar_t, class value_t=scalar_t>
void magmaEig(
    magma_vec_t jobvl, magma_vec_t jobvr, magma_int_t n, scalar_t *A, magma_int_t lda,
    scalar_t *w, scalar_t *VL, magma_int_t ldvl,
    scalar_t *VR, magma_int_t ldvr, scalar_t *work, magma_int_t lwork,
    value_t *rwork,
    magma_int_t *info);

template<class scalar_t, class value_t=scalar_t>
void magmaSvd(
    magma_vec_t jobz, magma_int_t m, magma_int_t n, scalar_t* A,
    magma_int_t lda, value_t* s, scalar_t* U, magma_int_t ldu,
    scalar_t* VT, magma_int_t ldvt, scalar_t* work, magma_int_t lwork,
    value_t* rwork,
    magma_int_t* iwork, magma_int_t* info);

template<class scalar_t>
void magmaLuSolve(
    magma_int_t n, magma_int_t nrhs, scalar_t* dA, magma_int_t ldda, magma_int_t* ipiv,
    scalar_t* dB, magma_int_t lddb, magma_int_t* info);

template<class scalar_t>
void magmaLuSolveBatched(
    magma_int_t n, magma_int_t nrhs, scalar_t** dA_array, magma_int_t ldda, magma_int_t** dipiv_array,
    scalar_t** dB_array, magma_int_t lddb, magma_int_t& info,
    magma_int_t batchsize, const MAGMAQueue& magma_queue);

template<class scalar_t>
void magmaGels(
    magma_trans_t trans, magma_int_t m, magma_int_t n, magma_int_t nrhs,
    scalar_t* dA, magma_int_t ldda, scalar_t* dB, magma_int_t lddb,
    scalar_t* hwork, magma_int_t lwork, magma_int_t* info);

template<>
void magmaSolve<double>(
    magma_int_t n, magma_int_t nrhs, double* dA, magma_int_t ldda,
    magma_int_t* ipiv, double* dB, magma_int_t lddb, magma_int_t* info) {
  MagmaStreamSyncGuard guard;
  magma_dgesv_gpu(n, nrhs, dA, ldda, ipiv, dB, lddb, info);
  AT_CUDA_CHECK(cudaGetLastError());
}

template<>
void magmaSolve<float>(
    magma_int_t n, magma_int_t nrhs, float* dA, magma_int_t ldda,
    magma_int_t* ipiv, float* dB, magma_int_t lddb, magma_int_t* info) {
  MagmaStreamSyncGuard guard;
  magma_sgesv_gpu(n, nrhs, dA, ldda, ipiv, dB, lddb, info);
  AT_CUDA_CHECK(cudaGetLastError());
}

template<>
void magmaSolve<c10::complex<double>>(
    magma_int_t n, magma_int_t nrhs, c10::complex<double>* dA, magma_int_t ldda,
    magma_int_t* ipiv, c10::complex<double>* dB, magma_int_t lddb, magma_int_t* info) {
  MagmaStreamSyncGuard guard;
  magma_zgesv_gpu(n, nrhs,
    reinterpret_cast<magmaDoubleComplex*>(dA), ldda, ipiv,
    reinterpret_cast<magmaDoubleComplex*>(dB), lddb, info);
  AT_CUDA_CHECK(cudaGetLastError());
}

template<>
void magmaSolve<c10::complex<float>>(
    magma_int_t n, magma_int_t nrhs, c10::complex<float>* dA, magma_int_t ldda,
    magma_int_t* ipiv, c10::complex<float>* dB, magma_int_t lddb, magma_int_t* info) {
  MagmaStreamSyncGuard guard;
  magma_cgesv_gpu(n, nrhs,
    reinterpret_cast<magmaFloatComplex*>(dA), ldda, ipiv,
    reinterpret_cast<magmaFloatComplex*>(dB), lddb, info);
  AT_CUDA_CHECK(cudaGetLastError());
}

template<>
void magmaSolveBatched<double>(
    magma_int_t n, magma_int_t nrhs, double** dA_array, magma_int_t ldda,
    magma_int_t** dipiv_array, double** dB_array, magma_int_t lddb,
    magma_int_t* dinfo_array, magma_int_t batch_count, const MAGMAQueue& magma_queue) {
  magma_dgesv_batched(n, nrhs, dA_array, ldda, dipiv_array, dB_array, lddb, dinfo_array, batch_count, magma_queue.get_queue());
  AT_CUDA_CHECK(cudaGetLastError());
}

template<>
void magmaSolveBatched<float>(
    magma_int_t n, magma_int_t nrhs, float** dA_array, magma_int_t ldda,
    magma_int_t** dipiv_array, float** dB_array, magma_int_t lddb,
    magma_int_t* dinfo_array, magma_int_t batch_count, const MAGMAQueue& magma_queue) {
  magma_sgesv_batched(n, nrhs, dA_array, ldda, dipiv_array, dB_array, lddb, dinfo_array, batch_count, magma_queue.get_queue());
  AT_CUDA_CHECK(cudaGetLastError());
}

template<>
void magmaSolveBatched<c10::complex<double>>(
    magma_int_t n, magma_int_t nrhs, c10::complex<double>** dA_array, magma_int_t ldda,
    magma_int_t** dipiv_array, c10::complex<double>** dB_array, magma_int_t lddb,
    magma_int_t* dinfo_array, magma_int_t batch_count, const MAGMAQueue& magma_queue) {
  magma_zgesv_batched(n, nrhs,
    reinterpret_cast<magmaDoubleComplex**>(dA_array), ldda, dipiv_array,
    reinterpret_cast<magmaDoubleComplex**>(dB_array), lddb, dinfo_array, batch_count, magma_queue.get_queue());
  AT_CUDA_CHECK(cudaGetLastError());
}

template<>
void magmaSolveBatched<c10::complex<float>>(
    magma_int_t n, magma_int_t nrhs, c10::complex<float>** dA_array, magma_int_t ldda,
    magma_int_t** dipiv_array, c10::complex<float>** dB_array, magma_int_t lddb,
    magma_int_t* dinfo_array, magma_int_t batch_count, const MAGMAQueue& magma_queue) {
  magma_cgesv_batched(n, nrhs,
    reinterpret_cast<magmaFloatComplex**>(dA_array), ldda, dipiv_array,
    reinterpret_cast<magmaFloatComplex**>(dB_array), lddb, dinfo_array, batch_count, magma_queue.get_queue());
  AT_CUDA_CHECK(cudaGetLastError());
}

template<>
void magmaLu<double>(
    magma_int_t m, magma_int_t n, double* dA, magma_int_t ldda,
    magma_int_t* ipiv, magma_int_t* info) {
  MagmaStreamSyncGuard guard;
  magma_dgetrf_gpu(m, n, dA, ldda, ipiv, info);
  AT_CUDA_CHECK(cudaGetLastError());
}

template<>
void magmaLu<float>(
    magma_int_t m, magma_int_t n, float* dA, magma_int_t ldda,
    magma_int_t* ipiv, magma_int_t* info) {
  MagmaStreamSyncGuard guard;
  magma_sgetrf_gpu(m, n, dA, ldda, ipiv, info);
  AT_CUDA_CHECK(cudaGetLastError());
}

template<>
void magmaLu<c10::complex<double>>(
    magma_int_t m, magma_int_t n, c10::complex<double>* dA, magma_int_t ldda,
    magma_int_t* ipiv, magma_int_t* info) {
  MagmaStreamSyncGuard guard;
  magma_zgetrf_gpu(m, n, reinterpret_cast<magmaDoubleComplex*>(dA), ldda, ipiv, info);
  AT_CUDA_CHECK(cudaGetLastError());
}

template<>
void magmaLu<c10::complex<float>>(
    magma_int_t m, magma_int_t n, c10::complex<float>* dA, magma_int_t ldda,
    magma_int_t* ipiv, magma_int_t* info) {
  MagmaStreamSyncGuard guard;
  magma_cgetrf_gpu(m, n, reinterpret_cast<magmaFloatComplex*>(dA), ldda, ipiv, info);
  AT_CUDA_CHECK(cudaGetLastError());
}

template<>
void magmaLuBatched<double>(
    magma_int_t m, magma_int_t n, double** dA_array, magma_int_t ldda,
    magma_int_t** ipiv_array, magma_int_t* info_array, magma_int_t batchsize,
    const MAGMAQueue& magma_queue) {
  magma_dgetrf_batched(m, n, dA_array, ldda, ipiv_array, info_array, batchsize, magma_queue.get_queue());
  AT_CUDA_CHECK(cudaGetLastError());
}

template<>
void magmaLuBatched<float>(
    magma_int_t m, magma_int_t n, float** dA_array, magma_int_t ldda,
    magma_int_t** ipiv_array, magma_int_t* info_array, magma_int_t batchsize,
    const MAGMAQueue& magma_queue) {
  magma_sgetrf_batched(m, n, dA_array, ldda, ipiv_array, info_array, batchsize, magma_queue.get_queue());
  AT_CUDA_CHECK(cudaGetLastError());
}

template<>
void magmaLuBatched<c10::complex<double>>(
    magma_int_t m, magma_int_t n, c10::complex<double>** dA_array, magma_int_t ldda,
    magma_int_t** ipiv_array, magma_int_t* info_array, magma_int_t batchsize,
    const MAGMAQueue& magma_queue) {
  magma_zgetrf_batched(m, n, reinterpret_cast<magmaDoubleComplex**>(dA_array), ldda, ipiv_array, info_array, batchsize, magma_queue.get_queue());
  AT_CUDA_CHECK(cudaGetLastError());
}

template<>
void magmaLuBatched<c10::complex<float>>(
    magma_int_t m, magma_int_t n, c10::complex<float>** dA_array, magma_int_t ldda,
    magma_int_t** ipiv_array, magma_int_t* info_array, magma_int_t batchsize,
    const MAGMAQueue& magma_queue) {
  magma_cgetrf_batched(m, n, reinterpret_cast<magmaFloatComplex**>(dA_array), ldda, ipiv_array, info_array, batchsize, magma_queue.get_queue());
  AT_CUDA_CHECK(cudaGetLastError());
}

template<>
void magmaLuNoPiv<double>(
    magma_int_t m, magma_int_t n, double* dA, magma_int_t ldda,
    magma_int_t* info) {
  MagmaStreamSyncGuard guard;
  magma_dgetrf_nopiv_gpu(m, n, dA, ldda, info);
  AT_CUDA_CHECK(cudaGetLastError());
}

template<>
void magmaLuNoPiv<float>(
    magma_int_t m, magma_int_t n, float* dA, magma_int_t ldda,
    magma_int_t* info) {
  MagmaStreamSyncGuard guard;
  magma_sgetrf_nopiv_gpu(m, n, dA, ldda, info);
  AT_CUDA_CHECK(cudaGetLastError());
}

template<>
void magmaLuNoPiv<c10::complex<double>>(
    magma_int_t m, magma_int_t n, c10::complex<double>* dA, magma_int_t ldda,
    magma_int_t* info) {
  MagmaStreamSyncGuard guard;
  magma_zgetrf_nopiv_gpu(m, n, reinterpret_cast<magmaDoubleComplex*>(dA), ldda, info);
  AT_CUDA_CHECK(cudaGetLastError());
}

template<>
void magmaLuNoPiv<c10::complex<float>>(
    magma_int_t m, magma_int_t n, c10::complex<float>* dA, magma_int_t ldda,
    magma_int_t* info) {
  MagmaStreamSyncGuard guard;
  magma_cgetrf_nopiv_gpu(m, n, reinterpret_cast<magmaFloatComplex*>(dA), ldda, info);
  AT_CUDA_CHECK(cudaGetLastError());
}

template<>
void magmaLuNoPivBatched<double>(
    magma_int_t m, magma_int_t n, double** dA_array, magma_int_t ldda,
    magma_int_t* info_array, magma_int_t batchsize, const MAGMAQueue& magma_queue) {
  magma_dgetrf_nopiv_batched(m, n, dA_array, ldda, info_array, batchsize, magma_queue.get_queue());
  AT_CUDA_CHECK(cudaGetLastError());
}

template<>
void magmaLuNoPivBatched<float>(
    magma_int_t m, magma_int_t n, float** dA_array, magma_int_t ldda,
    magma_int_t* info_array, magma_int_t batchsize, const MAGMAQueue& magma_queue) {
  magma_sgetrf_nopiv_batched(m, n, dA_array, ldda, info_array, batchsize, magma_queue.get_queue());
  AT_CUDA_CHECK(cudaGetLastError());
}

template<>
void magmaLuNoPivBatched<c10::complex<double>>(
    magma_int_t m, magma_int_t n, c10::complex<double>** dA_array, magma_int_t ldda,
    magma_int_t* info_array, magma_int_t batchsize, const MAGMAQueue& magma_queue) {
  magma_zgetrf_nopiv_batched(m, n, reinterpret_cast<magmaDoubleComplex**>(dA_array), ldda, info_array, batchsize, magma_queue.get_queue());
  AT_CUDA_CHECK(cudaGetLastError());
}

template<>
void magmaLuNoPivBatched<c10::complex<float>>(
    magma_int_t m, magma_int_t n, c10::complex<float>** dA_array, magma_int_t ldda,
    magma_int_t* info_array, magma_int_t batchsize, const MAGMAQueue& magma_queue) {
  magma_cgetrf_nopiv_batched(m, n, reinterpret_cast<magmaFloatComplex**>(dA_array), ldda, info_array, batchsize, magma_queue.get_queue());
  AT_CUDA_CHECK(cudaGetLastError());
}

template<>
inline magma_int_t magmaGetriOptimalBlocksize<double>(magma_int_t n) {
  return magma_get_dgetri_nb(n);
}

template<>
inline magma_int_t magmaGetriOptimalBlocksize<float>(magma_int_t n) {
  return magma_get_sgetri_nb(n);
}

template <>
inline magma_int_t magmaGetriOptimalBlocksize<c10::complex<double>>(
    magma_int_t n) {
  return magma_get_zgetri_nb(n);
}

template <>
inline magma_int_t magmaGetriOptimalBlocksize<c10::complex<float>>(
    magma_int_t n) {
  return magma_get_cgetri_nb(n);
}

template<>
void magmaGetri<double>(
    magma_int_t n, double* dA, magma_int_t ldda, magma_int_t* ipiv, double* dwork,
    magma_int_t lwork, magma_int_t* info) {
  MagmaStreamSyncGuard guard;
  magma_dgetri_gpu(n, dA, ldda, ipiv, dwork, lwork, info);
  AT_CUDA_CHECK(cudaGetLastError());
}

template<>
void magmaGetri<float>(
    magma_int_t n, float* dA, magma_int_t ldda, magma_int_t* ipiv, float* dwork,
    magma_int_t lwork, magma_int_t* info) {
  MagmaStreamSyncGuard guard;
  magma_sgetri_gpu(n, dA, ldda, ipiv, dwork, lwork, info);
  AT_CUDA_CHECK(cudaGetLastError());
}

template <>
void magmaGetri<c10::complex<double>>(
    magma_int_t n,
    c10::complex<double>* dA,
    magma_int_t ldda,
    magma_int_t* ipiv,
    c10::complex<double>* dwork,
    magma_int_t lwork,
    magma_int_t* info) {
  MagmaStreamSyncGuard guard;
  magma_zgetri_gpu(
      n,
      reinterpret_cast<magmaDoubleComplex*>(dA),
      ldda,
      ipiv,
      reinterpret_cast<magmaDoubleComplex*>(dwork),
      lwork,
      info);
  AT_CUDA_CHECK(cudaGetLastError());
}

template <>
void magmaGetri<c10::complex<float>>(
    magma_int_t n,
    c10::complex<float>* dA,
    magma_int_t ldda,
    magma_int_t* ipiv,
    c10::complex<float>* dwork,
    magma_int_t lwork,
    magma_int_t* info) {
  MagmaStreamSyncGuard guard;
  magma_cgetri_gpu(
      n,
      reinterpret_cast<magmaFloatComplex*>(dA),
      ldda,
      ipiv,
      reinterpret_cast<magmaFloatComplex*>(dwork),
      lwork,
      info);
  AT_CUDA_CHECK(cudaGetLastError());
}

template<>
void magmaGetriBatched<double>(
    magma_int_t n, double** dA_array, magma_int_t ldda,
    magma_int_t** ipiv_array, double** dinvA_array, magma_int_t lddia,
    magma_int_t* info_array, magma_int_t batchsize, const MAGMAQueue& magma_queue) {
  magma_dgetri_outofplace_batched(n, dA_array, ldda, ipiv_array, dinvA_array, lddia, info_array, batchsize, magma_queue.get_queue());
  AT_CUDA_CHECK(cudaGetLastError());
}

template<>
void magmaGetriBatched<float>(
    magma_int_t n, float** dA_array, magma_int_t ldda,
    magma_int_t** ipiv_array, float** dinvA_array, magma_int_t lddia,
    magma_int_t* info_array, magma_int_t batchsize, const MAGMAQueue& magma_queue) {
  magma_sgetri_outofplace_batched(n, dA_array, ldda, ipiv_array, dinvA_array, lddia, info_array, batchsize, magma_queue.get_queue());
  AT_CUDA_CHECK(cudaGetLastError());
}

template <>
void magmaGetriBatched<c10::complex<double>>(
    magma_int_t n,
    c10::complex<double>** dA_array,
    magma_int_t ldda,
    magma_int_t** ipiv_array,
    c10::complex<double>** dinvA_array,
    magma_int_t lddia,
    magma_int_t* info_array,
    magma_int_t batchsize,
    const MAGMAQueue& magma_queue) {
  magma_zgetri_outofplace_batched(
      n,
      reinterpret_cast<magmaDoubleComplex**>(dA_array),
      ldda,
      ipiv_array,
      reinterpret_cast<magmaDoubleComplex**>(dinvA_array),
      lddia,
      info_array,
      batchsize,
      magma_queue.get_queue());
  AT_CUDA_CHECK(cudaGetLastError());
}

template <>
void magmaGetriBatched<c10::complex<float>>(
    magma_int_t n,
    c10::complex<float>** dA_array,
    magma_int_t ldda,
    magma_int_t** ipiv_array,
    c10::complex<float>** dinvA_array,
    magma_int_t lddia,
    magma_int_t* info_array,
    magma_int_t batchsize,
    const MAGMAQueue& magma_queue) {
  magma_cgetri_outofplace_batched(
      n,
      reinterpret_cast<magmaFloatComplex**>(dA_array),
      ldda,
      ipiv_array,
      reinterpret_cast<magmaFloatComplex**>(dinvA_array),
      lddia,
      info_array,
      batchsize,
      magma_queue.get_queue());
  AT_CUDA_CHECK(cudaGetLastError());
}

template<>
void magmaCholeskySolve<double>(
    magma_uplo_t uplo, magma_int_t n, magma_int_t nrhs, double* dA, magma_int_t ldda,
    double* dB, magma_int_t lddb, magma_int_t* info) {
  MagmaStreamSyncGuard guard;
  magma_dpotrs_gpu(uplo, n, nrhs, dA, ldda, dB, lddb, info);
  AT_CUDA_CHECK(cudaGetLastError());
}

template<>
void magmaCholeskySolve<float>(
    magma_uplo_t uplo, magma_int_t n, magma_int_t nrhs, float* dA, magma_int_t ldda,
    float* dB, magma_int_t lddb, magma_int_t* info) {
  MagmaStreamSyncGuard guard;
  magma_spotrs_gpu(uplo, n, nrhs, dA, ldda, dB, lddb, info);
  AT_CUDA_CHECK(cudaGetLastError());
}

template<>
void magmaCholeskySolve<c10::complex<double>>(
    magma_uplo_t uplo, magma_int_t n, magma_int_t nrhs, c10::complex<double>* dA, magma_int_t ldda,
    c10::complex<double>* dB, magma_int_t lddb, magma_int_t* info) {
  MagmaStreamSyncGuard guard;
  magma_zpotrs_gpu(uplo, n, nrhs,
    reinterpret_cast<magmaDoubleComplex*>(dA), ldda,
    reinterpret_cast<magmaDoubleComplex*>(dB), lddb, info);
  AT_CUDA_CHECK(cudaGetLastError());
}

template<>
void magmaCholeskySolve<c10::complex<float>>(
    magma_uplo_t uplo, magma_int_t n, magma_int_t nrhs, c10::complex<float>* dA, magma_int_t ldda,
    c10::complex<float>* dB, magma_int_t lddb, magma_int_t* info) {
  MagmaStreamSyncGuard guard;
  magma_cpotrs_gpu(uplo, n, nrhs,
    reinterpret_cast<magmaFloatComplex*>(dA), ldda,
    reinterpret_cast<magmaFloatComplex*>(dB), lddb, info);
  AT_CUDA_CHECK(cudaGetLastError());
}

template<>
void magmaCholeskySolveBatched<double>(
    magma_uplo_t uplo, magma_int_t n, magma_int_t nrhs, double** dA_array, magma_int_t ldda,
    double** dB_array, magma_int_t lddb, magma_int_t& info, magma_int_t batchsize, const MAGMAQueue& magma_queue) {
  info = magma_dpotrs_batched(uplo, n, nrhs, dA_array, ldda, dB_array, lddb, batchsize, magma_queue.get_queue());
  AT_CUDA_CHECK(cudaGetLastError());
}

template<>
void magmaCholeskySolveBatched<float>(
    magma_uplo_t uplo, magma_int_t n, magma_int_t nrhs, float** dA_array, magma_int_t ldda,
    float** dB_array, magma_int_t lddb, magma_int_t& info, magma_int_t batchsize, const MAGMAQueue& magma_queue) {
  info = magma_spotrs_batched(uplo, n, nrhs, dA_array, ldda, dB_array, lddb, batchsize, magma_queue.get_queue());
  AT_CUDA_CHECK(cudaGetLastError());
}

template<>
void magmaCholeskySolveBatched<c10::complex<double>>(
    magma_uplo_t uplo, magma_int_t n, magma_int_t nrhs, c10::complex<double>** dA_array, magma_int_t ldda,
    c10::complex<double>** dB_array, magma_int_t lddb, magma_int_t& info, magma_int_t batchsize, const MAGMAQueue& magma_queue) {
  info = magma_zpotrs_batched(uplo, n, nrhs,
    reinterpret_cast<magmaDoubleComplex**>(dA_array), ldda,
    reinterpret_cast<magmaDoubleComplex**>(dB_array), lddb, batchsize, magma_queue.get_queue());
  AT_CUDA_CHECK(cudaGetLastError());
}

template<>
void magmaCholeskySolveBatched<c10::complex<float>>(
    magma_uplo_t uplo, magma_int_t n, magma_int_t nrhs, c10::complex<float>** dA_array, magma_int_t ldda,
    c10::complex<float>** dB_array, magma_int_t lddb, magma_int_t& info, magma_int_t batchsize, const MAGMAQueue& magma_queue) {
  info = magma_cpotrs_batched(uplo, n, nrhs,
    reinterpret_cast<magmaFloatComplex**>(dA_array), ldda,
    reinterpret_cast<magmaFloatComplex**>(dB_array), lddb, batchsize, magma_queue.get_queue());
  AT_CUDA_CHECK(cudaGetLastError());
}

template<>
void magmaCholesky<double>(
    magma_uplo_t uplo, magma_int_t n, double* dA,
    magma_int_t ldda, magma_int_t* info) {
  MagmaStreamSyncGuard guard;
  magma_dpotrf_gpu(uplo, n, dA, ldda, info);
  AT_CUDA_CHECK(cudaGetLastError());
}

template<>
void magmaCholesky<float>(
    magma_uplo_t uplo, magma_int_t n, float* dA,
    magma_int_t ldda, magma_int_t* info) {
  MagmaStreamSyncGuard guard;
  magma_spotrf_gpu(uplo, n, dA, ldda, info);
  AT_CUDA_CHECK(cudaGetLastError());
}

template<>
void magmaCholesky<c10::complex<double>>(
    magma_uplo_t uplo, magma_int_t n, c10::complex<double>* dA,
    magma_int_t ldda, magma_int_t* info) {
  MagmaStreamSyncGuard guard;
  magma_zpotrf_gpu(uplo, n, reinterpret_cast<magmaDoubleComplex*>(dA), ldda, info);
  AT_CUDA_CHECK(cudaGetLastError());
}

template<>
void magmaCholesky<c10::complex<float>>(
    magma_uplo_t uplo, magma_int_t n, c10::complex<float>* dA,
    magma_int_t ldda, magma_int_t* info) {
  MagmaStreamSyncGuard guard;
  magma_cpotrf_gpu(uplo, n, reinterpret_cast<magmaFloatComplex*>(dA), ldda, info);
  AT_CUDA_CHECK(cudaGetLastError());
}

template<>
void magmaCholeskyBatched<double>(
    magma_uplo_t uplo, magma_int_t n, double** dA_array, magma_int_t ldda,
    magma_int_t* info_array, magma_int_t batchsize, const MAGMAQueue& magma_queue) {
  magma_dpotrf_batched(uplo, n, dA_array, ldda, info_array, batchsize, magma_queue.get_queue());
  AT_CUDA_CHECK(cudaGetLastError());
}

template<>
void magmaCholeskyBatched<float>(
    magma_uplo_t uplo, magma_int_t n, float** dA_array, magma_int_t ldda,
    magma_int_t* info_array, magma_int_t batchsize, const MAGMAQueue& magma_queue) {
  magma_spotrf_batched(uplo, n, dA_array, ldda, info_array, batchsize, magma_queue.get_queue());
  AT_CUDA_CHECK(cudaGetLastError());
}

template<>
void magmaCholeskyBatched<c10::complex<double>>(
    magma_uplo_t uplo, magma_int_t n, c10::complex<double>** dA_array, magma_int_t ldda,
    magma_int_t* info_array, magma_int_t batchsize, const MAGMAQueue& magma_queue) {
  magma_zpotrf_batched(uplo, n, reinterpret_cast<magmaDoubleComplex**>(dA_array), ldda, info_array, batchsize, magma_queue.get_queue());
  AT_CUDA_CHECK(cudaGetLastError());
}

template<>
void magmaCholeskyBatched<c10::complex<float>>(
    magma_uplo_t uplo, magma_int_t n, c10::complex<float>** dA_array, magma_int_t ldda,
    magma_int_t* info_array, magma_int_t batchsize, const MAGMAQueue& magma_queue) {
  magma_cpotrf_batched(uplo, n, reinterpret_cast<magmaFloatComplex**>(dA_array), ldda, info_array, batchsize, magma_queue.get_queue());
  AT_CUDA_CHECK(cudaGetLastError());
}

template<>
void magmaTriangularSolveBatched<double>(
    magma_uplo_t uplo, magma_trans_t trans, magma_diag_t diag, magma_int_t m, magma_int_t n,
    double** dA_array, magma_int_t ldda, double** dB_array, magma_int_t lddb, magma_int_t batchsize,
    const MAGMAQueue& magma_queue) {
  magmablas_dtrsm_batched(MagmaLeft, uplo, trans, diag, m, n, 1, dA_array, ldda, dB_array, lddb, batchsize, magma_queue.get_queue());
  AT_CUDA_CHECK(cudaGetLastError());
}

template<>
void magmaTriangularSolveBatched<float>(
    magma_uplo_t uplo, magma_trans_t trans, magma_diag_t diag, magma_int_t m, magma_int_t n,
    float** dA_array, magma_int_t ldda, float** dB_array, magma_int_t lddb, magma_int_t batchsize,
    const MAGMAQueue& magma_queue) {
  magmablas_strsm_batched(MagmaLeft, uplo, trans, diag, m, n, 1, dA_array, ldda, dB_array, lddb, batchsize, magma_queue.get_queue());
  AT_CUDA_CHECK(cudaGetLastError());
}

template<>
void magmaTriangularSolveBatched<c10::complex<double>>(
    magma_uplo_t uplo, magma_trans_t trans, magma_diag_t diag, magma_int_t m, magma_int_t n,
    c10::complex<double>** dA_array, magma_int_t ldda, c10::complex<double>** dB_array, magma_int_t lddb, magma_int_t batchsize,
    const MAGMAQueue& magma_queue) {
  magmaDoubleComplex alpha({1, 0});
  magmablas_ztrsm_batched(MagmaLeft, uplo, trans, diag, m, n, alpha,
    reinterpret_cast<magmaDoubleComplex**>(dA_array), ldda,
    reinterpret_cast<magmaDoubleComplex**>(dB_array), lddb, batchsize, magma_queue.get_queue());
  AT_CUDA_CHECK(cudaGetLastError());
}

template<>
void magmaTriangularSolveBatched<c10::complex<float>>(
    magma_uplo_t uplo, magma_trans_t trans, magma_diag_t diag, magma_int_t m, magma_int_t n,
    c10::complex<float>** dA_array, magma_int_t ldda, c10::complex<float>** dB_array, magma_int_t lddb, magma_int_t batchsize,
    const MAGMAQueue& magma_queue) {
  magmaFloatComplex alpha({1, 0});
  magmablas_ctrsm_batched(MagmaLeft, uplo, trans, diag, m, n, alpha,
    reinterpret_cast<magmaFloatComplex**>(dA_array), ldda,
    reinterpret_cast<magmaFloatComplex**>(dB_array), lddb, batchsize, magma_queue.get_queue());
  AT_CUDA_CHECK(cudaGetLastError());
}

template<>
inline magma_int_t magmaGeqrfOptimalBlocksize<double>(magma_int_t m, magma_int_t n) {
  return magma_get_dgeqrf_nb(m, n);
}

template<>
inline magma_int_t magmaGeqrfOptimalBlocksize<float>(magma_int_t m, magma_int_t n) {
  return magma_get_sgeqrf_nb(m, n);
}

template <>
inline magma_int_t magmaGeqrfOptimalBlocksize<c10::complex<double>>(
    magma_int_t m,
    magma_int_t n) {
  return magma_get_zgeqrf_nb(m, n);
}

template <>
inline magma_int_t magmaGeqrfOptimalBlocksize<c10::complex<float>>(
    magma_int_t m,
    magma_int_t n) {
  return magma_get_cgeqrf_nb(m, n);
}

template<>
void magmaGeqrf<double>(
    magma_int_t m, magma_int_t n, double* dA, magma_int_t ldda,
    double* tau, double* dT, magma_int_t* info, bool is_v2) {
  MagmaStreamSyncGuard guard;
  if (!is_v2) {
    magma_dgeqrf_gpu(m, n, dA, ldda, tau, dT, info);
  } else {
    magma_dgeqrf2_gpu(m, n, dA, ldda, tau, info);
  }
  AT_CUDA_CHECK(cudaGetLastError());
}

template<>
void magmaGeqrf<float>(
    magma_int_t m, magma_int_t n, float* dA, magma_int_t ldda,
    float* tau, float* dT, magma_int_t* info, bool is_v2) {
  MagmaStreamSyncGuard guard;
  if (!is_v2) {
    magma_sgeqrf_gpu(m, n, dA, ldda, tau, dT, info);
  } else {
    magma_sgeqrf2_gpu(m, n, dA, ldda, tau, info);
  }
  AT_CUDA_CHECK(cudaGetLastError());
}

template <>
void magmaGeqrf<c10::complex<double>>(
    magma_int_t m,
    magma_int_t n,
    c10::complex<double>* dA,
    magma_int_t ldda,
    c10::complex<double>* tau,
    c10::complex<double>* dT,
    magma_int_t* info,
    bool is_v2) {
  MagmaStreamSyncGuard guard;
  if (!is_v2) {
    magma_zgeqrf_gpu(
        m,
        n,
        reinterpret_cast<magmaDoubleComplex*>(dA),
        ldda,
        reinterpret_cast<magmaDoubleComplex*>(tau),
        reinterpret_cast<magmaDoubleComplex*>(dT),
        info);
  } else {
    magma_zgeqrf2_gpu(
        m,
        n,
        reinterpret_cast<magmaDoubleComplex*>(dA),
        ldda,
        reinterpret_cast<magmaDoubleComplex*>(tau),
        info);
  }
  AT_CUDA_CHECK(cudaGetLastError());
}

template <>
void magmaGeqrf<c10::complex<float>>(
    magma_int_t m,
    magma_int_t n,
    c10::complex<float>* dA,
    magma_int_t ldda,
    c10::complex<float>* tau,
    c10::complex<float>* dT,
    magma_int_t* info,
    bool is_v2) {
  MagmaStreamSyncGuard guard;
  if (!is_v2) {
    magma_cgeqrf_gpu(
        m,
        n,
        reinterpret_cast<magmaFloatComplex*>(dA),
        ldda,
        reinterpret_cast<magmaFloatComplex*>(tau),
        reinterpret_cast<magmaFloatComplex*>(dT),
        info);
  } else {
    magma_cgeqrf2_gpu(
        m,
        n,
        reinterpret_cast<magmaFloatComplex*>(dA),
        ldda,
        reinterpret_cast<magmaFloatComplex*>(tau),
        info);
  }
  AT_CUDA_CHECK(cudaGetLastError());
}

template<>
void magmaOrgqr<double>(
    magma_int_t m, magma_int_t n, magma_int_t k, double* dA, magma_int_t ldda,
    double* tau, double* dT, magma_int_t nb, magma_int_t* info) {
  MagmaStreamSyncGuard guard;
  magma_dorgqr_gpu(m, n, k, dA, ldda, tau, dT, nb, info);
  AT_CUDA_CHECK(cudaGetLastError());
}

template<>
void magmaOrgqr<float>(
    magma_int_t m, magma_int_t n, magma_int_t k, float* dA, magma_int_t ldda,
    float* tau, float* dT, magma_int_t nb, magma_int_t* info) {
  MagmaStreamSyncGuard guard;
  magma_sorgqr_gpu(m, n, k, dA, ldda, tau, dT, nb, info);
  AT_CUDA_CHECK(cudaGetLastError());
}

template <>
void magmaOrgqr<c10::complex<double>>(
    magma_int_t m,
    magma_int_t n,
    magma_int_t k,
    c10::complex<double>* dA,
    magma_int_t ldda,
    c10::complex<double>* tau,
    c10::complex<double>* dT,
    magma_int_t nb,
    magma_int_t* info) {
  MagmaStreamSyncGuard guard;
  magma_zungqr_gpu(
      m,
      n,
      k,
      reinterpret_cast<magmaDoubleComplex*>(dA),
      ldda,
      reinterpret_cast<magmaDoubleComplex*>(tau),
      reinterpret_cast<magmaDoubleComplex*>(dT),
      nb,
      info);
  AT_CUDA_CHECK(cudaGetLastError());
}

template <>
void magmaOrgqr<c10::complex<float>>(
    magma_int_t m,
    magma_int_t n,
    magma_int_t k,
    c10::complex<float>* dA,
    magma_int_t ldda,
    c10::complex<float>* tau,
    c10::complex<float>* dT,
    magma_int_t nb,
    magma_int_t* info) {
  MagmaStreamSyncGuard guard;
  magma_cungqr_gpu(
    m,
    n,
    k,
    reinterpret_cast<magmaFloatComplex*>(dA),
    ldda,
    reinterpret_cast<magmaFloatComplex*>(tau),
    reinterpret_cast<magmaFloatComplex*>(dT),
    nb,
    info);
  AT_CUDA_CHECK(cudaGetLastError());
}

template<>
void magmaSyevd<double>(
    magma_vec_t jobz, magma_uplo_t uplo, magma_int_t n, double* dA, magma_int_t ldda,
    double* w, double* wA, magma_int_t ldwa, double* work, magma_int_t lwork, double* rwork,
    magma_int_t lrwork, magma_int_t* iwork, magma_int_t liwork, magma_int_t* info) {
  (void)rwork;  // unused
  (void)lrwork;  // unused
  MagmaStreamSyncGuard guard;
  magma_dsyevd_gpu(jobz, uplo, n, dA, ldda, w, wA, ldwa, work, lwork, iwork, liwork, info);
  AT_CUDA_CHECK(cudaGetLastError());
}

template<>
void magmaSyevd<float>(
    magma_vec_t jobz, magma_uplo_t uplo, magma_int_t n, float* dA, magma_int_t ldda,
    float* w, float* wA, magma_int_t ldwa, float* work, magma_int_t lwork, float* rwork,
    magma_int_t lrwork, magma_int_t* iwork, magma_int_t liwork, magma_int_t* info) {
  (void)rwork;  // unused
  (void)lrwork;  // unused
  MagmaStreamSyncGuard guard;
  magma_ssyevd_gpu(jobz, uplo, n, dA, ldda, w, wA, ldwa, work, lwork, iwork, liwork, info);
  AT_CUDA_CHECK(cudaGetLastError());
}

template<>
void magmaSyevd<c10::complex<double>, double>(
    magma_vec_t jobz, magma_uplo_t uplo, magma_int_t n, c10::complex<double>* dA, magma_int_t ldda,
    double* w, c10::complex<double>* wA, magma_int_t ldwa, c10::complex<double>* work, magma_int_t lwork, double* rwork,
    magma_int_t lrwork, magma_int_t* iwork, magma_int_t liwork, magma_int_t* info) {
  MagmaStreamSyncGuard guard;
  magma_zheevd_gpu(
      jobz, uplo, n, reinterpret_cast<magmaDoubleComplex*>(dA), ldda, w, reinterpret_cast<magmaDoubleComplex*>(wA),
      ldwa, reinterpret_cast<magmaDoubleComplex*>(work), lwork, rwork, lrwork, iwork, liwork, info);
  AT_CUDA_CHECK(cudaGetLastError());
}

template<>
void magmaSyevd<c10::complex<float>, float>(
    magma_vec_t jobz, magma_uplo_t uplo, magma_int_t n, c10::complex<float>* dA, magma_int_t ldda,
    float* w, c10::complex<float>* wA, magma_int_t ldwa, c10::complex<float>* work, magma_int_t lwork, float* rwork,
    magma_int_t lrwork, magma_int_t* iwork, magma_int_t liwork, magma_int_t* info) {
  MagmaStreamSyncGuard guard;
  magma_cheevd_gpu(
      jobz, uplo, n, reinterpret_cast<magmaFloatComplex*>(dA), ldda, w, reinterpret_cast<magmaFloatComplex*>(wA),
      ldwa, reinterpret_cast<magmaFloatComplex*>(work), lwork, rwork, lrwork, iwork, liwork, info);
  AT_CUDA_CHECK(cudaGetLastError());
}

template<>
void magmaEig<double>(
    magma_vec_t jobvl, magma_vec_t jobvr, magma_int_t n,
    double *A, magma_int_t lda,
    double *w,
    double *VL, magma_int_t ldvl,
    double *VR, magma_int_t ldvr,
    double *work, magma_int_t lwork,
    double *rwork,
    magma_int_t *info) {
  MagmaStreamSyncGuard guard;
  // magma [sd]geev wants to separate output arrays: wr and wi for the real
  // and imaginary parts
  double *wr = w;
  double *wi = w + n;
  (void)rwork; // unused
  magma_dgeev(jobvl, jobvr, n, A, lda, wr, wi, VL, ldvl, VR, ldvr, work, lwork, info);
  AT_CUDA_CHECK(cudaGetLastError());
}

template<>
void magmaEig<float>(
    magma_vec_t jobvl, magma_vec_t jobvr, magma_int_t n,
    float *A, magma_int_t lda,
    float *w,
    float *VL, magma_int_t ldvl,
    float *VR, magma_int_t ldvr,
    float *work, magma_int_t lwork,
    float *rwork,
    magma_int_t *info) {
  MagmaStreamSyncGuard guard;
  float *wr = w;
  float *wi = w + n;
  (void)rwork; // unused
  magma_sgeev(jobvl, jobvr, n, A, lda, wr, wi, VL, ldvl, VR, ldvr, work, lwork, info);
  AT_CUDA_CHECK(cudaGetLastError());
}

template<>
void magmaEig<c10::complex<double>, double>(
    magma_vec_t jobvl, magma_vec_t jobvr, magma_int_t n,
    c10::complex<double> *A, magma_int_t lda,
    c10::complex<double> *w,
    c10::complex<double> *VL, magma_int_t ldvl,
    c10::complex<double> *VR, magma_int_t ldvr,
    c10::complex<double> *work, magma_int_t lwork,
    double *rwork,
    magma_int_t *info) {
  MagmaStreamSyncGuard guard;
  magma_zgeev(jobvl, jobvr, n,
         reinterpret_cast<magmaDoubleComplex*>(A), lda,
         reinterpret_cast<magmaDoubleComplex*>(w),
         reinterpret_cast<magmaDoubleComplex*>(VL), ldvl,
         reinterpret_cast<magmaDoubleComplex*>(VR), ldvr,
         reinterpret_cast<magmaDoubleComplex*>(work), lwork,
         rwork, info);
  AT_CUDA_CHECK(cudaGetLastError());
}

template<>
void magmaEig<c10::complex<float>, float>(
    magma_vec_t jobvl, magma_vec_t jobvr, magma_int_t n,
    c10::complex<float> *A, magma_int_t lda,
    c10::complex<float> *w,
    c10::complex<float> *VL, magma_int_t ldvl,
    c10::complex<float> *VR, magma_int_t ldvr,
    c10::complex<float> *work, magma_int_t lwork,
    float *rwork,
    magma_int_t *info) {
  MagmaStreamSyncGuard guard;
  magma_cgeev(jobvl, jobvr, n,
         reinterpret_cast<magmaFloatComplex*>(A), lda,
         reinterpret_cast<magmaFloatComplex*>(w),
         reinterpret_cast<magmaFloatComplex*>(VL), ldvl,
         reinterpret_cast<magmaFloatComplex*>(VR), ldvr,
         reinterpret_cast<magmaFloatComplex*>(work), lwork,
         rwork, info);
  AT_CUDA_CHECK(cudaGetLastError());
}

template<>
void magmaSvd<double>(
    magma_vec_t jobz, magma_int_t m, magma_int_t n, double* A,
    magma_int_t lda, double* s, double* U, magma_int_t ldu,
    double* VT, magma_int_t ldvt, double* work, magma_int_t lwork,
    double *rwork, magma_int_t* iwork, magma_int_t* info) {
  (void)rwork; // unused
  MagmaStreamSyncGuard guard;
  magma_dgesdd(jobz, m, n, A, lda, s, U, ldu, VT, ldvt, work, lwork, iwork, info);
  AT_CUDA_CHECK(cudaGetLastError());
}

template<>
void magmaSvd<float>(
    magma_vec_t jobz, magma_int_t m, magma_int_t n, float* A,
    magma_int_t lda, float* s, float* U, magma_int_t ldu,
    float* VT, magma_int_t ldvt, float* work, magma_int_t lwork,
    float* rwork, magma_int_t* iwork, magma_int_t* info) {
  (void)rwork; // unused
  MagmaStreamSyncGuard guard;
  magma_sgesdd(jobz, m, n, A, lda, s, U, ldu, VT, ldvt, work, lwork, iwork, info);
  AT_CUDA_CHECK(cudaGetLastError());
}

template<>
void magmaSvd<c10::complex<float>, float>(
    magma_vec_t jobz, magma_int_t m, magma_int_t n, c10::complex<float>* A,
    magma_int_t lda, float* s, c10::complex<float>* U, magma_int_t ldu,
    c10::complex<float>* VT, magma_int_t ldvt, c10::complex<float>* work, magma_int_t lwork,
    float *rwork, magma_int_t* iwork, magma_int_t* info) {
  MagmaStreamSyncGuard guard;
  magma_cgesdd(jobz, m, n, reinterpret_cast<magmaFloatComplex*>(A), lda, s,
                reinterpret_cast<magmaFloatComplex*>(U), ldu,
                reinterpret_cast<magmaFloatComplex*>(VT), ldvt,
                reinterpret_cast<magmaFloatComplex*>(work), lwork,
                rwork, iwork, info);
  AT_CUDA_CHECK(cudaGetLastError());
}

template<>
void magmaSvd<c10::complex<double>, double>(
    magma_vec_t jobz, magma_int_t m, magma_int_t n, c10::complex<double>* A,
    magma_int_t lda, double* s, c10::complex<double>* U, magma_int_t ldu,
    c10::complex<double>* VT, magma_int_t ldvt, c10::complex<double>* work, magma_int_t lwork,
    double *rwork, magma_int_t* iwork, magma_int_t* info) {
  MagmaStreamSyncGuard guard;
  magma_zgesdd(jobz, m, n, reinterpret_cast<magmaDoubleComplex*>(A), lda, s,
                reinterpret_cast<magmaDoubleComplex*>(U), ldu,
                reinterpret_cast<magmaDoubleComplex*>(VT), ldvt,
                reinterpret_cast<magmaDoubleComplex*>(work), lwork,
                rwork, iwork, info);
  AT_CUDA_CHECK(cudaGetLastError());
}

template<>
void magmaLuSolve<double>(
    magma_int_t n, magma_int_t nrhs, double* dA, magma_int_t ldda, magma_int_t* ipiv,
    double* dB, magma_int_t lddb, magma_int_t* info) {
  MagmaStreamSyncGuard guard;
  magma_dgetrs_gpu(MagmaNoTrans, n, nrhs, dA, ldda, ipiv, dB, lddb, info);
  AT_CUDA_CHECK(cudaGetLastError());
}

template<>
void magmaLuSolve<float>(
    magma_int_t n, magma_int_t nrhs, float* dA, magma_int_t ldda, magma_int_t* ipiv,
    float* dB, magma_int_t lddb, magma_int_t* info) {
  MagmaStreamSyncGuard guard;
  magma_sgetrs_gpu(MagmaNoTrans, n, nrhs, dA, ldda, ipiv, dB, lddb, info);
  AT_CUDA_CHECK(cudaGetLastError());
}

template<>
void magmaLuSolve<c10::complex<double>>(
    magma_int_t n, magma_int_t nrhs, c10::complex<double>* dA, magma_int_t ldda, magma_int_t* ipiv,
    c10::complex<double>* dB, magma_int_t lddb, magma_int_t* info) {
  MagmaStreamSyncGuard guard;
  magma_zgetrs_gpu(MagmaNoTrans, n, nrhs, reinterpret_cast<magmaDoubleComplex*>(dA), ldda, ipiv, reinterpret_cast<magmaDoubleComplex*>(dB), lddb, info);
  AT_CUDA_CHECK(cudaGetLastError());
}

template<>
void magmaLuSolve<c10::complex<float>>(
    magma_int_t n, magma_int_t nrhs, c10::complex<float>* dA, magma_int_t ldda, magma_int_t* ipiv,
    c10::complex<float>* dB, magma_int_t lddb, magma_int_t* info) {
  MagmaStreamSyncGuard guard;
  magma_cgetrs_gpu(MagmaNoTrans, n, nrhs, reinterpret_cast<magmaFloatComplex*>(dA), ldda, ipiv, reinterpret_cast<magmaFloatComplex*>(dB), lddb, info);
  AT_CUDA_CHECK(cudaGetLastError());
}

template<>
void magmaLuSolveBatched<double>(
    magma_int_t n, magma_int_t nrhs, double** dA_array, magma_int_t ldda, magma_int_t** dipiv_array,
    double** dB_array, magma_int_t lddb, magma_int_t& info,
    magma_int_t batchsize, const MAGMAQueue& magma_queue) {
  info = magma_dgetrs_batched(MagmaNoTrans, n, nrhs, dA_array, ldda, dipiv_array, dB_array, lddb, batchsize, magma_queue.get_queue());
  AT_CUDA_CHECK(cudaGetLastError());
}

template<>
void magmaLuSolveBatched<float>(
    magma_int_t n, magma_int_t nrhs, float** dA_array, magma_int_t ldda, magma_int_t** dipiv_array,
    float** dB_array, magma_int_t lddb, magma_int_t& info,
    magma_int_t batchsize, const MAGMAQueue& magma_queue) {
 info = magma_sgetrs_batched(MagmaNoTrans, n, nrhs, dA_array, ldda, dipiv_array, dB_array, lddb, batchsize, magma_queue.get_queue());
 AT_CUDA_CHECK(cudaGetLastError());
}

template<>
void magmaLuSolveBatched<c10::complex<double>>(
    magma_int_t n, magma_int_t nrhs, c10::complex<double>** dA_array, magma_int_t ldda, magma_int_t** dipiv_array,
    c10::complex<double>** dB_array, magma_int_t lddb, magma_int_t& info,
    magma_int_t batchsize, const MAGMAQueue& magma_queue) {
  info = magma_zgetrs_batched(MagmaNoTrans, n, nrhs, reinterpret_cast<magmaDoubleComplex**>(dA_array), ldda, dipiv_array, reinterpret_cast<magmaDoubleComplex**>(dB_array), lddb, batchsize, magma_queue.get_queue());
  AT_CUDA_CHECK(cudaGetLastError());
}

template<>
void magmaLuSolveBatched<c10::complex<float>>(
    magma_int_t n, magma_int_t nrhs, c10::complex<float>** dA_array, magma_int_t ldda, magma_int_t** dipiv_array,
    c10::complex<float>** dB_array, magma_int_t lddb, magma_int_t& info,
    magma_int_t batchsize, const MAGMAQueue& magma_queue) {
 info = magma_cgetrs_batched(MagmaNoTrans, n, nrhs, reinterpret_cast<magmaFloatComplex**>(dA_array), ldda, dipiv_array, reinterpret_cast<magmaFloatComplex**>(dB_array), lddb, batchsize, magma_queue.get_queue());
 AT_CUDA_CHECK(cudaGetLastError());
}

template<>
void magmaGels<float>(
    magma_trans_t trans, magma_int_t m, magma_int_t n, magma_int_t nrhs,
    float* dA, magma_int_t ldda, float* dB, magma_int_t lddb,
    float* hwork, magma_int_t lwork, magma_int_t* info) {
  MagmaStreamSyncGuard guard;
  magma_sgels_gpu(trans, m, n, nrhs,
      dA, ldda, dB, lddb,
      hwork, lwork, info);
  AT_CUDA_CHECK(cudaGetLastError());
}

template<>
void magmaGels<double>(
    magma_trans_t trans, magma_int_t m, magma_int_t n, magma_int_t nrhs,
    double* dA, magma_int_t ldda, double* dB, magma_int_t lddb,
    double* hwork, magma_int_t lwork, magma_int_t* info) {
  MagmaStreamSyncGuard guard;
  magma_dgels_gpu(trans, m, n, nrhs,
      dA, ldda, dB, lddb,
      hwork, lwork, info);
  AT_CUDA_CHECK(cudaGetLastError());
}

template<>
void magmaGels<c10::complex<float>>(
    magma_trans_t trans, magma_int_t m, magma_int_t n, magma_int_t nrhs,
    c10::complex<float>* dA, magma_int_t ldda, c10::complex<float>* dB, magma_int_t lddb,
    c10::complex<float>* hwork, magma_int_t lwork, magma_int_t* info) {
  MagmaStreamSyncGuard guard;
  magma_cgels_gpu(trans, m, n, nrhs,
      reinterpret_cast<magmaFloatComplex*>(dA), ldda,
      reinterpret_cast<magmaFloatComplex*>(dB), lddb,
      reinterpret_cast<magmaFloatComplex*>(hwork), lwork, info);
  AT_CUDA_CHECK(cudaGetLastError());
}

template<>
void magmaGels<c10::complex<double>>(
    magma_trans_t trans, magma_int_t m, magma_int_t n, magma_int_t nrhs,
    c10::complex<double>* dA, magma_int_t ldda, c10::complex<double>* dB, magma_int_t lddb,
    c10::complex<double>* hwork, magma_int_t lwork, magma_int_t* info) {
  MagmaStreamSyncGuard guard;
  magma_zgels_gpu(trans, m, n, nrhs,
      reinterpret_cast<magmaDoubleComplex*>(dA), ldda,
      reinterpret_cast<magmaDoubleComplex*>(dB), lddb,
      reinterpret_cast<magmaDoubleComplex*>(hwork), lwork, info);
  AT_CUDA_CHECK(cudaGetLastError());
}

namespace {

/*
  MAGMA can return errors both as a return value and in the info argument.
  The return value and info should always be identical.
  In general, the meaning is as given in this table.
  Predefined error codes are large negative numbers. Using the symbolic
  constants below is preferred, but the numeric values can be found in
  include/magma_types.h.

  Info                       |  Description
  -----------                |  -----------
  info = 0 (MAGMA_SUCCESS)   |  Successful exit
  info < 0, but small        |  For info = -i, the i-th argument had an illegal value
  info > 0                   |  Function-specific error such as singular matrix
  MAGMA_ERR_DEVICE_ALLOC     |  Could not allocate GPU device memory
  MAGMA_ERR_HOST_ALLOC       |  Could not allocate CPU host memory
  MAGMA_ERR_ILLEGAL_VALUE    |  An argument had an illegal value (deprecated; instead it should return -i to say the i-th argument was bad)
  MAGMA_ERR_INVALID_PTR      |  Can't free pointer
  MAGMA_ERR_NOT_IMPLEMENTED  |  Function or option not implemented
  MAGMA_ERR_NOT_SUPPORTED    |  Function or option not supported on the current architecture
*/
void checkMagmaInternalError(magma_int_t info, const std::string& magma_function_name) {
  // if info > 0 the error is function-specific, do nothing in this case
  TORCH_CHECK(info >= 0,
      "MAGMA error: ",
      magma_strerror(info),
      ", info = ", info,
      ", when calling ", magma_function_name);
}

} // anonymous namespace

#endif // USE_MAGMA

#define ALLOCATE_ARRAY(name, type, size) \
  auto storage_##name = pin_memory<type>(size); \
  name = static_cast<type*>(storage_##name.data());

// ~~~~~~~~~~~~~~~~~~~~~~~~~~~~~~~~~~ solve ~~~~~~~~~~~~~~~~~~~~~~~~~~~~~~~~~~~~~~

template <typename scalar_t>
static void apply_solve(Tensor& b, Tensor& A, Tensor& infos_out) {
#ifndef USE_MAGMA
AT_ERROR("solve: MAGMA library not found in "
    "compilation. Please rebuild with MAGMA.");
#else
  auto A_data = A.data_ptr<scalar_t>();
  auto b_data = b.data_ptr<scalar_t>();
  magma_int_t n = magma_int_cast(A.size(-2), "A.size(-2)");
  magma_int_t nrhs = magma_int_cast(b.size(-1), "b.size(-1)");
  magma_int_t lda = std::max(magma_int_t{1}, n);

  if (b.dim() == 2) {
    auto ipiv = at::empty({n}, at::kInt);
    // magmaSolve requires infos tensor to live on CPU
    Tensor infos = at::empty(infos_out.sizes(), infos_out.options().device(kCPU));
    magmaSolve<scalar_t>(n, nrhs, A_data, lda, ipiv.data_ptr<magma_int_t>(),
                        b_data, lda, infos.data_ptr<magma_int_t>());
    infos_out.copy_(infos);
  } else {
    auto infos_data = infos_out.data_ptr<magma_int_t>();
    auto A_mat_stride = matrixStride(A);
    auto b_mat_stride = matrixStride(b);
    magma_int_t batch_size = magma_int_cast(batchCount(A), "batchCount");

    magma_int_t* ipiv_data;
    magma_int_t** ipiv_array;
    scalar_t** A_array;
    scalar_t** b_array;

    ALLOCATE_ARRAY(ipiv_data, magma_int_t, batch_size * n);
    ALLOCATE_ARRAY(ipiv_array, magma_int_t*, batch_size);
    ALLOCATE_ARRAY(A_array, scalar_t*, batch_size);
    ALLOCATE_ARRAY(b_array, scalar_t*, batch_size);

    // Set up the created arrays
    for (int64_t i = 0; i < batch_size; i++) {
      A_array[i] = &A_data[i * A_mat_stride];
      b_array[i] = &b_data[i * b_mat_stride];
      ipiv_array[i] = &ipiv_data[i * n];
    }

    MAGMAQueue magma_queue(b.get_device());

    constexpr int64_t batch_limit = 65535;
    // Compute as many batches of 65535 possible
    // The number of "mini"-batches are floor(batch_size / batch_limit)
    // and these cover floor(batch_size / batch_limit) * batch_limit matrix solves
    int64_t mini_batches = batch_size / batch_limit, mini_idx;
    for (mini_idx = 0; mini_idx < mini_batches * batch_limit; mini_idx += batch_limit) {
      scalar_t** A_array_cur = &A_array[mini_idx];
      scalar_t** b_array_cur = &b_array[mini_idx];
      magma_int_t** ipiv_array_cur = &ipiv_array[mini_idx];
      magma_int_t* info_array_cur = &infos_data[mini_idx];

      magmaSolveBatched<scalar_t>(
          n, nrhs, A_array_cur, lda, ipiv_array_cur, b_array_cur, lda,
          info_array_cur, batch_limit, magma_queue);
    }

    // Compute whatever is left = batch_size - floor(batch_size / batch_limit) * batch_limit
    // which concisely is equal to batch_size % batch_limit
    if (batch_size % batch_limit != 0) {
      magmaSolveBatched<scalar_t>(
          n, nrhs, &A_array[mini_idx], lda, &ipiv_array[mini_idx], &b_array[mini_idx], lda,
          &infos_data[mini_idx], batch_size % batch_limit, magma_queue);
    }
  }
#endif
}

std::tuple<Tensor, Tensor> _solve_helper_cuda(const Tensor& self, const Tensor& A) {
  auto self_working_copy = cloneBatchedColumnMajor(self);
  auto A_working_copy = cloneBatchedColumnMajor(A);
  // infos might not get filled for empty inputs therefore at::zeros is used instead of at::empty
  auto infos = at::zeros({std::max<int64_t>(1, batchCount(self))}, self.options().dtype(kInt));
  AT_DISPATCH_FLOATING_AND_COMPLEX_TYPES(self.scalar_type(), "solve_cuda", [&]{
    apply_solve<scalar_t>(self_working_copy, A_working_copy, infos);
  });
  if (self.dim() > 2) {
    batchCheckErrors(infos, "solve_cuda");
  } else {
    singleCheckErrors(infos.item().toInt(), "solve_cuda");
  }
  return std::tuple<Tensor, Tensor>(self_working_copy, A_working_copy);
}

// This is a type dispatching helper function for 'apply_solve'
Tensor& _linalg_solve_out_helper_cuda(Tensor& result, Tensor& input, Tensor& infos) {
  // 'result' and 'input' should be in column major order (it should be checked before calling this function)
  // the content of 'result', 'input' and 'infos' is overwritten by 'apply_solve'
  // 'result' should contain data of 'other' tensor (right-hand-side of the linear system of equations)
  // 'input' should contain data of origianl 'input' tensor (left-hand-side of the linear system)
  AT_DISPATCH_FLOATING_AND_COMPLEX_TYPES(result.scalar_type(), "linalg_solve_out_cpu", [&]{
    apply_solve<scalar_t>(result, input, infos);
  });
  return result;
}

// ~~~~~~~~~~~~~~~~~~~~~~~~~~~~~~~~~ inverse ~~~~~~~~~~~~~~~~~~~~~~~~~~~~~~~~~~~~

/*
Computes the inverse of n-by-n matrix 'self', it is saved to 'self_inv'.
'infos' is an int Tensor containing error codes for each matrix in the batched input.
'infos_lu' is for holding magmaLU errors, and 'infos_getri' is for holding magmaGetri errors
For more information see MAGMA's documentation for GETRI and GETRF routines.
*/
template <typename scalar_t>
static void apply_batched_inverse(Tensor& self, Tensor& self_inv, Tensor& infos_lu, Tensor& infos_getri) {
#ifndef USE_MAGMA
AT_ERROR("inverse: MAGMA library not found in "
    "compilation. Please rebuild with MAGMA.");
#else
  auto self_data = self.data_ptr<scalar_t>();
  auto self_mat_stride = matrixStride(self);
  auto self_inv_data = self_inv.data_ptr<scalar_t>();
  auto self_inv_mat_stride = matrixStride(self_inv);

  auto infos_lu_data = infos_lu.data_ptr<magma_int_t>();
  auto infos_getri_data = infos_getri.data_ptr<magma_int_t>();

  magma_int_t batch_size = magma_int_cast(batchCount(self), "batchCount");
  // MAGMA does not work with batch_size == 0, let's return early in this case
  if (batch_size == 0) {
    return;
  }

  magma_int_t n = magma_int_cast(self.size(-2), "self.size(-2)");
  magma_int_t lda = std::max<magma_int_t>(1, n);

  magma_int_t* ipiv_data;
  magma_int_t** ipiv_array;
  scalar_t** self_array;
  scalar_t** self_inv_array;

  ALLOCATE_ARRAY(ipiv_data, magma_int_t, batch_size * lda);
  ALLOCATE_ARRAY(ipiv_array, magma_int_t*, batch_size);
  ALLOCATE_ARRAY(self_array, scalar_t*, batch_size);
  ALLOCATE_ARRAY(self_inv_array, scalar_t*, batch_size);

  // Set up the created arrays
  for (int64_t i = 0; i < batch_size; i++) {
    self_array[i] = &self_data[i * self_mat_stride];
    self_inv_array[i] = &self_inv_data[i * self_inv_mat_stride];
    ipiv_array[i] = &ipiv_data[i * n];
  }
  // magmaLuBatched leaves ipiv_data values unwritten for singular matrices.
  // Initialize to avoid memory access violations inside magma kernels (gh-51930).
  std::fill_n(ipiv_data, batch_size * n, 1);

  MAGMAQueue magma_queue(self.get_device());
  magmaLuBatched<scalar_t>(
    n, n, self_array, lda, ipiv_array, infos_lu_data,
    batch_size, magma_queue);

  constexpr int64_t batch_limit = 65535;
  // Compute as many batches of 65535 possible
  // The number of "mini"-batches are floor(batch_size / batch_limit)
  // and these cover floor(batch_size / batch_limit) * batch_limit matrix solves
  int64_t mini_batches = batch_size / batch_limit, mini_idx;
  for (mini_idx = 0; mini_idx < mini_batches * batch_limit; mini_idx += batch_limit) {
    scalar_t** self_array_cur = &self_array[mini_idx];
    scalar_t** self_inv_array_cur = &self_inv_array[mini_idx];
    magma_int_t** ipiv_array_cur = &ipiv_array[mini_idx];
    magma_int_t* info_array_cur_getri = &infos_getri_data[mini_idx];

    magmaGetriBatched<scalar_t>(
      n, self_array_cur, lda, ipiv_array_cur, self_inv_array_cur,
      lda, info_array_cur_getri, batch_limit, magma_queue);
  }

  // Compute whatever is left = batch_size - floor(batch_size / batch_limit) * batch_limit
  // which concisely is equal to batch_size % batch_limit
  if (batch_size % batch_limit != 0) {
    magmaGetriBatched<scalar_t>(
      n, &self_array[mini_idx], lda, &ipiv_array[mini_idx], &self_inv_array[mini_idx],
      lda, &infos_getri_data[mini_idx], batch_size % batch_limit, magma_queue);
  }
#endif
}

template <typename scalar_t>
static void apply_single_inverse(Tensor& self, Tensor& infos_lu, Tensor& infos_getri) {
#ifndef USE_MAGMA
AT_ERROR("inverse: MAGMA library not found in "
    "compilation. Please rebuild with MAGMA.");
#else
  auto self_data = self.data_ptr<scalar_t>();
  magma_int_t n = magma_int_cast(self.size(-2), "self.size(-2)");
  magma_int_t lda = std::max<magma_int_t>(1, n);
  magma_int_t lwork = n * magmaGetriOptimalBlocksize<scalar_t>(n);

  // magmaLu and magmaGetri requires infos tensor to live on CPU
  infos_lu = infos_lu.to(at::kCPU);
  infos_getri = infos_getri.to(at::kCPU);

  Tensor ipiv = at::empty({lda}, at::kInt);
  Tensor dwork = at::empty({lwork}, self.options());
  magmaLu<scalar_t>(n, n, self_data, lda, ipiv.data_ptr<magma_int_t>(), infos_lu.data_ptr<magma_int_t>());
  magmaGetri<scalar_t>(
    n, self_data, lda, ipiv.data_ptr<magma_int_t>(), dwork.data_ptr<scalar_t>(), lwork, infos_getri.data_ptr<magma_int_t>());
#endif
}

Tensor _inverse_helper_cuda_legacy(const Tensor& self) {
  auto self_inv_working_copy = cloneBatchedColumnMajor(self);
  if (self.dim() > 2) {
    auto infos_lu = at::zeros({std::max<int64_t>(1, batchCount(self))}, self.options().dtype(kInt));
    auto infos_getri = at::zeros({std::max<int64_t>(1, batchCount(self))}, self.options().dtype(kInt));
    auto self_working_copy = cloneBatchedColumnMajor(self);
    AT_DISPATCH_FLOATING_AND_COMPLEX_TYPES(self.scalar_type(), "inverse_cuda", [&]{
      apply_batched_inverse<scalar_t>(
        self_working_copy, self_inv_working_copy, infos_lu, infos_getri);
    });
    batchCheckErrors(infos_lu, "inverse_cuda");
    batchCheckErrors(infos_getri, "inverse_cuda");
  } else {
    // magmaLu and magmaGetri requires infos tensor to live on CPU
    auto infos_lu = at::zeros({1}, self.options().dtype(kInt).device(kCPU));
    auto infos_getri = at::zeros({1}, self.options().dtype(kInt).device(kCPU));
    AT_DISPATCH_FLOATING_AND_COMPLEX_TYPES(self.scalar_type(), "inverse_cuda", [&]{
      apply_single_inverse<scalar_t>(self_inv_working_copy, infos_lu, infos_getri);
    });
    singleCheckErrors(infos_lu.item().toInt(), "inverse_cuda");
    singleCheckErrors(infos_getri.item().toInt(), "inverse_cuda");
  }
  return self_inv_working_copy;
}

Tensor _inverse_helper_cuda(const Tensor& self) {
#ifdef USE_CUSOLVER
  if ((self.dim() == 2) || (/* self.dim() > 2 && */ batchCount(self) <= 2) || !use_magma_) {
    return _inverse_helper_cuda_lib(self);    // cusolver or cublas
  } else {
    return _inverse_helper_cuda_legacy(self); // magma-cuda
  }
#else
  return _inverse_helper_cuda_legacy(self); // magma-cuda
#endif
}

// This is a type dispatching helper function for 'apply_batched_inverse' and 'singleCheckErrors'
Tensor& _linalg_inv_out_helper_cuda_legacy(Tensor& result, Tensor& infos_lu, Tensor& infos_getri) {
  // assuming result is in column major order and contains the matrices to invert
  if (result.dim() > 2) {
    auto input_working_copy = cloneBatchedColumnMajor(result);
    AT_DISPATCH_FLOATING_AND_COMPLEX_TYPES(result.scalar_type(), "linalg_inv_out_cuda", [&]{
      apply_batched_inverse<scalar_t>(
        input_working_copy, result, infos_lu, infos_getri);
    });
  } else {
    AT_DISPATCH_FLOATING_AND_COMPLEX_TYPES(result.scalar_type(), "linalg_inv_out_cuda", [&]{
      apply_single_inverse<scalar_t>(result, infos_lu, infos_getri);
    });
  }
  return result;
}

// This is a MAGMA/cuSOLVER dispatching helper function
Tensor& _linalg_inv_out_helper_cuda(Tensor &result, Tensor& infos_lu, Tensor& infos_getri) {
  // This function calculates the inverse matrix in-place
  // result should be in column major order and contain matrices to invert
#ifdef USE_CUSOLVER
  if ((result.dim() == 2) || (/* result.dim() > 2 && */ batchCount(result) <= 2) || !use_magma_) {
    return _linalg_inv_out_helper_cuda_lib(result, infos_lu, infos_getri);  // cusolver or cublas
  } else {
    return _linalg_inv_out_helper_cuda_legacy(result, infos_lu, infos_getri);  // magma-cuda
  }
#else
  return _linalg_inv_out_helper_cuda_legacy(result, infos_lu, infos_getri);  // magma-cuda
#endif
  return result;
}

// ~~~~~~~~~~~~~~~~~~~~~~~~~~~~~~ cholesky_solve ~~~~~~~~~~~~~~~~~~~~~~~~~~~~~~~~~

template <typename scalar_t>
static void apply_cholesky_solve(Tensor& b, Tensor& A, bool upper, int64_t& info) {
#ifndef USE_MAGMA
AT_ERROR("cholesky_solve: MAGMA library not found in "
    "compilation. Please rebuild with MAGMA.");
#else
  magma_uplo_t uplo = upper ? MagmaUpper : MagmaLower;

  auto A_data = A.data_ptr<scalar_t>();
  auto b_data = b.data_ptr<scalar_t>();
  magma_int_t n = magma_int_cast(A.size(-2), "A.size(-2)");
  magma_int_t lda = std::max<magma_int_t>(1, n);
  magma_int_t nrhs = magma_int_cast(b.size(-1), "b.size(-1)");

  int info_tmp = 0;
  if (b.dim() == 2) {
    magmaCholeskySolve<scalar_t>(uplo, n, nrhs, A_data, lda,
                                 b_data, lda, &info_tmp);
    info = info_tmp;
  } else {
    auto A_mat_stride = matrixStride(A);
    auto b_mat_stride = matrixStride(b);
    magma_int_t batch_size = magma_int_cast(batchCount(A), "batchCount");

    scalar_t** A_array;
    scalar_t** b_array;

    ALLOCATE_ARRAY(A_array, scalar_t*, batch_size);
    ALLOCATE_ARRAY(b_array, scalar_t*, batch_size);

    // Set up the created arrays
    for (int64_t i = 0; i < batch_size; i++) {
      A_array[i] = &A_data[i * A_mat_stride];
      b_array[i] = &b_data[i * b_mat_stride];
    }

    MAGMAQueue magma_queue(b.get_device());

    constexpr int64_t batch_limit = 65535;
    // Compute as many batches of 65535 possible
    // The number of "mini"-batches are floor(batch_size / batch_limit)
    // and these cover floor(batch_size / batch_limit) * batch_limit matrix solves
    int64_t mini_batches = batch_size / batch_limit, mini_idx;
    for (mini_idx = 0; mini_idx < mini_batches * batch_limit; mini_idx += batch_limit) {
      scalar_t** A_array_cur = &A_array[mini_idx];
      scalar_t** b_array_cur = &b_array[mini_idx];

      magmaCholeskySolveBatched<scalar_t>(
          uplo, n, nrhs, A_array_cur, lda, b_array_cur, lda,
          info_tmp, batch_limit, magma_queue);

      if (info_tmp != 0) {
        break;
      }
    }

    // Compute whatever is left = batch_size - floor(batch_size / batch_limit) * batch_limit
    // which concisely is equal to batch_size % batch_limit
    if (batch_size % batch_limit != 0 && info_tmp == 0) {
      magmaCholeskySolveBatched<scalar_t>(
          uplo, n, nrhs, &A_array[mini_idx], lda, &b_array[mini_idx], lda,
          info_tmp, batch_size % batch_limit, magma_queue);
    }

    info = info_tmp;
  }
#endif
}

Tensor _cholesky_solve_helper_cuda_magma(const Tensor& self, const Tensor& A, bool upper) {
  int64_t info = 0;
  auto self_working_copy = cloneBatchedColumnMajor(self);
  auto A_working_copy = cloneBatchedColumnMajor(A);
  AT_DISPATCH_FLOATING_AND_COMPLEX_TYPES(self.scalar_type(), "cholesky_solve_cuda", [&]{
    apply_cholesky_solve<scalar_t>(self_working_copy, A_working_copy, upper, info);
  });
  TORCH_CHECK(info == 0, "MAGMA cholesky_solve : invalid argument: ", -info);
  return self_working_copy;
}

// Todo: cusolverDn<T>potrsBatched only supports nrhs == 1 and does not have good performance.
//     Batched cholesky_solve is dispatched to magma.
Tensor _cholesky_solve_helper_cuda(const Tensor& self, const Tensor& A, bool upper) {
#ifdef USE_CUSOLVER
  if (batchCount(self) == 1 || !use_magma_) {
    return _cholesky_solve_helper_cuda_cusolver(self, A, upper);
  } else {
    return _cholesky_solve_helper_cuda_magma(self, A, upper);
  }
#else
  return _cholesky_solve_helper_cuda_magma(self, A, upper);
#endif
}

// ~~~~~~~~~~~~~~~~~~~~~~~~~~~~~~~~~ cholesky ~~~~~~~~~~~~~~~~~~~~~~~~~~~~~~~~~~~~

template <typename scalar_t>
static void apply_cholesky(const Tensor& self, bool upper, const Tensor& info) {
#ifndef USE_MAGMA
  TORCH_CHECK(
      false,
      "Calling torch.linalg.cholesky on a CUDA tensor requires compiling ",
      "PyTorch with MAGMA. Please use PyTorch built with MAGMA support.");
#else
  magma_uplo_t uplo = upper ? MagmaUpper : MagmaLower;

  auto self_data = self.data_ptr<scalar_t>();
  magma_int_t n = magma_int_cast(self.size(-2), "self.size(-2)");
  auto lda = std::max<magma_int_t>(1, n);

  if (self.dim() == 2) {
    // magmaCholesky requires info to be on CPU
    magma_int_t info_cpu = 0;
    magmaCholesky<scalar_t>(uplo, n, self_data, lda, &info_cpu);
    info.fill_(info_cpu);
  } else {
    TORCH_INTERNAL_ASSERT(info.is_cuda());
    auto info_data = info.data_ptr<magma_int_t>();

    // magmaCholeskyBatched supports only upper=false
    uplo = MagmaLower;

    auto self_mat_stride = matrixStride(self);
    magma_int_t batch_size = magma_int_cast(batchCount(self), "batchCount");

    scalar_t** self_array;

    ALLOCATE_ARRAY(self_array, scalar_t*, batch_size);

    // Set up the created arrays
    for (int64_t i = 0; i < batch_size; i++) {
      self_array[i] = &self_data[i * self_mat_stride];
    }

    MAGMAQueue magma_queue(self.get_device());

    // Compute as many batches of 262140 possible
    // 262140 is the size of the largest batch of matrices that can be run with
    // violating maximum kernel configuration
    // For complex input the batch limit is 65535 (determined experimentally, see https://github.com/pytorch/pytorch/pull/47047#discussion_r516086923 for more information)
    int64_t batch_limit = self.is_complex() ? 65535 : 262140;

    for (int64_t mini_idx = 0; mini_idx < batch_size; mini_idx += batch_limit) {
      int64_t nbatches = std::min(batch_limit, batch_size - mini_idx);
      scalar_t** self_array_cur = &self_array[mini_idx];
      magma_int_t* info_array_cur = &info_data[mini_idx];

      magmaCholeskyBatched<scalar_t>(
        uplo, n, self_array_cur, lda, info_array_cur, nbatches, magma_queue);
    }
  }
#endif
}

void cholesky_helper_magma(const Tensor& input, bool upper, const Tensor& info) {
  Tensor result = input;
  if (input.dim() > 2) {
    // MAGMA's batched cholesky operator has an off-by-one error causing IMA
    // (see https://github.com/pytorch/pytorch/issues/42666). This code is based
    // on the #cloneBatchedColumnMajor function however it pads the input with
    // one extra element utilizing the fact that the resize_as_ method preserves
    // the storage even if it's larger than the new sizes. This way if MAGMA
    // reads off bounds it will still be valid user memory.
    result = at::empty(input.numel() + 1, input.options());
    result.resize_as_(input).transpose_(-2, -1);
    TORCH_INTERNAL_ASSERT_DEBUG_ONLY(result.transpose(-2, -1).is_contiguous());

    // batched MAGMA doesn't support upper=true
    // we transpose and conjugate the input as a workaround
    result.copy_(upper ? input.conj().transpose(-2, -1) : input);
  }

  AT_DISPATCH_FLOATING_AND_COMPLEX_TYPES(
    input.scalar_type(), "cholesky_cuda", [&] {
      apply_cholesky<scalar_t>(result, upper, info);
    });

  if (input.dim() > 2) {
    // if upper=true we need to tranpose and conjugate the result tensor
    // because the cholesky decomposition is stored in the lower triangular part
    if (upper) {
      input.copy_(result.conj().transpose(-2, -1));
    } else {
      input.copy_(result);
    }
  }
}

<<<<<<< HEAD
Tensor _cholesky_helper_cuda_magma(const Tensor& self, bool upper) {
  std::vector<int64_t> infos(batchCount(self), 0);

  Tensor result;
  if (self.dim() > 2) {
    // MAGMA's batched cholesky operator has an off-by-one error causing IMA
    // (see https://github.com/pytorch/pytorch/issues/42666). This code is based
    // on the #cloneBatchedColumnMajor function however it pads the input with
    // one extra element utilizing the fact that the resize_as_ method preserves
    // the storage even if it's larger than the new sizes. This way if MAGMA
    // reads off bounds it will still be valid user memory.
    const Tensor input = upper ? self : self.transpose(-1, -2);
    result = at::empty(input.numel() + 1, input.options());
    result.resize_as_(input).copy_(input).transpose_(-1, -2);
  } else {
    result = cloneBatchedColumnMajor(upper ? self.transpose(-1, -2) : self);
=======
// Todo: cusolverDnXpotrfBatched has some numerical issue and is not used
//     here. Batched cholesky is dispatched to magma.
//     We will switch to cusolverDnXpotrfBatched after the issue is fixed.
//     See https://github.com/pytorch/pytorch/issues/53879.
static void cholesky_kernel(const Tensor& input, const Tensor& info, bool upper) {
#ifdef USE_CUSOLVER
  if (batchCount(input) == 1 || !use_magma_) {
    cholesky_helper_cusolver(input, upper, info);
  } else {
    cholesky_helper_magma(input, upper, info);
>>>>>>> 078fadaa
  }
#else
  cholesky_helper_magma(input, upper, info);
#endif // USE_CUSOLVER
}

<<<<<<< HEAD
  AT_DISPATCH_FLOATING_AND_COMPLEX_TYPES(
      self.scalar_type(), "cholesky_cuda", [&] {
        apply_cholesky<scalar_t>(result, false, infos);
      });

  if (self.dim() > 2) {
    batchCheckErrors(infos, "cholesky_cuda");
=======
REGISTER_DISPATCH(cholesky_stub, &cholesky_kernel)

// ~~~~~~~~~~~~~~~~~~~~~~~~~~~~~~~~~ cholesky_inverse ~~~~~~~~~~~~~~~~~~~~~~~~~~~~~~~~~~~~

/*
Computes the inverse of a symmetric (Hermitian) positive-definite matrix n-by-n matrix 'input' using the Cholesky solver
This is an in-place routine, content of 'input' is overwritten.
'infos' is an int Tensor containing error codes for each matrix in the batched input.
MAGMA requires 'infos' to reside in CPU memory.
For more information see MAGMA's documentation for POTRS routine.
*/
template <typename scalar_t>
static void apply_cholesky_inverse(Tensor& input, Tensor& infos, bool upper) {
#ifndef USE_MAGMA
  TORCH_CHECK(false, "cholesky_inverse: MAGMA library not found in compilation. Please rebuild with MAGMA.");
#else
  // magmaCholeskyInverse (magma_dpotri_gpu) is slow because internally
  // it transfers data several times between GPU and CPU and calls lapack routine on CPU
  // using magmaCholeskySolveBatched is a lot faster
  // note that magmaCholeskySolve is also slow

  // 'input' is modified in-place we need to clone it and replace with a diagonal matrix
  // for apply_cholesky_solve
  auto input_working_copy = cloneBatchedColumnMajor(input);

  // 'input' tensor has to be a batch of diagonal matrix
  input.fill_(0);
  input.diagonal(/*offset=*/0, /*dim1=*/-2, /*dim2=*/-1).fill_(1);

  Tensor result_u, input_u;
  if (input.dim() == 2) {
    // unsqueezing here so that the batched version is used
    result_u = input.unsqueeze(0);
    input_u = input_working_copy.unsqueeze(0);
>>>>>>> 078fadaa
  } else {
    result_u = input;
    input_u = input_working_copy;
  }

<<<<<<< HEAD
  return upper ? result.transpose_(-1, -2) : result;
}

// Todo: cusolverDnXpotrfBatched has some numerical issue and is not used
//     here. Batched cholesky is dispatched to magma.
//     We will switch to cusolverDnXpotrfBatched after the issue is fixed.
//     See https://github.com/pytorch/pytorch/issues/53879.
Tensor _cholesky_helper_cuda(const Tensor& self, bool upper) {
#ifdef USE_CUSOLVER
  if (batchCount(self) == 1 || !use_magma_) {
    return _cholesky_helper_cuda_cusolver(self, upper);
  }
  else {
    return _cholesky_helper_cuda_magma(self, upper);
  }
#else
  return _cholesky_helper_cuda_magma(self, upper);
#endif
}

// ~~~~~~~~~~~~~~~~~~~~~~~~~~~~~~~~~ cholesky_inverse ~~~~~~~~~~~~~~~~~~~~~~~~~~~~~~~~~~~~

/*
Computes the inverse of a symmetric (Hermitian) positive-definite matrix n-by-n matrix 'input' using the Cholesky solver
This is an in-place routine, content of 'input' is overwritten.
'infos' is an int Tensor containing error codes for each matrix in the batched input.
MAGMA requires 'infos' to reside in CPU memory.
For more information see MAGMA's documentation for POTRS routine.
*/
template <typename scalar_t>
static void apply_cholesky_inverse(Tensor& input, Tensor& infos, bool upper) {
#ifndef USE_MAGMA
  TORCH_CHECK(false, "cholesky_inverse: MAGMA library not found in compilation. Please rebuild with MAGMA.");
#else
  // magmaCholeskyInverse (magma_dpotri_gpu) is slow because internally
  // it transfers data several times between GPU and CPU and calls lapack routine on CPU
  // using magmaCholeskySolveBatched is a lot faster
  // note that magmaCholeskySolve is also slow

  // 'input' is modified in-place we need to clone it and replace with a diagonal matrix
  // for apply_cholesky_solve
  auto input_working_copy = cloneBatchedColumnMajor(input);

  // 'input' tensor has to be a batch of diagonal matrix
  input.fill_(0);
  input.diagonal(/*offset=*/0, /*dim1=*/-2, /*dim2=*/-1).fill_(1);

  Tensor result_u, input_u;
  if (input.dim() == 2) {
    // unsqueezing here so that the batched version is used
    result_u = input.unsqueeze(0);
    input_u = input_working_copy.unsqueeze(0);
  } else {
    result_u = input;
    input_u = input_working_copy;
  }

=======
>>>>>>> 078fadaa
  // magma's potrs_batched doesn't take matrix-wise array of ints as an 'info' argument
  // it returns a single 'magma_int_t'
  // if info = 0 the operation is successful, if info = -i, the i-th parameter had an illegal value.
  int64_t info_tmp = 0;
  apply_cholesky_solve<scalar_t>(result_u, input_u, upper, info_tmp);
  infos.fill_(info_tmp);
#endif
}

// This is a type dispatching helper function for 'apply_cholesky_inverse'
Tensor& cholesky_inverse_kernel_impl_magma(Tensor &result, Tensor& infos, bool upper) {
  AT_DISPATCH_FLOATING_AND_COMPLEX_TYPES(result.scalar_type(), "cholesky_inverse_out_cuda", [&]{
    apply_cholesky_inverse<scalar_t>(result, infos, upper);
  });
  return result;
}

Tensor& cholesky_inverse_kernel_impl(Tensor &result, Tensor& infos, bool upper) {
  // This function calculates the inverse matrix in-place
  // result should be in column major order and contain matrices to invert
  // the content of result is overwritten by 'apply_cholesky_inverse'
#ifdef USE_CUSOLVER
  if (batchCount(result) == 1 || !use_magma_) {
    return cholesky_inverse_kernel_impl_cusolver(result, infos, upper);
  } else {
    return cholesky_inverse_kernel_impl_magma(result, infos, upper);
  }
#else
  return cholesky_inverse_kernel_impl_magma(result, infos, upper);
#endif

}

REGISTER_DISPATCH(cholesky_inverse_stub, &cholesky_inverse_kernel_impl);

// ~~~~~~~~~~~~~~~~~~~~~~~~~~~~~~~~~~~~~ lu ~~~~~~~~~~~~~~~~~~~~~~~~~~~~~~~~~~~~~~

/*
  Computes the LU decomposition of a m×n matrix or batch of matrices in 'input' tensor.
  This is an in-place routine, content of 'input', 'pivots', and 'infos' is overwritten.
  This is a "looped" variant for calling single input MAGMA function on batched input.

  Args:
  * `input` - [in] the input matrix for LU decomposition
              [out] the LU decomposition
  * `pivots` - [out] the pivot indices
  * `infos` - [out] error codes, positive values indicate singular matrices
  * `compute_pivots` - controls whether LU is computed with or without pivoting

  For further details, please see the MAGMA documentation for magma_dgetrf_gpu.
*/
template <typename scalar_t>
static void apply_lu_looped_magma(const Tensor& input, const Tensor& pivots, const Tensor& infos, bool compute_pivots) {
#ifndef USE_MAGMA
  TORCH_CHECK(
      false,
      "Calling torch.lu on a CUDA tensor requires compiling ",
      "PyTorch with MAGMA. lease rebuild with MAGMA.");
#else
  // magmaLu and magmaLuNoPiv require infos and pivots tensor to be on CPU
  // the data is later copied back to the appropriate output tensor
  Tensor infos_cpu = at::empty_like(infos, infos.options().device(kCPU).pinned_memory(true));

  auto input_data = input.data_ptr<scalar_t>();
  auto infos_data = infos_cpu.data_ptr<magma_int_t>();
  auto input_matrix_stride = matrixStride(input);
  auto pivots_stride = pivots.size(-1);
  auto batch_size = batchCount(input);
  magma_int_t m = magma_int_cast(input.size(-2), "m");
  magma_int_t n = magma_int_cast(input.size(-1), "n");
  auto leading_dimension = std::max<magma_int_t>(1, m);

  if (compute_pivots) {
    Tensor pivots_cpu = at::empty_like(pivots, pivots.options().device(kCPU).pinned_memory(true));
    auto pivots_data = pivots_cpu.data_ptr<magma_int_t>();
    for (decltype(batch_size) i = 0; i < batch_size; i++) {
      scalar_t* input_working_ptr = &input_data[i * input_matrix_stride];
      int* pivots_working_ptr = &pivots_data[i * pivots_stride];
      int* infos_working_ptr = &infos_data[i];
      magmaLu<scalar_t>(m, n, input_working_ptr, leading_dimension, pivots_working_ptr, infos_working_ptr);
    }
    pivots.copy_(pivots_cpu, /*non_blocking=*/true);
  } else {
    for (decltype(batch_size) i = 0; i < batch_size; i++) {
      scalar_t* input_working_ptr = &input_data[i * input_matrix_stride];
      int* infos_working_ptr = &infos_data[i];
      magmaLuNoPiv<scalar_t>(m, n, input_working_ptr, leading_dimension, infos_working_ptr);
    }

    // fill the pivots tensor with indices using 1-based (Fortran) indexing
    auto k = std::min(m, n);
    Tensor pivots_tmp = at::arange(1, k + 1, input.options().dtype(at::kInt)).expand_as(pivots);
    pivots.copy_(pivots_tmp);
  }
  infos.copy_(infos_cpu, /*non_blocking=*/true);
#endif
}

/*
  Computes the LU decomposition of a m×n matrix or batch of matrices in 'input' tensor.
  This is an in-place routine, content of 'input', 'pivots', and 'infos' is overwritten.
  This is a specialized batched variant, it is expected to be faster than the "looped" version only for small inputs.

  Args:
  * `input` - [in] the input matrix for LU decomposition
              [out] the LU decomposition
  * `pivots` - [out] the pivot indices
  * `infos` - [out] error codes, positive values indicate singular matrices
  * `compute_pivots` - controls whether LU is computed with or without pivoting

  For further details, please see the MAGMA documentation for magma_dgetrf_batched.
*/
template <typename scalar_t>
static void apply_lu_batched_magma(const Tensor& input, const Tensor& pivots, const Tensor& infos, bool compute_pivots) {
#ifndef USE_MAGMA
  TORCH_CHECK(
      false,
      "Calling torch.lu on a CUDA tensor requires compiling ",
      "PyTorch with MAGMA. lease rebuild with MAGMA.");
#else
  auto input_data = input.data_ptr<scalar_t>();
  auto infos_data = infos.data_ptr<magma_int_t>();
  auto input_matrix_stride = matrixStride(input);
  magma_int_t batch_size = magma_int_cast(batchCount(input), "batchCount");

  // magmaLuBatched doesn't work with zero batch dimensions
  // it gives CUDA error: invalid configuration argument
  if (batch_size == 0) {
    infos.fill_(0);
    return;
  }

  magma_int_t m = magma_int_cast(input.size(-2), "m");
  magma_int_t n = magma_int_cast(input.size(-1), "n");
  auto leading_dimension = std::max<magma_int_t>(1, m);

  scalar_t** input_array;
  ALLOCATE_ARRAY(input_array, scalar_t*, batch_size);

  // Set up array of pointers to matrices
  for (int64_t i = 0; i < batch_size; i++) {
    input_array[i] = &input_data[i * input_matrix_stride];
  }

  MAGMAQueue magma_queue(input.get_device());

  if (compute_pivots) {
    auto pivots_data = pivots.data_ptr<magma_int_t>();
    auto pivots_stride = pivots.size(-1);
    magma_int_t** pivots_array;
    ALLOCATE_ARRAY(pivots_array, magma_int_t*, batch_size);
    for (int64_t i = 0; i < batch_size; i++) {
      pivots_array[i] = &pivots_data[i * pivots_stride];
    }
    magmaLuBatched<scalar_t>(m, n, input_array, leading_dimension, pivots_array, infos_data, batch_size, magma_queue);
  } else {
    magmaLuNoPivBatched<scalar_t>(m, n, input_array, leading_dimension, infos_data, batch_size, magma_queue);

    // fill the pivots tensor with indices using 1-based (Fortran) indexing
    auto k = std::min(m, n);
    Tensor pivots_tmp = at::arange(1, k + 1, input.options().dtype(at::kInt)).expand_as(pivots);
    pivots.copy_(pivots_tmp);
  }
#endif
}

static void lu_magma(const Tensor& input, const Tensor& pivots, const Tensor& infos, bool compute_pivots) {
  // TODO: compare performance and use the best performing option based on input's sizes
  if (input.dim() == 2) {
    AT_DISPATCH_FLOATING_AND_COMPLEX_TYPES(input.scalar_type(), "lu_magma", [&]{
      apply_lu_looped_magma<scalar_t>(input, pivots, infos, compute_pivots);
    });
  } else {
    AT_DISPATCH_FLOATING_AND_COMPLEX_TYPES(input.scalar_type(), "lu_magma", [&]{
      apply_lu_batched_magma<scalar_t>(input, pivots, infos, compute_pivots);
    });
  }
}

REGISTER_DISPATCH(lu_stub, &lu_magma);

// ~~~~~~~~~~~~~~~~~~~~~~~~~~~~~ triangular_solve ~~~~~~~~~~~~~~~~~~~~~~~~~~~~~~~~

template <typename scalar_t>
static void apply_triangular_solve_batched(Tensor& A, Tensor& b, bool upper, bool transpose, bool conjugate_transpose, bool unitriangular) {
#ifndef USE_MAGMA
AT_ERROR("triangular_solve: MAGMA library not found in "
         "compilation. Please rebuild with MAGMA.");
#else
  magma_uplo_t uplo = upper ? MagmaUpper : MagmaLower;
  magma_trans_t trans = transpose ? MagmaTrans : MagmaNoTrans;
  trans = conjugate_transpose ? MagmaConjTrans : trans;
  magma_diag_t diag = unitriangular ? MagmaUnit : MagmaNonUnit;

  auto A_data = A.data_ptr<scalar_t>();
  auto b_data = b.data_ptr<scalar_t>();
  magma_int_t m = magma_int_cast(A.size(-2), "A.size(-2)");
  magma_int_t n = magma_int_cast(A.size(-1), "A.size(-1)");
  magma_int_t nrhs = magma_int_cast(b.size(-1), "b.size(-1)");
  // magma returns early if m <= 0 || n <= 0 for magmaTriangularSolveBatched
  // magmaTriangularSolve is calling cuBLAS and it prints
  // ** On entry to DTRSM  parameter number 9 had an illegal value
  // so let's use proper lda parameter here
<<<<<<< HEAD
  magma_int_t lda = std::max<magma_int_t>(1, n);
=======
  magma_int_t lda = std::max<magma_int_t>(1, m);
>>>>>>> 078fadaa
  magma_int_t batch_size = magma_int_cast(batchCount(A), "batchCount");

  auto A_mat_stride = matrixStride(A);
  auto b_mat_stride = matrixStride(b);
<<<<<<< HEAD

  scalar_t** A_array;
  scalar_t** b_array;

  ALLOCATE_ARRAY(A_array, scalar_t*, batch_size);
  ALLOCATE_ARRAY(b_array, scalar_t*, batch_size);

  // Set up the created arrays
  for (int64_t i = 0; i < batch_size; i++) {
    A_array[i] = &A_data[i * A_mat_stride];
    b_array[i] = &b_data[i * b_mat_stride];
  }

  MAGMAQueue magma_queue(b.get_device());

  constexpr int64_t batch_limit = 65535;
  // Compute as many batches of 65535 possible
  // The number of "mini"-batches are floor(batch_size / batch_limit)
  // and these cover floor(batch_size / batch_limit) * batch_limit matrix solves
  int64_t mini_batches = batch_size / batch_limit;
  int64_t mini_idx; // this is outside the loop because it is used for the case batch_size % batch_limit != 0
  for (mini_idx = 0; mini_idx < mini_batches * batch_limit; mini_idx += batch_limit) {
    scalar_t** A_array_cur = &A_array[mini_idx];
    scalar_t** b_array_cur = &b_array[mini_idx];

    magmaTriangularSolveBatched<scalar_t>(
        uplo, trans, diag, n, nrhs, A_array_cur,
        lda, b_array_cur, lda, batch_limit, magma_queue);
  }

  // Compute whatever is left = batch_size - floor(batch_size / batch_limit) * batch_limit
  // which concisely is equal to batch_size % batch_limit
  if (batch_size % batch_limit != 0) {
    magmaTriangularSolveBatched<scalar_t>(
        uplo, trans, diag, n, nrhs, &A_array[mini_idx],
        lda, &b_array[mini_idx], lda, batch_size % batch_limit, magma_queue);
=======

  scalar_t** A_array;
  scalar_t** b_array;

  ALLOCATE_ARRAY(A_array, scalar_t*, batch_size);
  ALLOCATE_ARRAY(b_array, scalar_t*, batch_size);

  // Set up the created arrays
  for (int64_t i = 0; i < batch_size; i++) {
    A_array[i] = &A_data[i * A_mat_stride];
    b_array[i] = &b_data[i * b_mat_stride];
  }

  MAGMAQueue magma_queue(b.get_device());

  constexpr int64_t batch_limit = 65535;
  // Compute as many batches of 65535 possible
  // The number of "mini"-batches are floor(batch_size / batch_limit)
  // and these cover floor(batch_size / batch_limit) * batch_limit matrix solves
  int64_t mini_batches = batch_size / batch_limit;
  int64_t mini_idx; // this is outside the loop because it is used for the case batch_size % batch_limit != 0
  for (mini_idx = 0; mini_idx < mini_batches * batch_limit; mini_idx += batch_limit) {
    scalar_t** A_array_cur = &A_array[mini_idx];
    scalar_t** b_array_cur = &b_array[mini_idx];

    magmaTriangularSolveBatched<scalar_t>(
        uplo, trans, diag, n, nrhs, A_array_cur,
        lda, b_array_cur, lda, batch_limit, magma_queue);
  }

  // Compute whatever is left = batch_size - floor(batch_size / batch_limit) * batch_limit
  // which concisely is equal to batch_size % batch_limit
  if (batch_size % batch_limit != 0) {
    magmaTriangularSolveBatched<scalar_t>(
        uplo, trans, diag, n, nrhs, &A_array[mini_idx],
        lda, &b_array[mini_idx], lda, batch_size % batch_limit, magma_queue);
  }
#endif
}

void triangular_solve_batched_magma(Tensor& A, Tensor& B, Tensor& infos, bool upper, bool transpose, bool conjugate_transpose, bool unitriangular) {
  (void)infos; // unused
  AT_DISPATCH_FLOATING_AND_COMPLEX_TYPES(A.scalar_type(), "triangular_solve_cuda", [&]{
    apply_triangular_solve_batched<scalar_t>(A, B, upper, transpose, conjugate_transpose, unitriangular);
  });
}

void triangular_solve_kernel(Tensor& A, Tensor& B, Tensor& infos, bool upper, bool transpose, bool conjugate_transpose, bool unitriangular) {
  // For batches smaller than 8 and matrix sizes larger than 64x64 cuBLAS forloop is faster than batched version
  if (batchCount(A) <= 8 && A.size(-1) >= 64) {
    triangular_solve_cublas(A, B, infos, upper, transpose, conjugate_transpose, unitriangular);
  } else {
#ifndef USE_MAGMA
    triangular_solve_batched_cublas(A, B, infos, upper, transpose, conjugate_transpose, unitriangular);
#else
    // cuBLAS batched is faster than MAGMA batched up until 512x512, after that MAGMA is faster
    if (A.size(-1) <= 512) {
      triangular_solve_batched_cublas(A, B, infos, upper, transpose, conjugate_transpose, unitriangular);
    } else {
      triangular_solve_batched_magma(A, B, infos, upper, transpose, conjugate_transpose, unitriangular);
    }
#endif // USE_MAGMA
  }
}

REGISTER_DISPATCH(triangular_solve_stub, &triangular_solve_kernel);

// ~~~~~~~~~~~~~~~~~~~~~~~~~~~~~~~~~~~~ orgqr ~~~~~~~~~~~~~~~~~~~~~~~~~~~~~~~~~~~~

Tensor& orgqr_kernel_impl(Tensor& result, const Tensor& tau) {
  // TODO: It is possible to implement efficient batched orgqr for small tau (tau.size(-1) <= 32)
  // using MAGMA, however it fails on Windows because of some illegal memory reads inside MAGMA.
  // See discussions in https://github.com/pytorch/pytorch/pull/51348 for comparison of cuSOLVER-MAGMA
  // and Windows failure.
  // For reference here is the MAGMA-based implementation: https://gist.github.com/IvanYashchuk/2db50002c9d3c1462ff769e6410ad983
  #if defined(USE_CUSOLVER)
    return orgqr_helper_cusolver(result, tau); // cusolver
  #else
    TORCH_CHECK(false, "Calling torch.orgqr on a CUDA tensor requires compiling ",
      "PyTorch with cuSOLVER. Please use PyTorch built with cuSOLVER support.");
  #endif
}

REGISTER_DISPATCH(orgqr_stub, &orgqr_kernel_impl);

void ormqr_kernel(const Tensor& input, const Tensor& tau, const Tensor& other, bool left, bool transpose) {
#if defined(USE_CUSOLVER)
  ormqr_cusolver(input, tau, other, left, transpose);
#else
  TORCH_CHECK(false,
      "Calling torch.ormqr on a CUDA tensor requires compiling ",
      "PyTorch with cuSOLVER. Please use PyTorch built with cuSOLVER support.");
#endif
}

REGISTER_DISPATCH(ormqr_stub, &ormqr_kernel);

// ~~~~~~~~~~~~~~~~~~~~~~~~~~~~~~~~~~~~ qr ~~~~~~~~~~~~~~~~~~~~~~~~~~~~~~~~~~~~~~~

template <typename scalar_t>
static void apply_geqrf(const Tensor& input, const Tensor& tau) {
#ifndef USE_MAGMA
  TORCH_CHECK(
    false,
    "Calling torch.geqrf on a CUDA tensor requires compiling ",
    "PyTorch with MAGMA. Please use PyTorch built with MAGMA support.");
#else

  magma_int_t m = magma_int_cast(input.size(-2), "m");
  magma_int_t n = magma_int_cast(input.size(-1), "n");

  auto input_data = input.data_ptr<scalar_t>();
  auto input_matrix_stride = matrixStride(input);
  auto tau_stride = tau.size(-1);
  auto batch_size = batchCount(input);
  auto lda = std::max<int>(1, m);

  // magmaGeqrf uses a hybrid CPU-GPU algorithm to compute the elementary reflectors.
  // The driver routine geqrf2_gpu accepts a tensor on the CPU for elementary reflectors.
  Tensor tau_cpu = at::empty(tau.sizes(), tau.options().device(at::kCPU).pinned_memory(true));
  scalar_t* tau_data = tau_cpu.data_ptr<scalar_t>();
  scalar_t* work_data = nullptr; // workspace is not needed for geqrf2_gpu

  magma_int_t info = 0;
  for (int64_t i = 0; i < batch_size; i++) {
    scalar_t* input_working_ptr = &input_data[i * input_matrix_stride];
    scalar_t* tau_working_ptr = &tau_data[i * tau_stride];

    // now compute the actual QR and tau
    // MAGMA's geqrf2_gpu function is used, this version has LAPACK-complaint arguments.
    magmaGeqrf<scalar_t>(m, n, input_working_ptr, lda, tau_working_ptr, work_data, &info, /*is_v2=*/true);
    checkMagmaInternalError(info, "geqrf");
>>>>>>> 078fadaa
  }
  tau.copy_(tau_cpu, /*non_blocking=*/true);
#endif
}

<<<<<<< HEAD
void triangular_solve_batched_magma(Tensor& A, Tensor& B, Tensor& infos, bool upper, bool transpose, bool conjugate_transpose, bool unitriangular) {
  (void)infos; // unused
  AT_DISPATCH_FLOATING_AND_COMPLEX_TYPES(A.scalar_type(), "triangular_solve_cuda", [&]{
    apply_triangular_solve_batched<scalar_t>(A, B, upper, transpose, conjugate_transpose, unitriangular);
  });
}

void triangular_solve_kernel(Tensor& A, Tensor& B, Tensor& infos, bool upper, bool transpose, bool conjugate_transpose, bool unitriangular) {
  // For batches smaller than 8 and matrix sizes larger than 64x64 cuBLAS forloop is faster than batched version
  if (batchCount(A) <= 8 && A.size(-1) >= 64) {
    triangular_solve_cublas(A, B, infos, upper, transpose, conjugate_transpose, unitriangular);
  } else {
#ifndef USE_MAGMA
    triangular_solve_batched_cublas(A, B, infos, upper, transpose, conjugate_transpose, unitriangular);
#else
    // cuBLAS batched is faster than MAGMA batched up until 512x512, after that MAGMA is faster
    if (A.size(-1) <= 512) {
      triangular_solve_batched_cublas(A, B, infos, upper, transpose, conjugate_transpose, unitriangular);
    } else {
      triangular_solve_batched_magma(A, B, infos, upper, transpose, conjugate_transpose, unitriangular);
    }
#endif // USE_MAGMA
  }
}

REGISTER_DISPATCH(triangular_solve_stub, &triangular_solve_kernel);

// ~~~~~~~~~~~~~~~~~~~~~~~~~~~~~~~~~~~~ orgqr ~~~~~~~~~~~~~~~~~~~~~~~~~~~~~~~~~~~~

Tensor& orgqr_kernel_impl(Tensor& result, const Tensor& tau, int64_t n_columns) {
  // TODO: It is possible to implement efficient batched orgqr for small tau (tau.size(-1) <= 32)
  // using MAGMA, however it fails on Windows because of some illegal memory reads inside MAGMA.
  // See discussions in https://github.com/pytorch/pytorch/pull/51348 for comparison of cuSOLVER-MAGMA
  // and Windows failure.
  // For reference here is the MAGMA-based implementation: https://gist.github.com/IvanYashchuk/2db50002c9d3c1462ff769e6410ad983
  #if defined(USE_CUSOLVER)
    return orgqr_helper_cusolver(result, tau, n_columns); // cusolver
  #else
    TORCH_CHECK(false, "Calling torch.orgqr on a CUDA tensor requires compiling ",
      "PyTorch with cuSOLVER. Please use PyTorch built with cuSOLVER support.");
  #endif
  }

  REGISTER_DISPATCH(orgqr_stub, &orgqr_kernel_impl);

// ~~~~~~~~~~~~~~~~~~~~~~~~~~~~~~~~~~~~ qr ~~~~~~~~~~~~~~~~~~~~~~~~~~~~~~~~~~~~~~~
=======
// This is a type dispatching helper function for 'apply_geqrf'
void geqrf_magma(const Tensor& input, const Tensor& tau) {
  AT_DISPATCH_FLOATING_AND_COMPLEX_TYPES(input.scalar_type(), "geqrf_magma", [&]{
    apply_geqrf<scalar_t>(input, tau);
  });
}

// This is a backend library dispatching helper function for calling looped batch implementation
void geqrf_looped(const Tensor& input, const Tensor& tau) {
#if defined(USE_CUSOLVER)
  return geqrf_cusolver(input, tau);
#else
  return geqrf_magma(input, tau);
#endif
}

// This is a backend library dispatching helper function for calling specialized batched implementation
void geqrf_batched(const Tensor& input, const Tensor& tau) {
#ifdef CUDART_VERSION
  // if cuBLAS is available
  return geqrf_batched_cublas(input, tau);
#else
  // TODO: implement MAGMA-based path using magma_zgeqrf_expert_batched
  return geqrf_looped(input, tau);
#endif
}

void geqrf_kernel(const Tensor& input, const Tensor& tau) {
  // if number of rows is smaller than 32 batched is always faster for batch size > 1
  // for larger number of rows number of batches condition
  if (input.size(-2) <= 256 && batchCount(input) >= std::max<int64_t>(2, input.size(-2) / 16)) {
    return geqrf_batched(input, tau);
  } else {
    return geqrf_looped(input, tau);
  }
}

REGISTER_DISPATCH(geqrf_stub, &geqrf_kernel);
>>>>>>> 078fadaa

template <typename scalar_t>
static void apply_qr(Tensor& Q, Tensor& R, int64_t q_size_minus_2, int64_t r_size_minus_1, int64_t n_columns,
                     bool compute_q) {
#ifndef USE_MAGMA
AT_ERROR("qr: MAGMA library not found in "
    "compilation. Please rebuild with MAGMA.");
#else

  magma_int_t m = magma_int_cast(q_size_minus_2, "Q.size(-2)");
  magma_int_t n = magma_int_cast(r_size_minus_1, "R.size(-1)");

  auto r_data = R.data_ptr<scalar_t>();
  auto r_matrix_stride = matrixStride(R);
  magma_int_t k = m < n ? m : n;
  magma_int_t nb = magmaGeqrfOptimalBlocksize<scalar_t>(m, n);
  int64_t batch_size = batchCount(R);

  // magmaGeqrf uses a hybrid CPU-GPU algorithm to compute the elementary reflectors.
  // The driver routine magma_(d/s)geqrf2_gpu accepts a tensor on the CPU for elementary reflectors.
  Tensor tau = at::empty({k}, Q.options().device(at::kCPU));
  Tensor work = at::empty({(2 * k + magma_roundup(n, 32)) * nb}, R.options());
  scalar_t* tau_data = tau.data_ptr<scalar_t>();
  scalar_t* work_data = work.data_ptr<scalar_t>();

  // This phase computes R (the raw version)
  // This uses MAGMA's ?geqrf2_gpu function
  magma_int_t info = 0;
  for (int64_t i = 0; i < batch_size; i++) {
    scalar_t* r_working_ptr = &r_data[i * r_matrix_stride];
    magmaGeqrf<scalar_t>(m, n, r_working_ptr, m, tau_data, work_data, &info, /*is_v2=*/true);
    checkMagmaInternalError(info, "geqrf");
  }
  if (!compute_q) {
    // this is for mode='r'
    return;
  }

  // This phase computes Q (the raw version)
  // We require to perform ?geqrf_gpu again due to this bug in MAGMA:
  // - ?geqrf_gpu allows fast computation of Q via ?orgqr_gpu, but doesn't give R properly.
  // - ?geqrf2_gpu gives correct R, but doesn't allow computation of Q via ?orgqr_gpu
  // Refer to the below link for more details:
  // http://icl.cs.utk.edu/magma/forum/viewtopic.php?f=2&t=1015&p=2800&hilit=geqrf_gpu#p2800
  auto q_data = Q.data_ptr<scalar_t>();
  auto q_matrix_stride = matrixStride(Q);
  for (int64_t i = 0; i < batch_size; i++) {
    scalar_t* q_working_ptr = &q_data[i * q_matrix_stride];
    magmaGeqrf<scalar_t>(m, n, q_working_ptr, m, tau_data, work_data, &info, /*is_v2=*/false);
    checkMagmaInternalError(info, "geqrf");

    magmaOrgqr<scalar_t>(m, n_columns, k, q_working_ptr, m, tau_data, work_data, nb, &info);
    checkMagmaInternalError(info, "orgqr");
  }
#endif
}

std::tuple<Tensor, Tensor> linalg_qr_helper_magma(const Tensor& self, std::string mode) {
  bool compute_q, reduced;
  std::tie(compute_q, reduced) = _parse_qr_mode(mode);

  // Setup input geometry and inputs for apply_qr
  std::vector<int64_t> q_sizes, q_strides;
  int64_t n_columns_q;
  std::tie(q_sizes, q_strides, n_columns_q) = _compute_geometry_for_Q(self, reduced);
  Tensor q_working_copy, r_working_copy;

  // If there are no elements, then we simply return a pair of tensors of required dimensions
  if (self.numel() == 0) {
    int64_t n = self.size(-1);
    auto r_shape = self.sizes().vec();
    r_shape.end()[-2] = n_columns_q;
    r_shape.end()[-1] = n;
    r_working_copy = at::empty(r_shape, self.options());
    if (compute_q) {
        auto q_shape = q_sizes;
        q_shape.end()[-1] = n_columns_q;
        q_working_copy = at::zeros(q_shape, self.options());
        q_working_copy.diagonal(/*offset=*/0, /*dim1=*/-2, /*dim2=*/-1).fill_(1);
    } else {
      q_working_copy = at::empty({0}, self.options());
    }
    return std::make_tuple(q_working_copy, r_working_copy);
  }

  if (compute_q) {
    q_working_copy = at::empty_strided(q_sizes, q_strides, self.options());
    q_working_copy.narrow(-1, 0, self.size(-1)).copy_(self);
  } else {
    q_working_copy = at::empty({0}, self.options());
  }
  r_working_copy = cloneBatchedColumnMajor(self);

  int64_t m = q_sizes[self.dim() - 2];
  int64_t n = r_working_copy.size(-1);

  AT_DISPATCH_FLOATING_AND_COMPLEX_TYPES(self.scalar_type(), "qr_cuda", [&]{
    apply_qr<scalar_t>(q_working_copy, r_working_copy, m, n, n_columns_q, compute_q);
  });

  if (compute_q) {
    q_working_copy = q_working_copy.narrow(-1, 0, n_columns_q);
  }
  r_working_copy = r_working_copy.narrow(-2, 0, n_columns_q).triu();
  return std::make_tuple(q_working_copy, r_working_copy);
}

<<<<<<< HEAD
=======
std::tuple<Tensor, Tensor> _linalg_qr_helper_cuda(const Tensor& input, std::string mode) {
#if defined(USE_CUSOLVER)
  // _linalg_qr_helper_default is a generic function that is implemented using
  // geqrf_stub and orgqr_stub. It dispatches to cuSOLVER for CUDA inputs if USE_CUSOLVER is defined
  return _linalg_qr_helper_default(input, mode);
#else
  return linalg_qr_helper_magma(input, mode);
#endif
}

>>>>>>> 078fadaa
// ~~~~~~~~~~~~~~~~~~~~~~~~~~~~~~~~~~ symeig ~~~~~~~~~~~~~~~~~~~~~~~~~~~~~~~~~~~~~

template <typename scalar_t>
static void apply_magma_eigh(Tensor& values, Tensor& vectors, Tensor& infos, bool upper, bool compute_eigenvectors) {
#ifndef USE_MAGMA
  TORCH_CHECK(
    false,
    "Calling torch.linalg.eigh/eigvalsh on a CUDA tensor requires compiling ",
    "PyTorch with MAGMA. Please use PyTorch built with MAGMA support.");
#else
  TORCH_INTERNAL_ASSERT_DEBUG_ONLY(values.device() == kCPU);
  TORCH_INTERNAL_ASSERT_DEBUG_ONLY(infos.device() == kCPU);

  using value_t = typename c10::scalar_value_type<scalar_t>::type;

  magma_uplo_t uplo = upper ? MagmaUpper : MagmaLower;
  magma_vec_t jobz = compute_eigenvectors ? MagmaVec : MagmaNoVec;

  magma_int_t n = magma_int_cast(vectors.size(-1), "n");
  auto lda = std::max<magma_int_t>(1, n);
  auto batch_size = batchCount(vectors);

  auto vectors_stride = matrixStride(vectors);
  auto values_stride = values.size(-1);

  auto vectors_data = vectors.data_ptr<scalar_t>();
  auto values_data = values.data_ptr<value_t>();
  auto infos_data = infos.data_ptr<magma_int_t>();

  scalar_t* wA;
  ALLOCATE_ARRAY(wA, scalar_t, lda * lda);

  // Run once, first to get the optimum work sizes.
  // Since we deal with batches of matrices with the same dimensions, doing this outside
  // the loop saves (batch_size - 1) workspace queries which would provide the same result
  // and (batch_size - 1) calls to allocate and deallocate workspace using at::empty()
  magma_int_t lwork = -1;
  scalar_t wkopt;
  magma_int_t liwork = -1;
  magma_int_t iwkopt;
  magma_int_t lrwork = -1;
  value_t rwkopt;
  magmaSyevd<scalar_t, value_t>(jobz, uplo, n, vectors_data, lda, values_data,
    wA, lda, &wkopt, lwork, &rwkopt, lrwork, &iwkopt, liwork, infos_data);

  scalar_t* work;
  magma_int_t* iwork;
  lwork = magma_int_cast(std::max<int64_t>(1, real_impl<scalar_t, value_t>(wkopt)), "work_size");
  liwork = magma_int_cast(std::max<int64_t>(1, iwkopt), "iwork_size");
  ALLOCATE_ARRAY(work, scalar_t, lwork);
  ALLOCATE_ARRAY(iwork, magma_int_t, liwork);

  value_t* rwork = nullptr;
  c10::Storage storage_rwork;
  if (vectors.is_complex()) {
    lrwork = magma_int_cast(std::max<int64_t>(1, rwkopt), "rwork_size");
    storage_rwork = pin_memory<value_t>(lrwork);
    rwork = static_cast<value_t*>(storage_rwork.data());
  }

  for (decltype(batch_size) i = 0; i < batch_size; i++) {
    scalar_t* vectors_working_ptr = &vectors_data[i * vectors_stride];
    value_t* values_working_ptr = &values_data[i * values_stride];
    magma_int_t* info_working_ptr = &infos_data[i];
    magmaSyevd<scalar_t, value_t>(jobz, uplo, n, vectors_working_ptr, lda, values_working_ptr,
      wA, lda, work, lwork, rwork, lrwork, iwork, liwork, info_working_ptr);
    // The current behaviour for Linear Algebra functions to raise an error if something goes wrong
    // or input doesn't satisfy some requirement
    // therefore return early since further computations will be wasted anyway
    if (*info_working_ptr != 0) {
      return;
    }
  }
#endif
}

std::tuple<Tensor, Tensor> _symeig_helper_cuda(const Tensor& self, bool eigenvectors, bool upper) {
  Tensor infos = at::zeros({std::max<int64_t>(1, batchCount(self))}, self.options().dtype(kInt).device(at::kCPU));

  auto eigvals_shape = IntArrayRef(self.sizes().data(), self.dim()-1);  // self.shape[:-1]
  ScalarType real_dtype = toValueType(self.scalar_type());

  // magmaSyevd uses a hybrid CPU-GPU algorithm to compute the eigenvalues and eigenvectors.
  // The driver routine magma_(d/s)syev_gpu accepts a tensor on the CPU for eigvalenvalues.
  // The data is later moved to the appropriate device.
  // In the case where self.numel() == 0, we just return an empty tensor of
  // dimensions on the CUDA (to avoid the unnecessary "to(at::kCUDA)")
  auto eigvals_working_copy = self.numel() == 0
                              ? at::empty(eigvals_shape, self.options().dtype(real_dtype))
                              : at::empty(eigvals_shape, self.options().dtype(real_dtype).device(at::kCPU));

  if (self.numel() == 0) {
    return std::tuple<Tensor, Tensor>(eigvals_working_copy, at::empty_like(self, LEGACY_CONTIGUOUS_MEMORY_FORMAT));
  }

  auto self_working_copy = cloneBatchedColumnMajor(self);
  AT_DISPATCH_FLOATING_AND_COMPLEX_TYPES(self.scalar_type(), "symeig_cuda", [&]{
    apply_magma_eigh<scalar_t>(eigvals_working_copy, self_working_copy, infos, upper, eigenvectors);
  });

  if (self.dim() > 2) {
    batchCheckErrors(infos, "symeig_cuda");
  } else {
    singleCheckErrors(infos.item().toInt(), "symeig_cuda");
  }
  if (eigenvectors) {
    return std::tuple<Tensor, Tensor>(eigvals_working_copy.to(self.device()), self_working_copy);
  } else {
    return std::tuple<Tensor, Tensor>(eigvals_working_copy.to(self.device()), at::empty({0}, self.options()));
  }
}

// ~~~~~~~~~~~~~~~~~~~~~~~~~~~~~~~~~~ linalg_eigh ~~~~~~~~~~~~~~~~~~~~~~~~~~~~~~~~

// This is a type dispatch function for 'apply_magma_eigh'
// For small inputs result is computed on CPU
void linalg_eigh_magma(Tensor& eigenvalues, Tensor& eigenvectors, Tensor& infos, bool upper, bool compute_eigenvectors) {
  // MAGMA just calls LAPACK for eigenvectors.size(-1) <= 128
  // See https://bitbucket.org/icl/magma/src/e6fdca447bd402693e8b0b950a898b6879bbcc41/src/zheevd_gpu.cpp?at=master#lines-258
  // in addition lda is ignored breaking 0x0 inputs
  if (eigenvectors.size(-1) > 128) {
    // MAGMA requires eigenvalues and infos tensors to reside on CPU
    Tensor eigenvalues_cpu = eigenvalues.to(kCPU);
    infos = infos.to(kCPU);

    AT_DISPATCH_FLOATING_AND_COMPLEX_TYPES(
      eigenvectors.scalar_type(), "linalg_eigh_cpu", [&] {
        apply_magma_eigh<scalar_t>(
            eigenvalues_cpu, eigenvectors, infos, upper, compute_eigenvectors);
      });

    // Transfer computed by MAGMA results from CPU to GPU
    eigenvalues.copy_(eigenvalues_cpu);
  } else { // eigenvectors.size(-1) <= 128
    // transfer to CPU, compute the result and copy back to GPU
    // this is faster than going through MAGMA that does the same
    Tensor eigenvalues_cpu = at::empty_like(eigenvalues, eigenvalues.options().device(kCPU));
    if (compute_eigenvectors) {
      Tensor eigenvectors_cpu = at::empty_like(eigenvectors, eigenvectors.options().device(kCPU));
      at::linalg_eigh_out(eigenvalues_cpu, eigenvectors_cpu, eigenvectors.to(kCPU), upper ? "U" : "L");
      eigenvectors.copy_(eigenvectors_cpu);
    } else {
      at::linalg_eigvalsh_out(eigenvalues_cpu, eigenvectors.to(kCPU), upper ? "U" : "L");
    }
    eigenvalues.copy_(eigenvalues_cpu);
  }
}

void linalg_eigh_kernel(Tensor& eigenvalues, Tensor& eigenvectors, Tensor& infos, bool upper, bool compute_eigenvectors) {
#if defined(USE_CUSOLVER)
  linalg_eigh_cusolver(eigenvalues, eigenvectors, infos, upper, compute_eigenvectors);
#else
  linalg_eigh_magma(eigenvalues, eigenvectors, infos, upper, compute_eigenvectors);
#endif
}

REGISTER_DISPATCH(linalg_eigh_stub, &linalg_eigh_kernel);

// ~~~~~~~~~~~~~~~~~~~~~~~~~~~~~~~~~ eig ~~~~~~~~~~~~~~~~~~~~~~~~~~~~~~~~~~~~

// magmaEig uses a hybrid CPU-GPU algorithm, which takes and return CPU
// memory. So, we accept a GPU tensor, copy it to CPU memory, and later copy
// the returned values from CPU to GPU. See also magmaSymeig, which uses a
// similar approach.

template <typename scalar_t>
static void apply_eig(const Tensor& self, bool eigenvectors, Tensor& out_eigvals, Tensor& out_eigvecs,
                      int64_t *info_ptr) {
#ifndef USE_MAGMA
TORCH_CHECK(false, "Calling torch.eig on a CUDA tensor requires compiling PyTorch with MAGMA. "
                   "Either transfer the tensor to the CPU before calling torch.eig or recompile with MAGMA.");
#else
  TORCH_INTERNAL_ASSERT(self.device() == at::kCPU, "Internal error: apply_eig needs a CPU tensor");
  using value_t = typename c10::scalar_value_type<scalar_t>::type;
  magma_vec_t jobvr = eigenvectors ? MagmaVec : MagmaNoVec;
  magma_int_t n = magma_int_cast(self.size(-1), "n");
  auto self_data = self.data_ptr<scalar_t>();

  auto out_eigvals_data = out_eigvals.data_ptr<scalar_t>();
  scalar_t *wr = out_eigvals_data;

  scalar_t *vr_data = NULL;
  magma_int_t ldvr = 1;
  if (jobvr == MagmaVec)
  {
      vr_data = out_eigvecs.data_ptr<scalar_t>();
      ldvr = n;
  }

  value_t *rwork_data = nullptr;
  if (isComplexType(at::typeMetaToScalarType(self.dtype()))) {
    ALLOCATE_ARRAY(rwork_data, value_t, n*2);
  }

  if (n > 0) {
    // call magmaEig once to get the optimal size of work_data
    scalar_t wkopt;
    magma_int_t info;
    magmaEig<scalar_t, value_t>(MagmaNoVec, jobvr, n, self_data, n, wr, NULL, 1, vr_data, ldvr, &wkopt, -1, rwork_data, &info);
    magma_int_t lwork = static_cast<magma_int_t>(real_impl<scalar_t, value_t>(wkopt));

    // call it a 2nd time to to the actual work
    scalar_t *work_data = nullptr;
    ALLOCATE_ARRAY(work_data, scalar_t, lwork);
    magmaEig<scalar_t, value_t>(MagmaNoVec, jobvr, n, self_data, n, wr, NULL, 1, vr_data, ldvr, work_data, lwork, rwork_data, &info);
    *info_ptr = info;
  }
#endif
}

/*
 * Internal helper; like eig_cuda but:
 *   1. assume that self is a square matrix of side "n"
 *   2. return CPU tensors (because this is what magmaEig returns), which will be copied to GPU memory
 *      by the caller
 */
std::tuple<Tensor, Tensor> eig_kernel_impl(const Tensor& self, bool& eigenvectors) {
  int64_t n = self.size(-1);
  // copy self to pinned CPU memory
  auto self_working_copy = at::empty_strided(
      {n, n}, // square matrix
      {1, n}, // column-ordered, as magmaEig expects
      at::TensorOptions(at::kCPU).dtype(self.dtype()).pinned_memory(true));
  self_working_copy.copy_(self);

  // tensors holding the results. We use empty_strided to make them column-ordered
  auto options = self.options().device(at::kCPU).memory_format(LEGACY_CONTIGUOUS_MEMORY_FORMAT);
  Tensor out_eigvals;
  if (isComplexType(at::typeMetaToScalarType(self.dtype()))) {
      out_eigvals = at::empty({n}, options);
  } else {
      out_eigvals = at::empty_strided({n, 2}, {1, n}, options);
  }
  auto out_eigvecs = eigenvectors
                     ? at::empty_strided({n, n}, {1, n}, options)
                     : Tensor();

  int64_t info;
  AT_DISPATCH_FLOATING_AND_COMPLEX_TYPES(self.scalar_type(), "eig_cuda", [&]{
    apply_eig<scalar_t>(self_working_copy, eigenvectors, out_eigvals, out_eigvecs, &info);
  });
  singleCheckErrors(info, "eig_cuda");

  return std::tuple<Tensor, Tensor>(out_eigvals, out_eigvecs);
}

REGISTER_DISPATCH(eig_stub, &eig_kernel_impl);

// ~~~~~~~~~~~~~~~~~~~~~~~~~~~~~~~~~ linalg_eig ~~~~~~~~~~~~~~~~~~~~~~~~~~~~~~~~~~

/*
Computes the eigenvalues and eigenvectors of n-by-n matrix 'input'.
This is an in-place routine, content of 'input', 'values', 'vectors' is overwritten.
'infos' is an int Tensor containing error codes for each matrix in the batched input.
For more information see MAGMA's documentation for GEEV routine.
*/
template <typename scalar_t>
void apply_linalg_eig(Tensor& values, Tensor& vectors, Tensor& input, Tensor& infos, bool compute_eigenvectors) {
#ifndef USE_MAGMA
TORCH_CHECK(false, "Calling torch.linalg.eig on a CUDA tensor requires compiling PyTorch with MAGMA. "
                   "Either transfer the tensor to the CPU before calling torch.linalg.eig or recompile with MAGMA.");
#else
  TORCH_INTERNAL_ASSERT_DEBUG_ONLY(input.device() == at::kCPU);
  TORCH_INTERNAL_ASSERT_DEBUG_ONLY(values.device() == at::kCPU);
  TORCH_INTERNAL_ASSERT_DEBUG_ONLY(infos.device() == at::kCPU);
  if (compute_eigenvectors) {
    TORCH_INTERNAL_ASSERT_DEBUG_ONLY(vectors.device() == at::kCPU);
  }

  using value_t = typename c10::scalar_value_type<scalar_t>::type;

  magma_vec_t jobvr = compute_eigenvectors ? MagmaVec : MagmaNoVec;
  magma_vec_t jobvl = MagmaNoVec;  // only right eigenvectors are computed
  magma_int_t n = magma_int_cast(input.size(-1), "n");
  auto lda = std::max<magma_int_t>(1, n);
  auto batch_size = batchCount(input);
  auto input_matrix_stride = matrixStride(input);
  auto values_stride = values.size(-1);
  auto input_data = input.data_ptr<scalar_t>();
  auto values_data = values.data_ptr<scalar_t>();
  auto infos_data = infos.data_ptr<magma_int_t>();
  auto rvectors_data = compute_eigenvectors ? vectors.data_ptr<scalar_t>() : nullptr;
  scalar_t* lvectors_data = nullptr;  // only right eigenvectors are computed
  int64_t ldvr = compute_eigenvectors ? lda : 1;
  int64_t ldvl = 1;

  Tensor rwork;
  value_t* rwork_data = nullptr;
  if (input.is_complex()) {
    ScalarType real_dtype = toValueType(input.scalar_type());
    rwork = at::empty({lda * 2}, input.options().dtype(real_dtype));
    rwork_data = rwork.data_ptr<value_t>();
  }

  // call magmaEig once to get the optimal size of work_data
  scalar_t work_query;
  magmaEig<scalar_t, value_t>(jobvl, jobvr, n, input_data, lda, values_data,
    lvectors_data, ldvl, rvectors_data, ldvr, &work_query, -1, rwork_data, &infos_data[0]);

  magma_int_t lwork = std::max<magma_int_t>(1, static_cast<magma_int_t>(real_impl<scalar_t, value_t>(work_query)));
  Tensor work = at::empty({lwork}, input.dtype());
  auto work_data = work.data_ptr<scalar_t>();

  for (auto i = decltype(batch_size){0}; i < batch_size; i++) {
    scalar_t* input_working_ptr = &input_data[i * input_matrix_stride];
    scalar_t* values_working_ptr = &values_data[i * values_stride];
    scalar_t* rvectors_working_ptr = compute_eigenvectors ? &rvectors_data[i * input_matrix_stride] : nullptr;
    int* info_working_ptr = &infos_data[i];
    magmaEig<scalar_t, value_t>(jobvl, jobvr, n, input_working_ptr, lda, values_working_ptr,
      lvectors_data, ldvl, rvectors_working_ptr, ldvr, work_data, lwork, rwork_data, info_working_ptr);
  }
#endif
}

// This is a type dispatching helper function for 'apply_linalg_eig'
void linalg_eig_kernel(Tensor& eigenvalues, Tensor& eigenvectors, Tensor& infos, const Tensor& input, bool compute_eigenvectors) {
  // This function calculates the non-symmetric eigendecomposition in-place
  // tensors should be in batched column major memory format
  // the content of eigenvalues, eigenvectors and infos is overwritten by 'apply_linalg_eig'

  // apply_linalg_eig modifies the provided input matrix in-place, therefore we need a copy
  // MAGMA doesn't have GPU interface for the eigendecomposition and it forces us to transfer 'input' to CPU
  TORCH_INTERNAL_ASSERT_DEBUG_ONLY(input.is_cuda());
  Tensor input_working_copy = at::empty(input.sizes(), input.options().device(kCPU));
  input_working_copy.transpose_(-2, -1);  // make input_working_copy to have Fortran contiguous memory layout
  input_working_copy.copy_(input);

  AT_DISPATCH_FLOATING_AND_COMPLEX_TYPES(input.scalar_type(), "linalg_eig_out_cuda", [&]{
    apply_linalg_eig<scalar_t>(eigenvalues, eigenvectors, input_working_copy, infos, compute_eigenvectors);
  });
}

REGISTER_DISPATCH(linalg_eig_stub, &linalg_eig_kernel);

// ~~~~~~~~~~~~~~~~~~~~~~~~~~~~~~~~~~~ svd ~~~~~~~~~~~~~~~~~~~~~~~~~~~~~~~~~~~~~~~

template<typename scalar_t>
static void apply_svd(Tensor& self, Tensor& U, Tensor& S, Tensor& VT,
                      char jobchar, std::vector<int64_t>& infos) {
#ifndef USE_MAGMA
AT_ERROR("svd: MAGMA library not found in "
    "compilation. Please rebuild with MAGMA.");
#else
  using value_t = typename c10::scalar_value_type<scalar_t>::type;
  auto self_data = self.data_ptr<scalar_t>();
  auto U_data = U.data_ptr<scalar_t>();
  auto S_data = S.data_ptr<value_t>();
  auto VT_data = VT.data_ptr<scalar_t>();
  auto self_stride = matrixStride(self);
  auto U_stride = matrixStride(U);
  auto S_stride = S.size(-1);
  auto VT_stride = matrixStride(VT);
  auto batchsize = batchCount(self);

  magma_vec_t jobz = jobchar == 'A' ? MagmaAllVec : (jobchar == 'S' ? MagmaSomeVec : MagmaNoVec);

  magma_int_t m = magma_int_cast(self.size(-2), "m");
  magma_int_t n = magma_int_cast(self.size(-1), "n");
  auto lda = std::max<magma_int_t>(1, m);
  auto ldvt = std::max<magma_int_t>(1, n);
  auto mn = std::min(m, n);

  c10::Storage storage_rwork;
  value_t* rwork = nullptr;

  magma_int_t* iwork;
  ALLOCATE_ARRAY(iwork, magma_int_t, 8 * mn);
  if (isComplexType(at::typeMetaToScalarType(self.dtype()))) {
    auto lrwork = computeLRWorkDim(jobchar, m, n);
    storage_rwork = pin_memory<value_t>(lrwork);
    rwork = static_cast<value_t*>(storage_rwork.data());
  }

  magma_int_t info = 0;
  // Run once, first to get the optimum work size.
  // Since we deal with batches of matrices with the same dimensions, doing this outside
  // the loop saves (batch_size - 1) workspace queries which would provide the same result
  // and (batch_size - 1) calls to allocate and deallocate workspace using at::empty()
  magma_int_t lwork = -1;
  scalar_t wkopt = 1; // MAGMA might not set the value for the optimal workspace therefore use 1 as the default value
  magmaSvd<scalar_t, value_t>(jobz, m, n, self_data, lda, S_data, U_data, lda, VT_data, ldvt, &wkopt, lwork, rwork, iwork, &info);
  lwork = magma_int_cast(real_impl<scalar_t, value_t>(wkopt), "work_size");
  scalar_t* work;
  ALLOCATE_ARRAY(work, scalar_t, lwork);

  for (int64_t i = 0; i < batchsize; i++) {
    scalar_t* self_working_ptr = &self_data[i * self_stride];
    value_t* S_working_ptr = &S_data[i * S_stride];
    scalar_t* U_working_ptr = &U_data[i * U_stride];
    scalar_t* VT_working_ptr = &VT_data[i * VT_stride];

    // Compute S, U (optionally), VT (optionally)
    magmaSvd<scalar_t, value_t>(jobz, m, n, self_working_ptr, lda,
                                S_working_ptr, U_working_ptr, lda, VT_working_ptr, ldvt, work, lwork, rwork, iwork, &info);
    infos[i] = info;
    if (info != 0) {
      return;
    }
  }
#endif
}

std::tuple<Tensor, Tensor, Tensor> _svd_helper_cuda_legacy(const Tensor& self, bool some, bool compute_uv) {
  std::vector<int64_t> infos(batchCount(self), 0);
  int64_t m = self.size(-2), n = self.size(-1);
  int64_t k = std::min(m, n);

  char jobchar = compute_uv ? (some ? 'S' : 'A') : 'N';

  Tensor U_working_copy, S_working_copy, VT_working_copy;
  std::tie(U_working_copy, S_working_copy, VT_working_copy) = _create_U_S_VT(self, some, compute_uv);

  // The input matrix, U, S and VT have to reside in pinned memory.
  // Additionally, the input and U have to be in column major format.
  // _create_U_S_VT takes care of a part of these requirements (for U, S and VT)
  // For the input matrix, this requirements are being taken care of below.
  // Specify strides
  auto self_col_major_strides = at::detail::defaultStrides(self.sizes());
  self_col_major_strides[self.dim() - 2] = 1;
  self_col_major_strides[self.dim() - 1] = m;
  // Create strided tensor in pinned memory
  auto self_working_copy = at::empty_strided(self.sizes(), self_col_major_strides,
                                              at::TensorOptions(at::kCPU).dtype(self.dtype()).pinned_memory(true));
  self_working_copy.copy_(self);

  AT_DISPATCH_FLOATING_AND_COMPLEX_TYPES(self.scalar_type(), "svd_cuda", [&] {
    apply_svd<scalar_t>(self_working_copy, U_working_copy, S_working_copy, VT_working_copy, jobchar, infos);
  });

  if (self.dim() > 2) {
    batchCheckErrors(infos, "svd_cuda");
  } else {
    singleCheckErrors(infos[0], "svd_cuda");
  }

  U_working_copy = same_stride_to(U_working_copy, self.options());
  S_working_copy = same_stride_to(S_working_copy, S_working_copy.options().device(self.device()));
  VT_working_copy = same_stride_to(VT_working_copy, self.options());

  if (!compute_uv) {
    VT_working_copy.zero_();
    U_working_copy.zero_();
  }

  if (some) {
    VT_working_copy = VT_working_copy.narrow(-2, 0, k);
  }

  // so far we have computed VT, but torch.svd returns V instead. Adjust accordingly.
  // Note that the 'apply_svd' routine returns VT = V^T (for real inputs) or VT = V^H (for complex inputs), not V.
  VT_working_copy = VT_working_copy.conj();
  VT_working_copy.transpose_(-2, -1);
  return std::make_tuple(U_working_copy, S_working_copy, VT_working_copy);
}

std::tuple<Tensor, Tensor, Tensor> _svd_helper_cuda(const Tensor& self, bool some, bool compute_uv) {
#ifdef USE_CUSOLVER
  return _svd_helper_cuda_lib(self, some, compute_uv);
#else
  return _svd_helper_cuda_legacy(self, some, compute_uv);
#endif
}

// ~~~~~~~~~~~~~~~~~~~~~~~~~~~~~~~~~ lu_solve ~~~~~~~~~~~~~~~~~~~~~~~~~~~~~~~~~~~~

/*
  Solves the matrix equation A X = B
  X and B are n-by-nrhs matrices, A is represented using the LU factorization.
  This is an in-place routine, content of `b` is overwritten.
  This is a "looped" variant for calling single input MAGMA function on batched input.

  Args:
  * `b` -  [in] the right hand side matrix B
           [out] the solution matrix X
  * `lu` - [in] the LU factorization of matrix A (see at::_lu_with_info)
  * `pivots` - [in] the pivot indices (see at::_lu_with_info)

  For further details, please see the MAGMA documentation for magma_dgetrs_gpu.
*/
template <typename scalar_t>
static void apply_lu_solve_looped_magma(const Tensor& b, const Tensor& lu, const Tensor& pivots) {
#ifndef USE_MAGMA
  TORCH_CHECK(
      false,
      "Calling torch.lu_solve on a CUDA tensor requires compiling ",
      "PyTorch with MAGMA. lease rebuild with MAGMA.");
#else
  auto b_data = b.data_ptr<scalar_t>();
  auto lu_data = lu.data_ptr<scalar_t>();

  // MAGMA requires pivots to be a CPU tensor
  Tensor pivots_cpu = pivots.cpu();
  auto pivots_data = pivots_cpu.data_ptr<magma_int_t>();

  auto b_stride = matrixStride(b);
  auto lu_stride = matrixStride(lu);
  auto pivots_stride = pivots_cpu.size(-1);
  auto batch_size = batchCount(b);

  magma_int_t n = magma_int_cast(lu.size(-2), "n");
  magma_int_t nrhs = magma_int_cast(b.size(-1), "nrhs");
  auto leading_dimension = std::max<magma_int_t>(1, n);

  int info = 0;
  for (decltype(batch_size) i = 0; i < batch_size; i++) {
    scalar_t* b_working_ptr = &b_data[i * b_stride];
    scalar_t* lu_working_ptr = &lu_data[i * lu_stride];
    int* pivots_working_ptr = &pivots_data[i * pivots_stride];

    magmaLuSolve<scalar_t>(n, nrhs, lu_working_ptr, leading_dimension, pivots_working_ptr, b_working_ptr, leading_dimension, &info);

    // info from magmaLuSolve only reports if the i-th parameter is wrong
    // so we don't need to check it all the time
    TORCH_INTERNAL_ASSERT_DEBUG_ONLY(info == 0);
  }
#endif
}

/*
  Solves the matrix equation A X = B
  X and B are n-by-nrhs matrices, A is represented using the LU factorization.
  This is an in-place routine, content of `b` is overwritten.
  This is a specialized batched variant, it is expected to be faster than the "looped" version only for small inputs.

  Args:
  * `b` -  [in] the right hand side matrix B
           [out] the solution matrix X
  * `lu` - [in] the LU factorization of matrix A (see at::_lu_with_info)
  * `pivots` - [in] the pivot indices (see at::_lu_with_info)

  For further details, please see the MAGMA documentation for magma_dgetrs_batched.
*/
template <typename scalar_t>
static void apply_lu_solve_batched_magma(const Tensor& b, const Tensor& lu, const Tensor& pivots) {
#ifndef USE_MAGMA
  TORCH_CHECK(
      false,
      "Calling torch.lu_solve on a CUDA tensor requires compiling ",
      "PyTorch with MAGMA. lease rebuild with MAGMA.");
#else
  auto b_data = b.data_ptr<scalar_t>();
  auto lu_data = lu.data_ptr<scalar_t>();

  magma_int_t n = magma_int_cast(lu.size(-2), "n");
  magma_int_t nrhs = magma_int_cast(b.size(-1), "nrhs");
  auto leading_dimension = std::max<magma_int_t>(1, n);

  auto pivots_data = pivots.data_ptr<magma_int_t>();

  auto b_stride = matrixStride(b);
  auto lu_stride = matrixStride(lu);
  auto pivots_stride = pivots.size(-1);
  magma_int_t batch_size = magma_int_cast(batchCount(b), "batchCount");

  magma_int_t** pivots_array;
  scalar_t** lu_array;
  scalar_t** b_array;

  ALLOCATE_ARRAY(pivots_array, magma_int_t*, batch_size);
  ALLOCATE_ARRAY(lu_array, scalar_t*, batch_size);
  ALLOCATE_ARRAY(b_array, scalar_t*, batch_size);

  for (int64_t i = 0; i < batch_size; i++) {
    pivots_array[i] = &pivots_data[i * pivots_stride];
    b_array[i] = &b_data[i * b_stride];
    lu_array[i] = &lu_data[i * lu_stride];
  }

  MAGMAQueue magma_queue(b.get_device());

  // Compute the result in batches of 65535
  // that is the maximum allowed number for batch_size in MAGMA
  constexpr int64_t batch_limit = 65535;

  for (int64_t mini_idx = 0; mini_idx < batch_size; mini_idx += batch_limit) {
    int64_t nbatches = std::min(batch_limit, batch_size - mini_idx);
    scalar_t** lu_array_cur = &lu_array[mini_idx];
    scalar_t** b_array_cur = &b_array[mini_idx];
    magma_int_t** pivots_array_cur = &pivots_array[mini_idx];

    int info;
    magmaLuSolveBatched<scalar_t>(
        n, nrhs, lu_array_cur, leading_dimension,
        pivots_array_cur, b_array_cur, leading_dimension,
        info, nbatches, magma_queue);

    // info from magmaLuSolveBatched only reports if the i-th parameter is wrong
    // so we don't need to check it all the time
    TORCH_INTERNAL_ASSERT_DEBUG_ONLY(info == 0);
  }
#endif
}

static void lu_solve_magma(const Tensor& b, const Tensor& lu, const Tensor& pivots) {
  // TODO: compare performance and use the best performing option based on lu's sizes
  if (b.dim() == 2) {
    AT_DISPATCH_FLOATING_AND_COMPLEX_TYPES(b.scalar_type(), "lu_solve_magma", [&]{
      apply_lu_solve_looped_magma<scalar_t>(b, lu, pivots);
    });
  } else {
    AT_DISPATCH_FLOATING_AND_COMPLEX_TYPES(b.scalar_type(), "lu_solve_magma", [&]{
      apply_lu_solve_batched_magma<scalar_t>(b, lu, pivots);
    });
  }
}

REGISTER_DISPATCH(lu_solve_stub, &lu_solve_magma);

// ~~~~~~~~~~~~~~~~~~~~~~~~~~~~~~~~~~~ lstsq ~~~~~~~~~~~~~~~~~~~~~~~~~~~~~~~~~~~~~~~

template <typename scalar_t>
static void apply_gels(const Tensor& a, Tensor& b, Tensor& infos) {
#ifndef USE_MAGMA
  TORCH_CHECK(false, "torch.linalg.lstsq: MAGMA library not found in "
    "compilation. Please rebuild with MAGMA.");
#else
  auto trans = MagmaNoTrans;
  auto m = magma_int_cast(a.size(-2), "m");
  auto n = magma_int_cast(a.size(-1), "n");

  TORCH_CHECK(
    m >= n,
    "torch.linalg.lstsq: only overdetermined systems (input.size(-2) >= input.size(-1)) are allowed on CUDA");

  auto nrhs = magma_int_cast(b.size(-1), "nrhs");
  auto ldda = std::max<magma_int_t>(1, m);
  auto lddb = std::max<magma_int_t>(1, std::max(m, n));
  auto nb = magmaGeqrfOptimalBlocksize<scalar_t>(m, n);
  auto lwork = (m - n + nb) * (nrhs + nb) + nrhs * nb;
  Tensor hwork = at::empty({static_cast<int64_t>(lwork)}, a.scalar_type());
  auto* hwork_ptr = hwork.data_ptr<scalar_t>();

  // MAGMA requires infos tensor to live on CPU
  infos = infos.to(at::kCPU);
  auto infos_data = infos.data_ptr<magma_int_t>();

  batch_iterator_with_broadcasting<scalar_t>(a, b,
    [&](scalar_t* a_working_ptr, scalar_t* b_working_ptr,
      int64_t a_linear_batch_idx) {
      magma_int_t* infos_working_ptr = &infos_data[a_linear_batch_idx];
      magmaGels<scalar_t>(trans, m, n, nrhs,
        a_working_ptr, ldda, b_working_ptr, lddb,
        hwork_ptr, lwork, infos_working_ptr);
    }
  );
#endif
}

void gels_magma(const Tensor& a, Tensor& b, Tensor& infos) {
  AT_DISPATCH_FLOATING_AND_COMPLEX_TYPES(a.scalar_type(), "gels_magma", [&] {
    apply_gels<scalar_t>(a, b, infos);
  });
}

void linalg_lstsq_gels(const Tensor& A, const Tensor& B, const Tensor& infos) {
  // The steps for using the QR decomposition for solving least squares problems
  // are outlined here https://en.wikipedia.org/wiki/QR_decomposition#Using_for_solution_to_linear_inverse_problems
  auto m = A.size(-2);
  auto n = A.size(-1);
  auto mn = std::min(m, n);

  // explicitly broadcast the batch dimensions of A
  // TODO: revisit this later to use batch_iterator_with_broadcasting in triangular_solve
  IntArrayRef A_batch_sizes(A.sizes().data(), A.dim() - 2);
  IntArrayRef B_batch_sizes(B.sizes().data(), B.dim() - 2);
  std::vector<int64_t> expand_batch_portion = at::infer_size(A_batch_sizes, B_batch_sizes);

  auto tau_shape = A.sizes().vec();
  tau_shape.pop_back();
  tau_shape.back() = mn;
  Tensor tau = at::empty(tau_shape, A.options());

  if (m >= n) {
    // Step 1: compute QR factorization using geqrf
    geqrf_kernel(A, tau);

    // explicitly broadcast the batch dimensions of A
    // we do it after geqrf so that we don't do redundant computations for the same input
    auto A_expand_batch = expand_batch_portion;
    A_expand_batch.insert(A_expand_batch.end(), {A.size(-2), A.size(-1)});
    Tensor A_expanded = A.expand({A_expand_batch});
    bool is_fortran_contiguous = A_expanded.transpose(-2, -1).is_contiguous();
    Tensor A_broadcasted = is_fortran_contiguous ? A_expanded : cloneBatchedColumnMajor(A_expanded);
    auto tau_expand_batch = expand_batch_portion;
    tau_expand_batch.push_back(tau.size(-1));
    Tensor tau_broadcasted = tau.expand({tau_expand_batch}).contiguous();

    // Step 2: B <- Q^H B
    ormqr_kernel(A_broadcasted, tau_broadcasted, B, /*left=*/true, /*transpose=*/true);

    // Step 3: solve R X = B
    bool upper = true;
    bool transpose = false;
    bool conjugate_transpose = false;
    bool unitriangular = false;
    triangular_solve_kernel(
        const_cast<Tensor&>(A_broadcasted),
        const_cast<Tensor&>(B),
        const_cast<Tensor&>(infos),
        upper, transpose, conjugate_transpose, unitriangular);
  } else { // underdetermined case
    Tensor Ah = cloneBatchedColumnMajor(A.conj().transpose(-2, -1));

    // Step 1: compute QR factorization of conjugate transpose of A using geqrf
    geqrf_kernel(Ah, tau);

    // explicitly broadcast the batch dimensions of A
    // we do it after geqrf so that we don't do redundant computations for the same input
    auto A_expand_batch = expand_batch_portion;
    A_expand_batch.insert(A_expand_batch.end(), {Ah.size(-2), Ah.size(-1)});
    Tensor Ah_expanded = Ah.expand({A_expand_batch});
    bool is_fortran_contiguous = Ah_expanded.transpose(-2, -1).is_contiguous();
    Tensor Ah_broadcasted = is_fortran_contiguous ? Ah_expanded : cloneBatchedColumnMajor(Ah_expanded);

    // Step 2: R^H Z = B
    bool upper = true;
    bool transpose = true;
    bool conjugate_transpose = true;
    bool unitriangular = false;
    triangular_solve_kernel(
        const_cast<Tensor&>(Ah_broadcasted),
        const_cast<Tensor&>(B),
        const_cast<Tensor&>(infos),
        upper, transpose, conjugate_transpose, unitriangular);

    // B matrix has the size max(m, n) x nrhs
    // triangular_solve_kernel writes its output into the first m rows of B leaving the rest untouched
    // we need to set the rest of the rows to zero so that the multiplication from step 3 is correct
    B.narrow(-2, m, n - m).zero_();

    auto tau_expand_batch = expand_batch_portion;
    tau_expand_batch.push_back(tau.size(-1));
    Tensor tau_broadcasted = tau.expand({tau_expand_batch}).contiguous();

    // Step 3: X <- Q Z
    ormqr_kernel(Ah_broadcasted, tau_broadcasted, B, /*left=*/true, /*transpose=*/false);
  }
}

void gels_looped(const Tensor& a, Tensor& b, Tensor& infos) {
#if defined(USE_CUSOLVER)
  // linalg_lstsq_gels is a generic function that is implemented using
  // geqrf_stub, ormqr_stub, and triangular_solve_stub
  // It dispatches to cuSOLVER for CUDA inputs if USE_CUSOLVER is defined
  return linalg_lstsq_gels(a, b, infos);
#else
  return gels_magma(a, b, infos);
#endif
}

void lstsq_kernel(const Tensor& a, Tensor& b, Tensor& /*rank*/, Tensor& /*singular_values*/, Tensor& infos, double /*rcond*/, std::string /*driver_name*/)  {
  auto m = a.size(-2);
  auto n = a.size(-1);

  // first handle the underdetermined case (m < n)
  // this case is not supported by MAGMA or cuBLAS
  if (m < n) {
#if defined(USE_CUSOLVER)
    linalg_lstsq_gels(a, b, infos);
#else
    TORCH_CHECK(
        false,
        "torch.linalg.lstsq: only overdetermined systems (input.size(-2) >= input.size(-1)) are allowed on CUDA. ",
        "Please rebuild with cuSOLVER.");
#endif
  } else { // m >= n
#ifndef USE_MAGMA
    // MAGMA is not available we can either use cuBLAS or cuSOLVER here
    // the batched vs looped dispatch is implemented based on the following performance results
    // https://github.com/pytorch/pytorch/pull/54725#issuecomment-832234456
    if (m <= 256 && batchCount(b) >= std::max<int64_t>(2, m / 16)) {
      // if CUDART_VERSION is defined then cuBLAS is available
      #ifdef CUDART_VERSION
      gels_batched_cublas(a, b, infos);
      #else
      // this would either call cuSOLVER or MAGMA,
      // if MAGMA is called a runtime error is thrown about not finding MAGMA in compilation
      gels_looped(a, b, infos);
      #endif // CUDART_VERSION
    } else {
      gels_looped(a, b, infos);
    }
#else
    // if both MAGMA and cuSOLVER are available this would call cuSOLVER
    // MAGMA is called if cuSOLVER is not available
    gels_looped(a, b, infos);
#endif // USE_MAGMA
  }
}

<<<<<<< HEAD
// ~~~~~~~~~~~~~~~~~~~~~~~~~~~~~~~~~~~ lstsq ~~~~~~~~~~~~~~~~~~~~~~~~~~~~~~~~~~~~~~~

Tensor& _lstsq_helper_cuda(
  Tensor& b, Tensor& rank, Tensor& singular_values, Tensor& infos, const Tensor& a, double cond, std::string driver_name) {
#ifndef USE_MAGMA
TORCH_CHECK(false, "torch.linalg.lstsq: MAGMA library not found in "
    "compilation. Please rebuild with MAGMA.");
#else
  AT_DISPATCH_FLOATING_AND_COMPLEX_TYPES(a.scalar_type(), "torch.linalg.lstsq_cuda", [&] {
    auto trans = MagmaNoTrans;
    auto m = magma_int_cast(a.size(-2), "m");
    auto n = magma_int_cast(a.size(-1), "n");

    TORCH_CHECK(
      m >= n,
      "torch.linalg.lstsq: only overdetermined systems (input.size(-2) >= input.size(-1)) are allowed on CUDA");

    auto nrhs = magma_int_cast(b.size(-1), "nrhs");
    auto ldda = std::max<magma_int_t>(1, m);
    auto lddb = std::max<magma_int_t>(1, std::max(m, n));
    auto nb = magmaGeqrfOptimalBlocksize<scalar_t>(m, n);
    auto lwork = (m - n + nb) * (nrhs + nb) + nrhs * nb;
    Tensor hwork = at::empty({static_cast<int64_t>(lwork)}, a.scalar_type());
    auto* hwork_ptr = hwork.data_ptr<scalar_t>();

    // MAGMA requires infos tensor to live on CPU
    infos = infos.to(at::kCPU);
    auto infos_data = infos.data_ptr<magma_int_t>();

    batch_iterator_with_broadcasting<scalar_t>(a, b,
      [&](scalar_t* a_working_ptr, scalar_t* b_working_ptr,
        int64_t a_linear_batch_idx) {
        magma_int_t* infos_working_ptr = &infos_data[a_linear_batch_idx];
        magmaGels<scalar_t>(trans, m, n, nrhs,
          a_working_ptr, ldda, b_working_ptr, lddb,
          hwork_ptr, lwork, infos_working_ptr);
      }
    );
  });
  return b;
#endif
}
=======
REGISTER_DISPATCH(lstsq_stub, &lstsq_kernel);
>>>>>>> 078fadaa

}}  // namespace at::native

#undef ALLOCATE_ARRAY<|MERGE_RESOLUTION|>--- conflicted
+++ resolved
@@ -1698,24 +1698,6 @@
   }
 }
 
-<<<<<<< HEAD
-Tensor _cholesky_helper_cuda_magma(const Tensor& self, bool upper) {
-  std::vector<int64_t> infos(batchCount(self), 0);
-
-  Tensor result;
-  if (self.dim() > 2) {
-    // MAGMA's batched cholesky operator has an off-by-one error causing IMA
-    // (see https://github.com/pytorch/pytorch/issues/42666). This code is based
-    // on the #cloneBatchedColumnMajor function however it pads the input with
-    // one extra element utilizing the fact that the resize_as_ method preserves
-    // the storage even if it's larger than the new sizes. This way if MAGMA
-    // reads off bounds it will still be valid user memory.
-    const Tensor input = upper ? self : self.transpose(-1, -2);
-    result = at::empty(input.numel() + 1, input.options());
-    result.resize_as_(input).copy_(input).transpose_(-1, -2);
-  } else {
-    result = cloneBatchedColumnMajor(upper ? self.transpose(-1, -2) : self);
-=======
 // Todo: cusolverDnXpotrfBatched has some numerical issue and is not used
 //     here. Batched cholesky is dispatched to magma.
 //     We will switch to cusolverDnXpotrfBatched after the issue is fixed.
@@ -1726,22 +1708,12 @@
     cholesky_helper_cusolver(input, upper, info);
   } else {
     cholesky_helper_magma(input, upper, info);
->>>>>>> 078fadaa
   }
 #else
   cholesky_helper_magma(input, upper, info);
 #endif // USE_CUSOLVER
 }
 
-<<<<<<< HEAD
-  AT_DISPATCH_FLOATING_AND_COMPLEX_TYPES(
-      self.scalar_type(), "cholesky_cuda", [&] {
-        apply_cholesky<scalar_t>(result, false, infos);
-      });
-
-  if (self.dim() > 2) {
-    batchCheckErrors(infos, "cholesky_cuda");
-=======
 REGISTER_DISPATCH(cholesky_stub, &cholesky_kernel)
 
 // ~~~~~~~~~~~~~~~~~~~~~~~~~~~~~~~~~ cholesky_inverse ~~~~~~~~~~~~~~~~~~~~~~~~~~~~~~~~~~~~
@@ -1776,72 +1748,11 @@
     // unsqueezing here so that the batched version is used
     result_u = input.unsqueeze(0);
     input_u = input_working_copy.unsqueeze(0);
->>>>>>> 078fadaa
   } else {
     result_u = input;
     input_u = input_working_copy;
   }
 
-<<<<<<< HEAD
-  return upper ? result.transpose_(-1, -2) : result;
-}
-
-// Todo: cusolverDnXpotrfBatched has some numerical issue and is not used
-//     here. Batched cholesky is dispatched to magma.
-//     We will switch to cusolverDnXpotrfBatched after the issue is fixed.
-//     See https://github.com/pytorch/pytorch/issues/53879.
-Tensor _cholesky_helper_cuda(const Tensor& self, bool upper) {
-#ifdef USE_CUSOLVER
-  if (batchCount(self) == 1 || !use_magma_) {
-    return _cholesky_helper_cuda_cusolver(self, upper);
-  }
-  else {
-    return _cholesky_helper_cuda_magma(self, upper);
-  }
-#else
-  return _cholesky_helper_cuda_magma(self, upper);
-#endif
-}
-
-// ~~~~~~~~~~~~~~~~~~~~~~~~~~~~~~~~~ cholesky_inverse ~~~~~~~~~~~~~~~~~~~~~~~~~~~~~~~~~~~~
-
-/*
-Computes the inverse of a symmetric (Hermitian) positive-definite matrix n-by-n matrix 'input' using the Cholesky solver
-This is an in-place routine, content of 'input' is overwritten.
-'infos' is an int Tensor containing error codes for each matrix in the batched input.
-MAGMA requires 'infos' to reside in CPU memory.
-For more information see MAGMA's documentation for POTRS routine.
-*/
-template <typename scalar_t>
-static void apply_cholesky_inverse(Tensor& input, Tensor& infos, bool upper) {
-#ifndef USE_MAGMA
-  TORCH_CHECK(false, "cholesky_inverse: MAGMA library not found in compilation. Please rebuild with MAGMA.");
-#else
-  // magmaCholeskyInverse (magma_dpotri_gpu) is slow because internally
-  // it transfers data several times between GPU and CPU and calls lapack routine on CPU
-  // using magmaCholeskySolveBatched is a lot faster
-  // note that magmaCholeskySolve is also slow
-
-  // 'input' is modified in-place we need to clone it and replace with a diagonal matrix
-  // for apply_cholesky_solve
-  auto input_working_copy = cloneBatchedColumnMajor(input);
-
-  // 'input' tensor has to be a batch of diagonal matrix
-  input.fill_(0);
-  input.diagonal(/*offset=*/0, /*dim1=*/-2, /*dim2=*/-1).fill_(1);
-
-  Tensor result_u, input_u;
-  if (input.dim() == 2) {
-    // unsqueezing here so that the batched version is used
-    result_u = input.unsqueeze(0);
-    input_u = input_working_copy.unsqueeze(0);
-  } else {
-    result_u = input;
-    input_u = input_working_copy;
-  }
-
-=======
->>>>>>> 078fadaa
   // magma's potrs_batched doesn't take matrix-wise array of ints as an 'info' argument
   // it returns a single 'magma_int_t'
   // if info = 0 the operation is successful, if info = -i, the i-th parameter had an illegal value.
@@ -2045,53 +1956,11 @@
   // magmaTriangularSolve is calling cuBLAS and it prints
   // ** On entry to DTRSM  parameter number 9 had an illegal value
   // so let's use proper lda parameter here
-<<<<<<< HEAD
-  magma_int_t lda = std::max<magma_int_t>(1, n);
-=======
   magma_int_t lda = std::max<magma_int_t>(1, m);
->>>>>>> 078fadaa
   magma_int_t batch_size = magma_int_cast(batchCount(A), "batchCount");
 
   auto A_mat_stride = matrixStride(A);
   auto b_mat_stride = matrixStride(b);
-<<<<<<< HEAD
-
-  scalar_t** A_array;
-  scalar_t** b_array;
-
-  ALLOCATE_ARRAY(A_array, scalar_t*, batch_size);
-  ALLOCATE_ARRAY(b_array, scalar_t*, batch_size);
-
-  // Set up the created arrays
-  for (int64_t i = 0; i < batch_size; i++) {
-    A_array[i] = &A_data[i * A_mat_stride];
-    b_array[i] = &b_data[i * b_mat_stride];
-  }
-
-  MAGMAQueue magma_queue(b.get_device());
-
-  constexpr int64_t batch_limit = 65535;
-  // Compute as many batches of 65535 possible
-  // The number of "mini"-batches are floor(batch_size / batch_limit)
-  // and these cover floor(batch_size / batch_limit) * batch_limit matrix solves
-  int64_t mini_batches = batch_size / batch_limit;
-  int64_t mini_idx; // this is outside the loop because it is used for the case batch_size % batch_limit != 0
-  for (mini_idx = 0; mini_idx < mini_batches * batch_limit; mini_idx += batch_limit) {
-    scalar_t** A_array_cur = &A_array[mini_idx];
-    scalar_t** b_array_cur = &b_array[mini_idx];
-
-    magmaTriangularSolveBatched<scalar_t>(
-        uplo, trans, diag, n, nrhs, A_array_cur,
-        lda, b_array_cur, lda, batch_limit, magma_queue);
-  }
-
-  // Compute whatever is left = batch_size - floor(batch_size / batch_limit) * batch_limit
-  // which concisely is equal to batch_size % batch_limit
-  if (batch_size % batch_limit != 0) {
-    magmaTriangularSolveBatched<scalar_t>(
-        uplo, trans, diag, n, nrhs, &A_array[mini_idx],
-        lda, &b_array[mini_idx], lda, batch_size % batch_limit, magma_queue);
-=======
 
   scalar_t** A_array;
   scalar_t** b_array;
@@ -2224,60 +2093,11 @@
     // MAGMA's geqrf2_gpu function is used, this version has LAPACK-complaint arguments.
     magmaGeqrf<scalar_t>(m, n, input_working_ptr, lda, tau_working_ptr, work_data, &info, /*is_v2=*/true);
     checkMagmaInternalError(info, "geqrf");
->>>>>>> 078fadaa
   }
   tau.copy_(tau_cpu, /*non_blocking=*/true);
 #endif
 }
 
-<<<<<<< HEAD
-void triangular_solve_batched_magma(Tensor& A, Tensor& B, Tensor& infos, bool upper, bool transpose, bool conjugate_transpose, bool unitriangular) {
-  (void)infos; // unused
-  AT_DISPATCH_FLOATING_AND_COMPLEX_TYPES(A.scalar_type(), "triangular_solve_cuda", [&]{
-    apply_triangular_solve_batched<scalar_t>(A, B, upper, transpose, conjugate_transpose, unitriangular);
-  });
-}
-
-void triangular_solve_kernel(Tensor& A, Tensor& B, Tensor& infos, bool upper, bool transpose, bool conjugate_transpose, bool unitriangular) {
-  // For batches smaller than 8 and matrix sizes larger than 64x64 cuBLAS forloop is faster than batched version
-  if (batchCount(A) <= 8 && A.size(-1) >= 64) {
-    triangular_solve_cublas(A, B, infos, upper, transpose, conjugate_transpose, unitriangular);
-  } else {
-#ifndef USE_MAGMA
-    triangular_solve_batched_cublas(A, B, infos, upper, transpose, conjugate_transpose, unitriangular);
-#else
-    // cuBLAS batched is faster than MAGMA batched up until 512x512, after that MAGMA is faster
-    if (A.size(-1) <= 512) {
-      triangular_solve_batched_cublas(A, B, infos, upper, transpose, conjugate_transpose, unitriangular);
-    } else {
-      triangular_solve_batched_magma(A, B, infos, upper, transpose, conjugate_transpose, unitriangular);
-    }
-#endif // USE_MAGMA
-  }
-}
-
-REGISTER_DISPATCH(triangular_solve_stub, &triangular_solve_kernel);
-
-// ~~~~~~~~~~~~~~~~~~~~~~~~~~~~~~~~~~~~ orgqr ~~~~~~~~~~~~~~~~~~~~~~~~~~~~~~~~~~~~
-
-Tensor& orgqr_kernel_impl(Tensor& result, const Tensor& tau, int64_t n_columns) {
-  // TODO: It is possible to implement efficient batched orgqr for small tau (tau.size(-1) <= 32)
-  // using MAGMA, however it fails on Windows because of some illegal memory reads inside MAGMA.
-  // See discussions in https://github.com/pytorch/pytorch/pull/51348 for comparison of cuSOLVER-MAGMA
-  // and Windows failure.
-  // For reference here is the MAGMA-based implementation: https://gist.github.com/IvanYashchuk/2db50002c9d3c1462ff769e6410ad983
-  #if defined(USE_CUSOLVER)
-    return orgqr_helper_cusolver(result, tau, n_columns); // cusolver
-  #else
-    TORCH_CHECK(false, "Calling torch.orgqr on a CUDA tensor requires compiling ",
-      "PyTorch with cuSOLVER. Please use PyTorch built with cuSOLVER support.");
-  #endif
-  }
-
-  REGISTER_DISPATCH(orgqr_stub, &orgqr_kernel_impl);
-
-// ~~~~~~~~~~~~~~~~~~~~~~~~~~~~~~~~~~~~ qr ~~~~~~~~~~~~~~~~~~~~~~~~~~~~~~~~~~~~~~~
-=======
 // This is a type dispatching helper function for 'apply_geqrf'
 void geqrf_magma(const Tensor& input, const Tensor& tau) {
   AT_DISPATCH_FLOATING_AND_COMPLEX_TYPES(input.scalar_type(), "geqrf_magma", [&]{
@@ -2316,7 +2136,6 @@
 }
 
 REGISTER_DISPATCH(geqrf_stub, &geqrf_kernel);
->>>>>>> 078fadaa
 
 template <typename scalar_t>
 static void apply_qr(Tensor& Q, Tensor& R, int64_t q_size_minus_2, int64_t r_size_minus_1, int64_t n_columns,
@@ -2424,8 +2243,6 @@
   return std::make_tuple(q_working_copy, r_working_copy);
 }
 
-<<<<<<< HEAD
-=======
 std::tuple<Tensor, Tensor> _linalg_qr_helper_cuda(const Tensor& input, std::string mode) {
 #if defined(USE_CUSOLVER)
   // _linalg_qr_helper_default is a generic function that is implemented using
@@ -2436,7 +2253,6 @@
 #endif
 }
 
->>>>>>> 078fadaa
 // ~~~~~~~~~~~~~~~~~~~~~~~~~~~~~~~~~~ symeig ~~~~~~~~~~~~~~~~~~~~~~~~~~~~~~~~~~~~~
 
 template <typename scalar_t>
@@ -3227,52 +3043,7 @@
   }
 }
 
-<<<<<<< HEAD
-// ~~~~~~~~~~~~~~~~~~~~~~~~~~~~~~~~~~~ lstsq ~~~~~~~~~~~~~~~~~~~~~~~~~~~~~~~~~~~~~~~
-
-Tensor& _lstsq_helper_cuda(
-  Tensor& b, Tensor& rank, Tensor& singular_values, Tensor& infos, const Tensor& a, double cond, std::string driver_name) {
-#ifndef USE_MAGMA
-TORCH_CHECK(false, "torch.linalg.lstsq: MAGMA library not found in "
-    "compilation. Please rebuild with MAGMA.");
-#else
-  AT_DISPATCH_FLOATING_AND_COMPLEX_TYPES(a.scalar_type(), "torch.linalg.lstsq_cuda", [&] {
-    auto trans = MagmaNoTrans;
-    auto m = magma_int_cast(a.size(-2), "m");
-    auto n = magma_int_cast(a.size(-1), "n");
-
-    TORCH_CHECK(
-      m >= n,
-      "torch.linalg.lstsq: only overdetermined systems (input.size(-2) >= input.size(-1)) are allowed on CUDA");
-
-    auto nrhs = magma_int_cast(b.size(-1), "nrhs");
-    auto ldda = std::max<magma_int_t>(1, m);
-    auto lddb = std::max<magma_int_t>(1, std::max(m, n));
-    auto nb = magmaGeqrfOptimalBlocksize<scalar_t>(m, n);
-    auto lwork = (m - n + nb) * (nrhs + nb) + nrhs * nb;
-    Tensor hwork = at::empty({static_cast<int64_t>(lwork)}, a.scalar_type());
-    auto* hwork_ptr = hwork.data_ptr<scalar_t>();
-
-    // MAGMA requires infos tensor to live on CPU
-    infos = infos.to(at::kCPU);
-    auto infos_data = infos.data_ptr<magma_int_t>();
-
-    batch_iterator_with_broadcasting<scalar_t>(a, b,
-      [&](scalar_t* a_working_ptr, scalar_t* b_working_ptr,
-        int64_t a_linear_batch_idx) {
-        magma_int_t* infos_working_ptr = &infos_data[a_linear_batch_idx];
-        magmaGels<scalar_t>(trans, m, n, nrhs,
-          a_working_ptr, ldda, b_working_ptr, lddb,
-          hwork_ptr, lwork, infos_working_ptr);
-      }
-    );
-  });
-  return b;
-#endif
-}
-=======
 REGISTER_DISPATCH(lstsq_stub, &lstsq_kernel);
->>>>>>> 078fadaa
 
 }}  // namespace at::native
 
