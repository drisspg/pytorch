--- conflicted
+++ resolved
@@ -672,25 +672,19 @@
         AT_DISPATCH_INDEX_TYPES(
             src_crow_indices.scalar_type(),
             "csr_add_out_crow_indices",
-<<<<<<< HEAD
-            [&valuesBuffer, &resultBuffer, &alpha, &src_crow_indices, &src_col_indices]() {
-              auto batch_count = resultBuffer.dim() > 2 ? resultBuffer.size(-3) : 1;
-              auto values_accessor = valuesBuffer.accessor<scalar_t, 2>();
-=======
             [&valuesBuffer,
              &resultBuffer,
              &alpha,
              &src_crow_indices,
              &src_col_indices]() {
-              auto values_accessor = valuesBuffer.accessor<scalar_t, 1>();
->>>>>>> 9f2344aa
+              auto batch_count = resultBuffer.dim() > 2 ? resultBuffer.size(-3) : 1;
+              auto values_accessor = valuesBuffer.accessor<scalar_t, 2>();
               scalar_t* out_ptr = resultBuffer.data_ptr<scalar_t>();
               scalar_t cast_value = alpha.to<scalar_t>();
 
               auto crow_indices_accessor =
                   src_crow_indices.accessor<index_t, 2>();
               auto col_indices_accessor =
-<<<<<<< HEAD
                   src_col_indices.accessor<index_t, 2>();
               auto out_strides = resultBuffer.strides();
 
@@ -703,22 +697,6 @@
                     auto index = batch_idx * out_strides[0] + irow * out_strides[1] + icol * out_strides[2];
                     out_ptr[index] += cast_value * values_accessor[batch_idx][i];
                   }
-=======
-                  src_col_indices.accessor<index_t, 1>();
-              auto out_strides0 = resultBuffer.strides()[0];
-              auto out_strides1 = resultBuffer.strides()[1];
-
-              for (index_t irow = 0; irow < src_crow_indices.size(0) - 1;
-                   ++irow) {
-                index_t start_index = crow_indices_accessor[irow];
-                index_t end_index = crow_indices_accessor[irow + 1];
-
-                for (index_t i = start_index; i < end_index; ++i) {
-                  auto icol = col_indices_accessor[i];
-                  auto index = resultBuffer.storage_offset() +
-                      irow * out_strides0 + icol * out_strides1;
-                  out_ptr[index] += cast_value * values_accessor[i];
->>>>>>> 9f2344aa
                 }
               }
             });
